<<<<<<< HEAD
2004-04-29  Miles Bader  <miles@gnu.org>

	* emacs-lisp/bytecomp.el (byte-compile-top-level): Add new entries
	to `byte-compile-lexical-environment' at the start, not end.
	(byte-compile-delay-out): Correctly default STACK-ADJUST to zero.

	* emacs-lisp/byte-opt.el (byte-opt-update-stack-params): Don't
	crash on no-op lapcode entries (car is nil).

	* emacs-lisp/byte-lexbind.el (byte-compile-make-lambda-lexenv):
	Push a lexvar onto lexenv, not a vinfo!

2004-04-11  Miles Bader  <miles@gnu.org>

	* emacs-lisp/bytecomp.el (byte-compile-top-level): Correctly
	analyze lexically-bound arguments.

	* emacs-lisp/byte-lexbind.el (byte-compile-lforminfo-analyze):
	Use `append' instead of `nconc'.

	* emacs-lisp/byte-lexbind.el (byte-compile-make-lvarinfo): Don't
	use backquote to make a mutable data-structure.
	(byte-compile-lvarinfo-num-refs, byte-compile-lvarinfo-num-sets):
	Renamed to use `num-' instead of `num'.
	(byte-compile-make-lambda-lexenv): Adjusted accordingly.

2004-04-10  Miles Bader  <miles@gnu.org>

	* emacs-lisp/byte-lexbind.el (byte-compile-compute-lforminfo):
	Look at variable's global specialp state too.

2004-04-09  Miles Bader  <miles@gnu.org>

	* emacs-lisp/byte-opt.el (byte-optimize-lapcode): Default
	initial-stack-depth to 0.
	(byte-optimize-lapcode): Discard the right number of values in
	the stack-set+discard-->discard optimization.

2004-04-02  Miles Bader  <miles@gnu.org>

	* emacs-lisp/lisp-mode.el (eval-last-sexp-1): Setup the lexical
	environment if lexical-binding is enabled.

2003-10-14  Miles Bader  <miles@gnu.org>

	* emacs-lisp/macroexp.el (macroexpand-all-1): Special-case
	`backquote-list*' to avoid stack overflows.

2003-04-04  Miles Bader  <miles@gnu.org>

	* help-fns.el (help-function-arglist): Handle interpreted closures.

2002-11-20  Miles Bader  <miles@gnu.org>

	* emacs-lisp/bytecomp.el (byte-compile-stack-adjustment):
	Correctly handle discardN* operators.
	* emacs-lisp/byte-opt.el (byte-optimize-lapcode): Fix stack-depth
	tracking errors.

2002-08-26  Miles Bader  <miles@gnu.org>

	* international/mule.el (make-char): Macroexpand call to
	charset-id constructed by `byte-compile' hook.

	* emacs-lisp/macroexp.el (macroexpand-all-1): Expand defconst value.

	* emacs-lisp/byte-opt.el (byte-opt-update-stack-params): New macro.
	(byte-optimize-lapcode): Keep track of stack-depth in final pass too.
	Add more optimizations for lexical binding.
	(byte-compile-inline-expand): Macroexpand result of inlining.

	* emacs-lisp/bytecomp.el (byte-compile-lambda): Update call to
	byte-compile-closure-initial-lexenv-p.
	(byte-discardN-preserve-tos): Alias to byte-discardN.
	(byte-compile-push-binding-init): Don't push unused variables on
	init-lexenv.
	(byte-compile-push-binding-init): Don't use LFORMINFO if it's nil.
	(byte-compile-lambda): Don't look at lexical environment unless
	we're using lexical binding.
	(byte-compile-defmacro): Correctly generate macros.

	* emacs-lisp/byte-lexbind.el (byte-compile-unbind): Optimize the
	dynamic-bindings-only case.
	(byte-compile-bind): Don't special-case unused lexical variables.

	* emacs-lisp/disass.el (disassemble-1): Print arg for discardN ops.

2002-08-19  Miles Bader  <miles@gnu.org>

	* emacs-lisp/byte-opt.el (byte-decompile-bytecode-1): Handle
	`byte-discardN-preserve-tos' pseudo-op.
	(byte-compile-side-effect-and-error-free-ops): Add `byte-stack-ref'.
	(byte-compile-side-effect-free-ops): Add `byte-vec-ref'.
	(byte-optimize-lapcode): Add some cases for stack-set/ref ops.
	Add tracking of stack-depth.  Unfinished code to collapse
	lexical-unbinding sequences.

	* emacs-lisp/bytecomp.el (byte-compile-lapcode): Handle
	`byte-discardN-preserve-tos' pseudo-op.
	(byte-compile-top-level): If there are lexical args, output a TAG
	op to record the initial stack-depth for the optimizer.

2002-08-17  Miles Bader  <miles@gnu.org>

	* emacs-lisp/bytecomp.el (byte-discardN): Add byte-defop.
	(byte-compile-lapcode): Include byte-discardN.
	(byte-compile-lambda): Fixup closure detection.
	(byte-compile-top-level): Handle arguments for a lexical lambda.
	(byte-compile-lexical-variable-ref, byte-compile-variable-ref)
	(byte-compile-variable-set): Use byte-compile-stack-set/ref.
	(byte-compile-discard): Add new parameters NUM and PRESERVE-TOS.
	(byte-compile-stack-ref, byte-compile-stack-set): New functions.
	(byte-compile-push-binding-init): Get the variable list properly
	from LFORMINFO.

	* emacs-lisp/byte-lexbind.el (byte-compile-lforminfo-analyze):
	Ignore setq'd variables we're not interested in.
	(byte-compile-make-lambda-lexenv): Add assertion that closed-over
	variables be heap allocated.
	(byte-compile-closure-initial-lexenv-p): Renamed from
	byte-compile-closure-lexenv-p.
	(byte-compile-non-stack-bindings-p): Get the variable list
	properly from LFORMINFO.
	(byte-compile-maybe-push-heap-environment): Handle the
	no-closed-over-variables case correctly.
	(byte-compile-bind): Use byte-compile-stack-set/ref.
	Don't bother modifying INIT-LEXENV as no one will see the changes.
	(byte-compile-unbind): Call `byte-compile-discard' to handle
	unbinding lexical bindings.

	* emacs-lisp/disass.el (disassemble-internal): Handle closures.
	(disassemble-1): Handle new bytecodes.
	* emacs-lisp/byte-opt.el (disassemble-offset): Handle new bytecodes.

2002-06-16  Miles Bader  <miles@gnu.org>

	* emacs-lisp/macroexp.el (macroexp-accumulate): New macro.
	(macroexpand-all-forms, macroexpand-all-clauses): Use it.
	* Makefile.in (compile): Undo previous change.

2002-06-14  Miles Bader  <miles@gnu.org>

	* Makefile.in (COMPILE_FIRST): Add `emacs-lisp/macroexp.el'.
	(compile): Add a special case that compiles `emacs-lisp/macroexp.el'
	with an increased max-lisp-eval-depth.

	* emacs-lisp/bytecomp.el: Provide `bytecomp-preload', at the
	beginning of the file.  Require `byte-lexbind' at compile time.
	Add a few doc string.
	(byte-compile-push-bytecodes)
	(byte-compile-push-bytecode-const2): New macros.
	(byte-compile-lapcode): Use them.  Do general code cleanup.
	(byte-compile-initial-macro-environment): Expand macros in
	byte-compile-eval before passing to byte-compile-top-level.
	(byte-compile): Use the `byte-compile-initial-macro-environment'.

	* emacs-lisp/byte-lexbind.el: Require `bytecomp-preload' instead of
	`bytecomp'.
	(byte-compile-bind): Use `byte-compile-dynamic-variable-bind' to bind
	dynamic variables.
	(byte-compile-maybe-push-heap-environment): Fix function name typo.

2002-06-13  Miles Bader  <miles@gnu.org>

	Byte compiler lexical binding support (not finished yet):
	* emacs-lisp/bytecomp.el: Require `macroexp'.
	(byte-compile-lexical-environment) 
	(byte-compile-current-heap-environment) 
	(byte-compile-current-num-closures): New variables.
	(0, 178, 179, 180, 181): New byte-opcodes.
	(byte-compile-lapcode): Handle stack-ref/set opcodes.  Signal an
	error if a delay-output placeholder is not filled in yet.
	(byte-compile-file-form, byte-compile): Expand all macros with
	`macroexpand-all'.
	(byte-compile-file-form-defsubst, byte-compile-form): Don't expand
	macros here.
	(byte-compile-make-lambda-lexenv): Autoload.
	(byte-compile-lambda): Initial code for handling lexically-bound
	arguments and closures; doesn't work yet.
	(byte-compile-closure-code-p, byte-compile-make-closure) 
	(byte-compile-closure): New functions.
	(byte-compile-check-variable, byte-compile-dynamic-variable-op) 
	(byte-compile-dynamic-variable-bind) 
	(byte-compile-lexical-variable-ref, byte-compile-variable-set): 
	New functions.
	(byte-compile-variable-ref): Remove second argument.  Now only
	handles real variable references (not setting or binding).
	(byte-compile-push-unknown-constant) 
	(byte-compile-resolve-unknown-constant): New functions.
	(byte-compile-funarg, byte-compile-funarg-2): Functions removed.
	(byte-compile-function-form): Use either `byte-compile-constant'
	or `byte-compile-closure'.
	(byte-compile-setq): Use `byte-compile-variable-set' instead of
	`byte-compile-variable-ref'.
	(apply, mapcar, mapatoms, mapconcat, mapc, sort):
	`byte-defop-compiler-1's removed.
	(byte-compile-while): Make sure lexically-bound variables inside
	the loop don't get stored in an environment outside the loop.
	(byte-compile-compute-lforminfo): Autoload.
	(byte-compile-push-binding-init): New function.
	(byte-compile-let, byte-compile-let*): Handle lexical binding.
	(byte-compile-defun): Use `byte-compile-closure' to do the work.
	(byte-compile-defmacro): Use `byte-compile-make-closure'.
	(byte-compile-defvar): Expand the generated call to `push' since
	we're past macroexpansion already.
	(byte-compile-stack-adjustment): New function.
	(byte-compile-out): Make second arg optional.  Rewrite for clarity.
	(byte-compile-delay-out, byte-compile-delayed-out): New functions.

	* emacs-lisp/byte-opt.el (byte-optimize-form-code-walker): Don't
	expand macros here.

	* emacs-lisp/macroexp.el (macroexpand-all-1): Expand defmacro forms.

	* emacs-lisp/byte-lexbind.el (byte-compile-make-lvarinfo) 
	(byte-compile-lforminfo-add-var) 
	(byte-compile-lforminfo-note-closure) 
	(byte-compile-compute-lforminfo) 
	(byte-compile-lforminfo-from-lambda) 
	(byte-compile-lforminfo-analyze) 
	(byte-compile-heapenv-add-accessible-env) 
	(byte-compile-heapenv-ensure-access) 
	(byte-compile-rearrange-let-clauses, byte-compile-bind) 
	(byte-compile-unbind): Fix a bunch of typos.

2002-06-12  Miles Bader  <miles@gnu.org>

	* emacs-lisp/byte-lexbind.el, emacs-lisp/macroexp.el: New files.

	* subr.el (functionp): Function removed (now a subr).
	* help-fns.el (describe-function-1): Handle interpreted closures.

2004-06-03  Karl Fogel  <kfogel@red-bean.com>
=======
2004-06-10  Miles Bader  <miles@gnu.ai.mit.edu>

	* eshell/esh-module.el (eshell-load-defgroups): Bind
	`vc-handled-backends' to nil when opening files.

2004-06-11  Juanma Barranquero  <lektu@terra.es>

	* files.el (parse-colon-path, cd): Doc fixes (refer to
	`path-separator', not colon).

2004-06-10  Juanma Barranquero  <lektu@terra.es>

	* newcomment.el (comment-search-forward)
	(comment-search-backward): Fix typos in docstring.
	(comment-region): Doc fix.

2004-06-10  Luc Teirlinck  <teirllm@auburn.edu>

	* dired.el (dired-insert-old-subdirs): Adapt to fact that the R
	switch is no longer stored in `dired-switches-alist'.

	* dired-aux.el (dired-insert-subdir): Do not store R switch in
	`dired-switches-alist'.

2004-06-10  Kim F. Storm  <storm@cua.dk>

	* pcvs.el (cvs-mode-diff-yesterday): New command.

	* pcvs-defs.el (cvs-mode-diff-map): Bind y to cvs-mode-diff-yesterday.

2004-06-10  Juri Linkov  <juri@jurta.org>

	* emacs-lisp/edebug.el (edebug-eval-defun):
	* emacs-lisp/lisp-mode.el (eval-defun-1): Add `defface'.
	Fix docstring.

	* simple.el (eval-expression-print-format): Don't print additional
	information on the first call to `eval-print-last-sexp'.
	(next-error-find-buffer): Fix punctuation.
	(killing) <defgroup>: Fix punctuation.
	(yank-excluded-properties): Change group from editing to killing.

	* replace.el (perform-replace): Use `limit' to terminate the
	while-loop explicitly.

2004-06-09  Jan Dj,Ad(Brv  <jan.h.d@swipnet.se>

	* toolbar/tool-bar.el (tool-bar-add-item, tool-bar-local-item):
	Use lc-*.xpm as prefix instead of *-locol.xpm.

	* toolbar/lc-copy.xpm, toolbar/lc-cut.xpm
	* toolbar/lc-help.xpm, toolbar/lc-home.xpm
	* toolbar/lc-index.xpm, toolbar/lc-jump_to.xpm
	* toolbar/lc-left_arrow.xpm, toolbar/lc-new.xpm
	* toolbar/lc-open.xpm, toolbar/lc-paste.xpm
	* toolbar/lc-preferences.xpm, toolbar/lc-print.xpm
	* toolbar/lc-right_arrow.xpm, toolbar/lc-save.xpm
	* toolbar/lc-saveas.xpm, toolbar/lc-search.xpm
	* toolbar/lc-spell.xpm, toolbar/lc-undo.xpm
	* toolbar/lc-up_arrow.xpm:
	Renamed from *-locol.xpm.

2004-06-09  Rajesh Vaidheeswarran  <rv@gnu.org>

	* ffap.el (ffap-string-at-point-mode-alist): Fix the url mode to
	include forms like &<str>; as valid url patterns.

2004-06-08  Luc Teirlinck  <teirllm@auburn.edu>

	* dired.el (dired-diff, dired-backup-diff)
	(dired-clean-directory, dired-do-chmod, dired-do-chgrp)
	(dired-do-chown, dired-do-touch, dired-do-print)
	(dired-do-shell-command, dired-do-kill-lines, dired-do-compress)
	(dired-do-byte-compile, dired-do-load, dired-do-redisplay)
	(dired-create-directory, dired-do-copy, dired-do-symlink)
	(dired-do-hardlink, dired-do-rename, dired-do-rename-regexp)
	(dired-do-copy-regexp, dired-do-hardlink-regexp)
	(dired-do-symlink-regexp, dired-upcase, dired-downcase)
	(dired-maybe-insert-subdir, dired-next-subdir)
	(dired-prev-subdir, dired-goto-subdir, dired-mark-subdir-files)
	(dired-kill-subdir, dired-tree-up, dired-tree-down)
	(dired-hide-subdir, dired-hide-all, dired-show-file-type)
	(dired-run-shell-command, dired-query): Remove redundant,
	or incorrect, autoloads.

	* dired-aux.el (dired-kill-tree): Do not kill DIRNAME, even if it
	does not end in a slash.  Add optional argument KILL-ROOT.  Update
	docstring.
	(dired-do-touch, dired-clean-directory, dired-run-shell-command)
	(dired-query): Add autoloads.

2004-06-08  Daniel Pfeiffer  <occitan@esperanto.org>

	* progmodes/compile.el (compilation-set-window-height): Rearrange
	the save-* functions because a buffer can have several current
	point in different windows.
	(compilation-error-regexp-alist-alist): Recognize {standard input}
	GNU messages (for gcc --pipe) and more kinds of Oracle messages.

2004-06-08  Jan Dj,Ad(Brv  <jan.h.d@swipnet.se>

	* toolbar/copy-locol.xpm, toolbar/cut-locol.xpm
	* toolbar/help-locol.xpm, toolbar/home-locol.xpm
	* toolbar/index-locol.xpm, toolbar/jump_to-locol.xpm
	* toolbar/left_arrow-locol.xpm, toolbar/new-locol.xpm
	* toolbar/open-locol.xpm, toolbar/paste-locol.xpm
	* toolbar/preferences-locol.xpm, toolbar/print-locol.xpm
	* toolbar/right_arrow-locol.xpm, toolbar/save-locol.xpm
	* toolbar/saveas-locol.xpm, toolbar/search-locol.xpm
	* toolbar/spell-locol.xpm, toolbar/undo-locol.xpm
	* toolbar/up_arrow-locol.xpm:
	New versions of icons that uses fewer colors.

	* toolbar/tool-bar.el (tool-bar-local-item)
	(tool-bar-local-item-from-menu): Try to use icons with fewer colors
	if display-color-cells is 256 or less.

2004-06-08  Kim F. Storm  <storm@cua.dk>

	* wid-edit.el (widget-specify-button): Use hand pointer rather
	than mouse-face as visible mouse-over effect.

>>>>>>> d38a912d
2004-06-07  Karl Fogel  <kfogel@red-bean.com>

	* saveplace.el (save-place-alist-to-file): Bind `print-length'
	and `print-level' to nil when writing out `save-place-alist'.
	Thanks to Kai Grossjohann <kai@emptydomain.de> for enlightenment.

2004-06-07  Juanma Barranquero  <lektu@terra.es>

	* completion.el (completion-kill-region): Doc fix.

	* format.el (format-insert-annotations)
	(format-annotate-location): Doc fixes.
	(format-subtract-regions): Make arguments match their use in
	docstring.

	* simple.el (kill-region): Doc fix.

	* subr.el (insert-buffer-substring-no-properties)
	(insert-buffer-substring-as-yank): Doc fixes.

2004-06-07  Luc Teirlinck  <teirllm@auburn.edu>

	* dired-aux.el (dired-do-redisplay, dired-maybe-insert-subdir):
	Update docstring.
	(dired-reset-subdir-switches): New function.

	* dired.el (dired-undo): Call `dired-build-subdir-alist'.
	Limit scope of `buffer-read-only' binding.

2004-06-06  Emilio C. Lopes  <eclig@gmx.net>

	* eshell/esh-cmd.el (eshell/which): Respect commands quoted with
	eshell-explicit-command-char.

2004-06-06  Juanma Barranquero  <lektu@terra.es>

	* help-fns.el (help-argument-name): Inherit from italic face only
	if the frame supports it.

2004-06-06  Jan Dj,Ad(Brv  <jan.h.d@swipnet.se>

	* toolbar/alias.pbm, toolbar/close.pbm, toolbar/copy.pbm
	* toolbar/cut.pbm, toolbar/help.pbm, toolbar/home.pbm
	* toolbar/index.pbm, toolbar/jump_to.pbm, toolbar/left_arrow.pbm
	* toolbar/new.pbm, toolbar/open.pbm, toolbar/paste.pbm
	* toolbar/preferences.pbm, toolbar/print.pbm, toolbar/right_arrow.pbm
	* toolbar/save.pbm, toolbar/saveas.pbm, toolbar/search.pbm
	* toolbar/spell.pbm, toolbar/undo.pbm, toolbar/up_arrow.pbm:
	New conversions from xpm files.

	* toolbar/README: New file.

2004-06-06  Richard M. Stallman  <rms@gnu.org>

	* isearch.el (isearch-mode-map): Undo previous change.

2004-06-05  Juri Linkov  <juri@jurta.org>

	* bindings.el (debug-ignored-errors): Add regexps for history
	related messages.  Remove $ from "No further undo information".
	Move Ediff's messages to ediff.el.

	* ediff.el: Move Ediff's debug-ignored-errors from bindings.el.

	* cus-edit.el (custom-display): Add `min-colors'.

	* custom.el (defface): Add `supports' to docstring.

	* help-fns.el (help-argument-name): Add :group 'help.

2004-06-05  Luc Teirlinck  <teirllm@auburn.edu>

	* find-dired.el (find-ls-subdir-switches): New user option.
	(find-dired): No longer call `abbreviate-file-name' on DIR.
	Set `dired-subdir-switches' buffer-locally.

	* locate.el: Merge the two `Commentary' sections.
	(locate-ls-subdir-switches): New user option.
	(locate): Update for other changes.
	(locate-mode-map): Restore Dired binding for mouse-2.
	Bind `locate-mouse-view-file' to M-mouse-2.
	Bind `l' to `locate-do-redisplay'.
	(locate-main-listing-line-p, locate-do-redisplay): New functions.
	(locate-mouse-view-file, locate-tags, locate-find-directory):
	Print message if used outside main listing.
	(locate-mode): Update docstring.  Make `*Locate*' buffer read-only.
	Various changes to support inserted subdirectories.
	(locate-insert-header): Change header of *Locate* buffer.

	* dired-aux.el (dired-do-redisplay, dired-maybe-insert-subdir):
	Change interactive default switches.
	(dired-rename-subdir-2): Update `dired-switches-alist'.
	(dired-insert-subdir, dired-kill-subdir):
	Handle `dired-switches-alist'.  Do not mark buffer modified.
	(dired-insert-subdir-validate): Handle `dired-subdir-switches'.
	(dired-insert-subdir-doinsert): Omit messages.
	Handle `dired-subdir-switches'.
	(dired-hide-subdir, dired-hide-all): Do not mark buffer modified.

	* dired.el (dired-subdir-switches, dired-switches-alist):
	New vars.
	(dired-insert-old-subdirs): Do not repeatedly delete and reinsert
	subdirs if -R switch is used for a subdir.
	(dired-mode): Set `dired-switches-alist'.
	(dired-build-subdir-alist): Only print number of directories in
	echo area when invoked interactively.

2004-06-05  Lars Hansen  <larsh@math.ku.dk>

	* dired-x.el (dired-omit-mode): Rename from
	dired-omit-files-p.  Use define-minor-mode to define it.
	(dired-omit-files-p): Add as alias for dired-omit-mode.
	(dired-omit-toggle): Delete.  Replaced by dired-omit-mode and
	dired-mark-omitted.
	(dired-mark-omitted): Add.  Bind to M-O.

2004-06-05  Kenichi Handa  <handa@m17n.org>

	* ps-print.el: Fix typos (kein'ichi -> ken'ichi)

2004-06-05  Juanma Barranquero  <lektu@terra.es>

	* help-fns.el (help-argument-name): Reintroduce face.
	(help-default-arg-highlight): Use it, now that
	`face-differs-from-default-p' can be trusted.

2004-06-05  Matt Hodges  <matt@stchem.bham.ac.uk>  (tiny change)

	* textmodes/table.el: Sentence commands added to Point Motion
	group; kill and backward-kill commands added to Extraction group.

2004-06-04  Mario Lang  <mlang@delysid.org>

	* battery.el (battery-linux-proc-acpi): mA was hardcored, but some
	systems appear to use mW, make the code handle this.  Fix a
	division-by-zero bug while at it, and handle kernels with
	a slightly different layout in /proc/acpi.

2004-06-04  Karl Fogel  <kfogel@red-bean.com>

	* vc-svn.el (vc-svn-checkin): Use 'nconc' instead of 'list*',
	because the latter is a CL-ism.  This fixes the bug reported by
	Shawn Boyette <mdxi@collapsar.net> in
        http://lists.gnu.org/archive/html/emacs-devel/2004-05/msg00442.html.

2004-06-04  Miles Bader  <miles@gnu.org>

	* faces.el (display-supports-face-attributes-p): Function moved to
	C code.  Previously only the tty-related portion of this function
	was done in C; however the previous attempt to do a halfway-proper
	job for non-tty displays in lisp didn't work properly because of
	funny conditions during Emacs startup.
	(face-differs-from-default-p): Simplify, now that
	display-supports-face-attributes-p works properly on all display
	types.  Remove :stipple from comparison; it doesn't really work
	in emacs anyway.

2004-06-04  Miles Bader  <miles@gnu.org>

	* faces.el (face-differs-from-default-p): Use a different
	implementation, so we can really check whether FACE displays
	differently or not.

2004-06-04  Miles Bader  <miles@gnu.org>

	* faces.el (display-supports-face-attributes-p): Implement a
	`different from default' check for non-tty displays.

2004-06-03  David Kastrup  <dak@gnu.org>

	* woman.el (woman-mapcan): More concise code.
	(woman-topic-all-completions, woman-topic-all-completions-1)
	(woman-topic-all-completions-merge): Replace by a simpler and
	much faster implementation based on O(n log n) sort/merge instead
	of the old O(n^2) behavior.

2004-06-03  Miles Bader  <miles@gnu.org>

	* subr.el (read-number): Use canonical format for default in prompt.

	* minibuf-eldef.el (minibuffer-default-in-prompt-regexps): Add
	regexp for " [...]" style defaults.

2004-06-02  Romain Francoise  <romain@orebokech.com>

	* ibuf-ext.el (ibuffer-jump-to-buffer): Add support for filter
	groups: if the user asks for a hidden buffer, open the
	corresponding filter group to expose it.

	* ibuffer.el (ibuffer-mode-map): Add key binding `M-g' to
	`ibuffer-jump-to-buffer'.
	(ibuffer-jump-offer-only-visible-buffers): New user option.

2004-06-02  Juanma Barranquero  <lektu@terra.es>

	* faces.el (frame-update-faces): Add empty docstring so the one
	for `ignore' doesn't show through.

	* subr.el (process-kill-without-query): Remove spurious "\n" on
	obsolescence string.
	(focus-frame, unfocus-frame): Add obsolescence declaration and
	empty docstring.

	* international/mule.el (register-char-codings): Make alias for
	`ignore'.  Move docstring to obsolescence info and remove
	redundancy.

2004-06-02  Kim F. Storm  <storm@cua.dk>

	* frame.el (blink-cursor-start): Turn cursor off initially so blink
	starts after blink-cursor-delay rather than 2*blink-cursor-delay.

2004-05-31  Stefan Monnier  <monnier@iro.umontreal.ca>

	* vc-arch.el (vc-arch-state): Don't assume the file exists.

2004-05-31  Lars Hansen  <larsh@math.ku.dk>

	* desktop.el (desktop-save): Don't save minor modes without a
	known mode initialization function.

2004-05-30  Luc Teirlinck  <teirllm@auburn.edu>

	* replace.el (query-replace-interactive): Convert defvar -> defcustom.

	* autorevert.el: Update `Commentary' section.

2004-05-30  Juanma Barranquero  <lektu@terra.es>

	* dos-fns.el (convert-standard-filename):
	* files.el (convert-standard-filename):
	* w32-fns.el (convert-standard-filename):
	Rework docstring (wording by Eli Zaretskii and Kai Grossjohann).

2004-05-30  Kai Grossjohann  <kai.grossjohann@gmx.net>

	Sync with Tramp.

	* net/tramp.el (tramp-let-maybe): Reverse args of `get'.
	(tramp-let-maybe): Move to an earlier spot in the file.
	Patch by Andreas Schwab.

2004-05-30  Andreas Schwab  <schwab@suse.de>

	* dired.el (dired-get-filename): Don't use dired-re-dot.

2004-05-30  Richard M. Stallman  <rms@gnu.org>

	* files.el (find-file): Doc fix.

	* font-lock.el (lisp-font-lock-keywords-2): Add multiple-value-bind.

2004-05-30  Nick Roberts  <nickrob@gnu.org>

	* progmodes/gdb-ui.el (gdb-current-frame, gud-watch)
	(gdb-locals-mode, gdb-frame-handler): Display current frame in the
	modeline of the locals buffer.
	(gdb-goto-breakpoint): Handle gdbmi.
	(gdb-get-frame-number): Change for gdbmi.

2004-05-30  Michael Albinus  <michael.albinus@gmx.de>

	* files.el (file-remote-p): Apply file name handler for operation
	`file-remote-p'.  It isn' a property any longer.
	(file-relative-name): `fh' and `fd' get the required value via
	`find-file-name-handler' already.

	* ange-ftp.el (ange-ftp-file-remote-p): New defun.
	(top): Remove setting of `file-remote-p' property for
	`ange-ftp-hook-function'.  Add `ange-ftp' property to `file-remote-p'.

2004-05-29  Michael Albinus  <michael.albinus@gmx.de>

	Version 2.0.41 of Tramp released.

	* tramp.el (tramp-wait-for-regexp, tramp-wait-for-output):
	Throw away if process has died.
	Reported by Luc Teirlinck <teirllm@dms.auburn.edu>.
	(tramp-out-of-band-prompt-regexp): Rename to
	`tramp-process-alive-regexp', because its usage is widen.
	(tramp-actions-copy-out-of-band): Apply it.
	(tramp-actions-before-shell, tramp-multi-actions):
	Add `tramp-action-process-alive' action.
	(tramp-action-process-alive): New defun.
	(tramp-file-name-handler-alist, tramp-file-name-for-operation):
	Add entry for `file-remote-p'.
	(tramp-handle-file-remote-p): New defun.
	(top): Remove setting of `file-remote-p'.  Don't set
	`inhibit-file-name-handlers' and `inhibit-file-name-operation'.

	* tramp-smb.el (tramp-smb-file-name-handler-alist): Add entry for
	`file-remote-p'.

	* tramp-uu.el (tramp-uuencode-region): Padding characters aren't
	counted for (last) line.  [They should or they shouldn't?  --Stef]
	Reported by Aaron Ucko <ucko@ncbi.nlm.nih.gov>.

2004-05-29  Kai Grossjohann  <kai.grossjohann@gmx.net>

	* tramp.el (tramp-initial-commands): Add "unset HISTFILE"; this is
	not really necessary but seems to keep the shell history smaller
	in some cases.  It is no substitute for setting HISTFILE and
	HISTSIZE from tramp-open-connection-setup-interactive-shell,
	though.  Suggested by Luc Teirlinck.
	(tramp-open-connection-setup-interactive-shell): Export variables
	HISTFILE and HISTSIZE, do not just set them.  From Luc Teirlinck.
	(tramp-set-process-query-on-exit-flag): New compat function.
	(tramp-open-connection-multi, tramp-open-connection-su)
	(tramp-open-connection-rsh, tramp-open-connection-telnet)
	(tramp-do-copy-or-rename-file-out-of-band): Use it.
	(tramp-let-maybe): New macro, let-binds a variable only if it
	isn't obsolete.
	(tramp-check-ls-commands, tramp-handle-expand-file-name)
	(tramp-handle-file-truename): Use it.
	(tramp-completion-file-name-regexp-unified): Avoid matching
	filenames starting with "/:" -- those are reserved for
	file-name-non-special.

	* tramp-smb.el (tramp-smb-open-connection):
	Use tramp-set-process-query-on-exit-flag compat function.

2004-05-29  Richard M. Stallman  <rms@gnu.org>

	* net/browse-url.el (browse-url-interactive-arg): Doc fix.

	* emacs-lisp/lisp-mode.el (prin1-char): Catch errors from `string'.
	(eval-last-sexp-print-value): Print char equivalent regardless
	of standard-output value.

	* thumbs.el (thumbs-subst-char-in-string): Delete.
	(thumbs-thumbname): Use subst-char-in-string.
	(thumbs-resize-image): Use condition-case, not ignore-errors.
	(thumbs-kill-buffer): Likewise.

	* thumbs.el: Don't include cl.  Don't bother with old Emacs versions.
	(thumbs-mode): Make buffer read-only.
	(thumbs-make-thumb): Unconditionally accept an existing file.
	(thumbs-insert-thumb): Add thumb-image-file property to the image.
	(thumbs-do-thumbs-insertion): Be smarter about where to put newlines.
	(thumbs-show-thumbs-list): Error if images not supported.
	(thumbs-save-current-image): Improve prompt string.
	(thumbs-mode-map): Define u, R, x.
	(thumbs-unmark): New command.
	(thumbs-emboss-image): Minor cleanup.
	(thumbs-forward-char, thumbs-backward-char): Skip chars with no image.
	(thumbs-rename-images): New command.
	(thumbs-show-image-num): Rewrite.  Don't rename the buffer.

	* thumbs.el (thumbs-current-image): New function.
	(thumbs-file-list, thumbs-file-alist): New functions.
	(thumbs-find-image): Delete arg L.
	Don't set up thumbs-fileL as buffer-local global var.
	(thumbs-find-image-at-point): Use thumbs-current-image.
	(thumbs-set-image-at-point-to-root-window): Likewise.
	(thumbs-delete-images): Use thumbs-current-image, thumbs-file-alist.
	Record and warn about errors.  Update thumbs-markedL for deletions.
	(thumbs-next-image, thumbs-previous-image): Use thumbs-file-alist.
	(thumbs-redraw-buffer): Use thumbs-file-list.
	(thumbs-mark): Use thumbs-current-image.
	(thumbs-show-name): Use thumbs-current-image.

	* imenu.el (imenu--menubar-select): Set imenu-menubar-modified-tick
	and imenu--last-menubar-index-alist.

	* subr.el (with-selected-window): Undo previous change.

2004-05-29  John Paul Wallington  <jpw@gnu.org>

	* thumbs.el (thumbs-show-name): Do nothing if no image at point.
	(thumbs-mouse-find-image): New command.
	(thumbs-mode-map): Bind it to mouse-2.
	(thumbs-mode): Make mode-class special.
	(thumbs-view-image-mode): Likewise.

2004-05-29  Pavel Kobiakov  <pk_at_work@yahoo.com>

	* flymake.el: New file.

2004-05-28  Luc Teirlinck  <teirllm@auburn.edu>

	* files.el (find-file-noselect-1): Do not bind
	`inhibit-read-only' to t during execution of
	`find-file-not-found-functions'.

2004-05-28  Stefan Monnier  <monnier@iro.umontreal.ca>

	* vc-mcvs.el (vc-mcvs-print-log, vc-mcvs-diff):
	* vc-arch.el (vc-arch-diff): Add optional `buffer' arg.

2004-05-28  Juri Linkov  <juri@jurta.org>

	* simple.el (eval-expression-print-format): New fun.

	* simple.el (eval-expression):
	* emacs-lisp/lisp-mode.el (eval-last-sexp-print-value):
	* emacs-lisp/edebug.el (edebug-compute-previous-result)
	(edebug-eval-expression): Print additionally the value returned by
	`eval-expression-print-format'.

	* emacs-lisp/lisp.el (insert-pair-alist): New var.
	(insert-pair): Make arguments optional.  Find character pair
	from `insert-pair-alist' according to the last input event.
	(insert-parentheses): Make arguments optional.
	(raise-sexp, delete-pair): New funs.

	* emacs-lisp/lisp-mode.el (indent-pp-sexp): New fun.
	(emacs-lisp-mode-map, lisp-interaction-mode-map):
	Bind C-M-q to `indent-pp-sexp'.

	* emacs-lisp/pp.el (pp-buffer): New fun created from the code in
	`pp-to-string' modified to be able to format text with newlines.
	(pp-to-string): Move the buffer-formatting part of the code to
	`pp-buffer'.  Call `pp-buffer'.

	* info.el (Info-desktop-buffer-misc-data): Don't save information
	about virtual files.
	(Info-restore-desktop-buffer): Restore Info buffers in prepared
	buffers with names obtained from the desktop file instead of the
	default *info* buffer.

2004-05-28  Stefan Monnier  <monnier@iro.umontreal.ca>

	* subr.el (with-selected-window): Only save/restore the selected window.

	* progmodes/compile.el (compilation-error-regexp-alist):
	Use expand-file-name and data-directory.

	* progmodes/grep.el (grep-tree): Rework previous fix.

	* mouse.el (mouse-set-region-1): Use temporary transient-mark-mode
	after the user marked text with the mouse.

	* startup.el (command-line): Keep the first regexp of
	auto-save-file-name-transforms intact.

2004-05-28  Juanma Barranquero  <lektu@terra.es>

	* cus-edit.el (customize-face, customize-face-other-window)
	(custom-face-edit-delete): Make arguments match their use in
	docstring.
	(custom-unloaded-symbol-p, custom-unloaded-widget-p): Fix typo in
	docstring.

	* cvs-status.el (cvs-tree-merge, cvs-tags->tree): Use `butlast',
	not `cvs-butlast'.

	* pcvs-util.el (cvs-butlast, cvs-nbutlast): Remove (`butlast' and
	`nbutlast' are in subr.el).

	* w32-fns.el (w32-using-nt, w32-shell-dos-semantics)
	(set-w32-system-coding-system): Doc fixes.

	* textmodes/artist.el (artist-last, artist-remove-nulls): Simplify.
	(artist-draw-ellipse-general, artist-draw-ellipse-with-0-height):
	Make arguments match their use in docstring.
	(artist-draw-region-trim-line-endings)
	(artist-mouse-choose-operation): Fix typo in docstring.
	(artist-key-set-point-common): Doc fix.

2004-05-28  Simon Josefsson  <jas@extundo.com>

	* mail/smtpmail.el (smtpmail-open-stream):
	Bind starttls-extra-arguments too, if starttls.el uses GNUTLS.

2004-05-26  Simon Josefsson  <jas@extundo.com>

	* starttls.el: Merge with my GNUTLS based starttls.el.
	(starttls-gnutls-program, starttls-use-gnutls)
	(starttls-extra-arguments, starttls-process-connection-type)
	(starttls-connect, starttls-failure, starttls-success): New variables.
	(starttls-program, starttls-extra-args): Doc fix.
	(starttls-negotiate-gnutls, starttls-open-stream-gnutls): New funs.
	(starttls-negotiate, starttls-open-stream): Check `starttls-use-gnutls'
	and pass on to corresponding *-gnutls function if it is set.

2004-05-27  Luc Teirlinck  <teirllm@auburn.edu>

	* autorevert.el (auto-revert-handler): Disable auto-reverting of
	remote files.

2004-05-27  Michael Albinus  <michael.albinus@gmx.de>

	* files.el (file-name-non-special): There are more operations
	which need handling: `find-backup-file-name',
	`insert-file-contents', `verify-visited-file-modtime',
	`write-region'.  Rename t value of method to `add'.  Add new
	methods `quote' and `unquote-then-quote' to file-arg-indices.

2004-05-25  Juri Linkov  <juri@jurta.org>

	* info.el (Info-toc): Call Info-mode on intermediate buffer.
	(Info-index-nodes): Enclose code in condition-case to catch errors.
	(Info-index-node): Don't search all index nodes if request is only
	for the current node and file is not in the cache of index nodes.
	(Info-mode-map): Bind Info-copy-current-node-name to `w'
	for consistency with dired-copy-filename-as-kill.
	Bind `S' to Info-search-case-sensitively.
	(Info-copy-current-node-name): New arg.  With zero prefix arg put
	the name inside a function call to `info'.  Display copied text in
	the echo area.

2004-05-25  Sam Steingold  <sds@gnu.org>

	* emacs-lisp/lisp-mode.el (lisp-find-tag-default): New function:
	strip the package prefix from the symbol name, if any.
	Make it the `find-tag-default-function' for `lisp-mode'.

2004-05-25  John Paul Wallington  <jpw@gnu.org>

	* gs.el (gs-load-image): Use `set-process-query-on-exit-flag'
	instead of obsolete `process-kill-without-query'.

	* textmodes/texinfmt.el (texinfo-indexvar-alist):
	Declare as variable, not constant.

2004-05-25  Luc Teirlinck  <teirllm@auburn.edu>

	* files.el (find-file-noselect-1): Fix bug introduced by
	Revision 1.694.  As a side effect, `inhibit-read-only'
	is again, by default, t during execution of
	`find-file-not-found-functions'.
	(insert-directory): Check that lines were really inserted by
	the --dired switch, before erasing them.

2004-05-24  Nick Roberts  <nickrob@gnu.org>

	* progmodes/gdb-ui.el (gdb-breakpoints-mode, gdb-frames-mode)
	(gdb-locals-mode): Check gud-minor-mode in gud-comint-buffer.
	(gdb-var-update, gdb-var-update-handler, gdb-var-delete)
	(gdb-edit-value, gdb-speedbar-expand-node): Handle new value for
	gud-minor-mode (gdbmi).

2004-05-24  Yoichi NAKAYAMA  <yoichi@geiin.org>  (tiny change)

	* net/browse-url.el (browse-url-interactive-arg): Enable user to
	explicitly select the text to be taken as URL.

2004-05-23  Juri Linkov  <juri@jurta.org>

	* info.el (Info-index-nodes): New var and fun.
	(Info-goto-index, Info-index, info-apropos)
	(Info-find-emacs-command-nodes): Rewrite to use Info-index-nodes.
	(Info-index): Fix docstring.  Store and restore Info-history-list.
	(Info-complete-nodes): New var.
	(Info-complete-menu-item): Use it.
	(Info-index-node): New fun.
	(Info-final-node, Info-forward-node, Info-backward-node)
	(Info-build-toc, Info-try-follow-nearest-node, Info-fontify-node):
	Use Info-index-node.
	(Info-extract-menu-item, Info-extract-menu-counting): Set second
	arg of `Info-extract-menu-node-name' to non-nil for index nodes.
	(Info-find-node-2): If a node with period in its name not found,
	try to find a node without the name part after period.
	(Info-select-node): Call Info-fontify-node only if
	Info-fontify-maximum-menu-size is not nil.
	(info-apropos): Set Info-fontify-maximum-menu-size to nil.
	(Info-find-emacs-command-nodes, Info-goto-emacs-command-node):
	Preserve Info-history-list.
	(Info-toc): Set Info-current-file.
	(Info-build-toc): Move point to the beginning of the buffer.
	Add main-file variable.
	(Info-dir-remove-duplicates, Info-history, Info-toc, info-apropos):
	Use backslashed representation of the control character ^_.

	* textmodes/texinfmt.el (texinfo-print-index): Print index line
	numbers in the new Texinfo 4.7 format.

	* add-log.el (change-log-font-lock-keywords): Remove `:' from
	regexps for function and variable names.

	* descr-text.el (describe-property-list): Add [show] button for
	`syntax-table' property with action to pp to a separate buffer.
	(describe-char): Replace search-forward by re-search-forward with
	whitespace regexp after "character:" to not fail in too narrow windows.

	* simple.el (next-error-find-buffer): Add a rule to return
	next-error capable buffer if one window on the selected frame
	displays such buffer.

2004-05-23  Nick Roberts  <nickrob@gnu.org>

	* progmodes/gdb-ui.el (gdb-server-prefix): New variable.
	(gud-watch, gdb-send-item, gdb-breakpoints-mode, gdb-frames-mode)
	(gdb-locals-mode, gdb-send-item, gdb-toggle-breakpoint)
	(gdb-delete-breakpoint, gdb-frames-select, gdb-threads-buffer)
	(gdb-registers-buffer, gdb-reset, gdb-assembler-buffer):
	Handle new value for gud-minor-mode (gdbmi).
	(gdb-buffer-type, gdb-input-queue, gdb-prompting)
	(gdb-output-sink, gdb-current-item, gdb-pending-triggers):
	Change from local to global gdb variable set.
	(gdb-ann3): Initialise above gdb variable set.
	(gdb-var-update, gdb-var-update-handler, gdb-enqueue-input)
	(gdb-dequeue-input, gdb-source, gdb-pre-prompt, gdb-prompt)
	(gdb-subprompt, gdb-starting, gdb-stopping, gdb-frame-begin)
	(gdb-stopped, gdb-post-prompt, gdb-concat-output)
	(def-gdb-auto-update-trigger, def-gdb-auto-update-handler)
	(gdb-info-locals-handler, gdb-invalidate-assembler)
	(gdb-get-current-frame, gdb-frame-handler): Handle gdb variable
	set as global variables.
	(gdb-get-create-buffer): Don't make gud-comint buffer-local.
	Handle gdbmi.
	(gdb-info-breakpoints-custom): Fix regexp.
	(def-gdb-var): Delete.

	* progmodes/gud.el (gud-menu-map, gud-speedbar-menu-items)
	(gud-speedbar-buttons, gud-sentinel, gud-display-line)
	(gud-basic-call): Handle new value for gud-minor-mode (gdbmi) for
	a new mode.  The file (gdb-mi.el) for this mode will be included
	with the GDB distribution (6.2 onwards) and will use GDB/MI as its
	primary interface.

2004-05-23  Jesper Harder  <harder@ifa.au.dk>

	* progmodes/grep.el (grep-tree): Ensure that DIR argument is
	interpreted as a directory.

2004-05-22  Richard M. Stallman  <rms@gnu.org>

	* textmodes/paragraphs.el (sentence-end): Match unicode curly quotes
	as a close quote.

	* textmodes/bibtex.el: Use assoc-string, not assoc-ignore-case.

	* progmodes/idlw-shell.el (idlwave-shell-get-object-class):
	Use assoc-string, not assoc-ignore-case.

	* progmodes/ada-mode.el: Use assoc-string, not assoc-ignore-case.

	* emacs-lisp/lisp.el (mark-defun, narrow-to-defun):
	If moving back then fwd gets a defun that ends before point,
	try again moving fwd then back.

	* files.el (file-name-non-special): Allow t in file-arg-indices
	to mean requote the return value.  Use `identity' as an element
	rather than as the whole value.

	* gs.el (gs-options): Add -dSAFER.  Mark it risky.

2004-05-22  Juanma Barranquero  <lektu@terra.es>

	* help-fns.el (help-add-fundoc-usage): Use %S only for output of
	`help-make-usage'.
	(help-highlight-arguments): Skip function name before searching
	for arguments.

2004-05-21  Juanma Barranquero  <lektu@terra.es>

	* allout.el (allout-chart-subtree, allout-rebullet-topic-grunt):
	Don't mention in the docstring these arguments meant for
	internal (recursive) use only.
	(allout-char-spec): Comment out (it's not implemented).
	(allout-old-expose-topic, allout-exposure): Fix docstring and add
	obsolescence declaration.
	(allout-flatten-exposed-to-buffer)
	(allout-indented-exposed-to-buffer): Fix typos in docstring.
	(my-mark-marker): Doc fix.
	(produce-allout-mode-map, allout-sibling-index)
	(allout-isearch-expose, allout-distinctive-bullet)
	(allout-open-topic, allout-reindent-body)
	(allout-rebullet-heading, allout-process-exposed)
	(allout-insert-listified, allout-latex-verb-quote)
	(allout-insert-latex-header, allout-insert-latex-trailer):
	Make arguments match their use in docstring.
	(allout-primary-bullet, allout-old-style-prefixes)
	(allout-inhibit-protection, allout-init, allout-mode)
	(allout-before-change-protect, allout-flag-region):
	Use "Emacs" instead of "emacs" in docstrings.

2004-05-21  Masayuki Ataka  <ataka@milk.freemail.ne.jp>  (tiny change)

	* international/characters.el: Modify syntax of more characters.

2004-05-21  Masatake YAMATO  <jet@gyve.org>

	* progmodes/etags.el (tags-apropos, list-tags): Require apropos.
	(etags-tags-completion-table): Show parsing progress.

2004-05-20  Luc Teirlinck  <teirllm@auburn.edu>

	* locate.el (locate-prompt-for-command): Shorten first line of
	docstring.
	(locate-mode): Expand docstring and include keymap summary.

	* files.el (find-file-noselect-1): Limit the scope of the
	`inhibit-read-only' binding.  Make sure that `inhibit-read-only'
	is, by default, nil during the execution of
	`find-file-not-found-functions' and `find-file-hook'.

2004-05-20  Michael Mauger  <mmaug@yahoo.com>

	* facemenu.el (facemenu-color-name-equal): New function.
	(list-colors-display): Use it to compare colors instead of
	facemenu-color-equal.

2004-05-20  Dan Nicolaescu  <dann@ics.uci.edu>

	* compare-w.el (compare-windows-face): Use min-colors instead of
	checking for tty or pc types.

2004-05-19  Stefan Monnier  <monnier@iro.umontreal.ca>

	* simple.el (do-auto-fill): Remove unused vars `bol' and `opoint'.
	(completion-setup-function): Use with-current-buffer.
	Properly save excursion.  Simplify.
	Don't assume there is necessarily a `mouse-face' property somewhere.

	* progmodes/gud.el (gud-reset): Use unless & with-current-buffer.

	* progmodes/gdb-ui.el (gdb-reset): Use unless.  Fix regexp.

	* emacs-lisp/bytecomp.el (byte-compile-log): Use backquotes.
	(byte-compile-log-1): Don't call (byte-goto-log-buffer).
	Use with-current-buffer.
	(byte-goto-log-buffer): Delete.
	(byte-compile-log-file): Call compilation-forget-errors.

2004-05-19  Takaaki Ota  <Takaaki.Ota@am.sony.com>  (tiny change)

	* net/ldap.el (ldap-search-internal): Avoid mixing standard error
	output messages into the search result.

2004-05-19  Masatake YAMATO  <jet@gyve.org>

	* wid-edit.el (widget-radio-button-notify): Revert my last
	change.  Reported by Katsumi Yamaoka <yamaoka@jpl.org>.

2004-05-19  Kenichi Handa  <handa@m17n.org>

	* international/characters.el: Fix syntax (open/close) of CJK chars.

2004-05-18  Karl Chen  <quarl@hkn.eecs.berkeley.edu>  (tiny change)

	* help-mode.el (help-go-back): Don't depend on position of back button.

2004-05-18  Stefan Monnier  <monnier@iro.umontreal.ca>

	* files.el (auto-save-file-name-transforms): Make sure ange-ftp temp
	files files don't contain an accidental additional /.

	* textmodes/tex-mode.el (tex-compilation-parse-errors): Save excursion
	in source buffer.

2004-05-18  Masatake YAMATO  <jet@gyve.org>

	* wid-edit.el (widget-radio-button-notify): Don't pass `widget'
	to widget-apply.  :action method assumes 2 arguments, not 3.

2004-05-17  Glenn Morris  <gmorris@ast.cam.ac.uk>

	* progmodes/f90.el (f90-end-block-re, f90-start-block-re):
	New constants.
	(hs-special-modes-alist): Add an f90-mode entry.

2004-05-17  Sam Steingold  <sds@gnu.org>

	* emacs-lisp/cl-indent.el (common-lisp-indent-function-1):
	Indent "without-" forms just like "with-" and "do-".  Use regexp-opt.

2004-05-16  Kim F. Storm  <storm@cua.dk>

	* emacs-lisp/timer.el (timer-event-handler): Fix last change.

2004-05-15  John Wiegley  <johnw@newartisans.com>

	* eshell/esh-io.el (eshell-get-target): Whitespace changes.
	(eshell-output-object-to-target): Improve output speed 20% by not
	calling `eshell-stringify' if something is already known to be a string.

2004-05-15  Alex Ott  <ott@jet.msk.su>

	* textmodes/ispell.el (ispell-local-dictionary-alist):
	Add windows-1251 to the choice of coding systems.
	(ispell-dictionary-alist-6): Add support for "russianw.aff",
	encoded in cp1251.

2004-05-15  Dan Nicolaescu  <dann@ics.uci.edu>

	* progmodes/compile.el (compilation-warning-face)
	(compilation-info-face): Use min-colors.

2004-05-15  Jan Dj,Ad(Brv  <jan.h.d@swipnet.se>

	* toolbar/close.pbm, toolbar/close.xpm, toolbar/copy.pbm
	* toolbar/copy.xpm, toolbar/cut.pbm, toolbar/cut.xpm
	* toolbar/help.pbm, toolbar/help.xpm, toolbar/home.pbm
	* toolbar/home.xpm, toolbar/index.pbm, toolbar/index.xpm
	* toolbar/jump_to.pbm, toolbar/jump_to.xpm, toolbar/left_arrow.pbm
	* toolbar/left_arrow.xpm, toolbar/new.pbm, toolbar/new.xpm
	* toolbar/open.pbm, toolbar/open.xpm, toolbar/paste.pbm
	* toolbar/paste.xpm, toolbar/preferences.pbm, toolbar/preferences.xpm
	* toolbar/print.pbm, toolbar/print.xpm, toolbar/right_arrow.pbm
	* toolbar/right_arrow.xpm, toolbar/save.pbm, toolbar/save.xpm
	* toolbar/saveas.pbm, toolbar/saveas.xpm, toolbar/search.pbm
	* toolbar/search.xpm, toolbar/spell.pbm, toolbar/spell.xpm
	* toolbar/undo.pbm, toolbar/undo.xpm, toolbar/up_arrow.pbm
	* toolbar/up_arrow.xpm: New icons from GTK+ version 2.

2004-05-15  Kim F. Storm  <storm@cua.dk>

	* emacs-lisp/timer.el (timer-activate): Add optional arg triggered-p.
	Use it to set triggered-p element of timer.
	(timer-event-handler): Set triggered-p element non-nil while running
	the timer function.

2004-05-14  David Ponce  <david@dponce.com>

	* tree-widget.el: New file.

2004-05-13  Marcelo Toledo  <marcelo@marcelotoledo.org>

	* language/european.el ("Brazilian Portuguese"): Add support for
	Brazilian Portuguese.

2004-05-13  John Wiegley  <johnw@newartisans.com>

	* iswitchb.el (iswitchb-use-virtual-buffers): Only turn on
	`recentf-mode' if this variable has been customized to t.

	* eshell/esh-test.el (eshell-test): Call the function
	`emacs-version' rather than trying to build a custom version string.

2004-05-13  Stefan Monnier  <monnier@iro.umontreal.ca>

	* net/telnet.el (telnet-mode): Use define-derived-mode.
	Don't modify the global value of comint-prompt-regexp.

2004-05-13  John Paul Wallington  <jpw@gnu.org>

	* version.el (emacs-version): Check for `gtk' feature before
	`x-toolkit' feature.

2004-05-13  Juanma Barranquero  <lektu@terra.es>

	* files.el (file-truename): Don't mention COUNTER and PREV-DIRS
	arguments in the docstring, they're used only in recursive calls.

	* help-fns.el (help-arg-highlighting-function)
	(help-argument-name): Delete.
	(help-default-arg-highlight): New function.
	(help-do-arg-highlighting): Use it.

2004-05-13  Glenn Morris  <gmorris@ast.cam.ac.uk>

	* calendar/appt.el (appt-disp-window):
	Use `calendar-set-mode-line' for a centered mode-line.

2004-05-13  Takaaki Ota  <Takaaki.Ota@am.sony.com>  (tiny change)

	* calendar/appt.el (appt-disp-window): Do not split window
	excessively when `split-height-threshold' is low.

2004-05-12  Nick Roberts  <nickrob@gnu.org>

	* progmodes/gud.el (gud-mode): Add gud-kill-buffer-hook to
	kill-buffer-hook here and make it local.
	(gud-kill-buffer-hook): Use kill-process for a sure kill.

2004-05-12  Daniel Pfeiffer  <occitan@esperanto.org>

	* progmodes/compile.el (compilation-set-window-height):
	Use save-excursion to protect against misplaced marker.

2004-05-12  Jan Dj,Ad(Brv  <jan.h.d@swipnet.se>

	* custom.el (defface): Document that type can have value gtk.

	* faces.el (face-spec-set-match-display): Handle type gtk in display.

2004-05-12  Kenichi Handa  <handa@m17n.org>

	* descr-text.el: Require quail at comile time.
	(describe-char): If an input method is on and it supports the
	character, show how to input it.

	* international/quail.el (quail-install-decode-map): Accept a
	char-table whose subtype is `quail-decode-map'.
	(quail-store-decode-map-key, quail-gen-decode-map1)
	(quail-gen-decode-map, quail-find-key1, quail-find-key)
	(quail-show-key): New functions.

2004-05-12  Juanma Barranquero  <lektu@terra.es>

	* generic.el (define-generic-mode): Remove redundant arglist info.

	* help-fns.el (help-split-fundoc, help-add-fundoc-usage):
	Make arguments match their use in docstring.
	(help-arg-highlighting-function): New variable.
	(help-argument-name): Mention it in the docstring.
	(help-do-arg-highlight): Use it.  Expand regexp to accept also
	ARG-xxx and xxx-ARG references.

2004-05-11  Yoichi NAKAYAMA  <yoichi@geiin.org>  (tiny change)

	* mail/rfc2368.el (rfc2368-parse-mailto-url): Make the results of
	parsing "mailto:addr1%2C%20addr2", "mailto:?to=addr1%2C%20addr2",
	and "mailto:addr1?to=addr2" equal.

2004-05-11  Alexander Pohoyda  <alexander.pohoyda@gmx.net>  (tiny change)

	* man.el (Man-getpage-in-background): Use shell-file-name
	and shell-command-switch variables instead of hard-coded values.

2004-05-11  Eli Zaretskii  <eliz@gnu.org>

	* iimage.el: New file.

2004-05-11  Juanma Barranquero  <lektu@terra.es>

	* custom.el (custom-initialize-default, defcustom):
	Fix typo in docstring.

	* files.el (set-visited-file-name, file-expand-wildcards):
	Fix docstring.

2004-05-10  Stefan Monnier  <monnier@iro.umontreal.ca>

	* emacs-lisp/lisp-mode.el (prin1-char): Use eventp.

	* subr.el (eventp): Be more discriminating with integers.

2004-05-10  Daniel Pfeiffer  <occitan@esperanto.org>

	* progmodes/compile.el (compile): Add universal prefix arg.
	(compilation-error-regexp-alist-alist): Add edg patterns.

2004-05-10  Sam Steingold  <sds@gnu.org>

	* textmodes/ispell.el (ispell-message):
	Use `message-cite-prefix-regexp' instead of `message-yank-prefix'.

2004-05-10  Dave Love  <fx@gnu.org>

	* progmodes/python.el (help-buffer): Autoload when compiling.
	(python-after-info-look): Don't assume Info-goto-node returns non-nil.
	(run-python): Prepend to any existing PYTHONPATH.

2004-05-10  Nick Roberts  <nick@nick.uklinux.net>

	* progmodes/gdb-ui.el (gdb-annotation-rules): Add nquery annotation
	for pending breakpoints.

2004-05-10  Richard M. Stallman  <rms@gnu.org>

	* mail/unrmail.el (unrmail): Mostly rewritten.  Parses the file
	directly without calling any functions in Rmail.
	(unrmail-unprune): Function deleted.

2004-05-10  Stefan Monnier  <monnier@iro.umontreal.ca>

	* progmodes/python.el (inferior-python-mode-map): Remove erroneous
	C-c C-z binding.

2004-05-10  Kenichi Handa  <handa@m17n.org>

	* descr-text.el (describe-char): Fix previous change.  Don't make
	a unibyte character to multibyte in the *Help* buffer.

2004-05-10  Miles Bader  <miles@gnu.org>

	* lisp/progmodes/gud.el (gud-common-init): Only consider an existing
	buffer an error if the debugger process is actually running.

2004-05-10  Juanma Barranquero  <lektu@terra.es>

	* help-fns.el (help-argument-name): Default to italic.
	(help-highlight-arguments): Return always (usage . doc), even when
	usage is nil.

	* ibuf-macs.el (define-ibuffer-column, define-ibuffer-sorter)
	(define-ibuffer-filter): Add usage info.
	(define-ibuffer-op): Add usage info (but CL-style defaults for
	keyword args are not shown).

	* subr.el (remove-overlays, read-passwd): Fix docstring.
	(start-process-shell-command): Fix docstring.  Put usage info in a
	format usable by `describe-function'.
	(open-network-stream, open-network-stream-nowait)
	(open-network-stream-server): Fix docstring.

2004-05-09  Jason Rumney  <jasonr@gnu.org>

	* international/code-pages (cp932, cp936, cp949, c950): Remove.
	Only define cp125* if windows-125* is already defined.

	* language/korean.el (cp949): Add alias.

	* language/chinese.el (cp936, cp950): Add aliases.

	* language/japanese.el (cp932): Add alias.

	* term/w32-win.el: Require code-pages.

	* international/mule-cmds.el (set-locale-environment):
	On MS-Windows use ansi code-page for default coding-systems.
	Set up paper sizes for Windows 3 letter languages.

	* international/code-pages.el (cp932, cp936, cp949, cp950):
	Add aliases.  Also add cp125* if not already defined.

2004-05-09  Juanma Barranquero  <lektu@terra.es>

	* help-fns.el (help-highlight-arguments): Don't try to highlight
	missing or autoloaded arglists.  Accept structured arguments, like
	the first ones of `do' and `flet'.

	* pcvs.el (cvs-mode-run, cvs-is-within-p): Fix typo in docstring.
	(cvs-get-marked): Remove redundant arglist info.

	* net/quickurl.el (quickurl, quickurl-browse-url, quickurl-read):
	Don't use CL-style default args.

2004-05-08  Andreas Schwab  <schwab@suse.de>

	* emacs-lisp/checkdoc.el (checkdoc-minor-mode): Doc fix.

	* international/subst-ksc.el: Fix references to utf-translate-cjk
	into utf-translate-cjk-mode.
	* international/subst-big5.el: Likewise.
	* international/subst-gb2312.el: Likewise.
	* international/subst-jis.el: Likewise.
	* international/utf-16.el: Likewise.
	* international/utf-8.el: Likewise.

2004-05-08  John Wiegley  <johnw@newartisans.com>

	* iswitchb.el (iswitchb-use-virtual-buffers): Add support for
	"virtual buffers" (off by default), which makes it possible to
	switch to the "virtual" buffers of recently visited files.  When a
	buffer name search fails, and this option is on, iswitchb will
	look at the list of recently visited files, and permit matching
	against those names.  When the user hits RET on a match, it will
	revisit that file.
	(iswitchb-read-buffer): Add two optional arguments, which makes
	isearchb.el possible.
	(iswitchb-completions, iswitchb-set-matches, iswitchb-prev-match)
	(iswitchb-next-match): Add support for virtual buffers.

	* isearchb.el: This module extends iswitchb to provide "as you
	type" buffer selection.

	* textmodes/flyspell.el (flyspell-highlight-incorrect-region):
	Ignore the read-only property when flyspell highlighting is on.
	Not ignoring it leads to a series of confusing errors.
	(flyspell-highlight-duplicate-region): Ignore read-only, as above,
	but also make sure to call flyspell-incorrect-hook.
	(flyspell-maybe-correct-transposition): Perform transposition test
	by bit twiddling a string, rather than using a temp buffer.
	(flyspell-maybe-correct-doubling): Use a string rather than a temp
	buffer.  This is also the original version of the code, which
	could not be checked in before due to a previous lack of
	assignment papers.  This version has seen heavy usage on my system
	for several years now.

	* calendar/cal-bahai.el: New file, which adds support for the
	Baha'i calendar to Emacs.  This calendar is based on a solar year
	of 19 months of 19 days, with 4 intercalary days.  Each year
	begins on March 21, with the calendar starting in 1844.

	* calendar/cal-menu.el, calendar/calendar.el,
	calendar/diary-lib.el, calendar/holidays.el: Added support for
	using cal-bahai.el.

	* eshell/em-glob.el (eshell-glob-initialize): Move initialization
	of `eshell-glob-chars-regexp' into `eshell-glob-regexp', so that
	function can be used outside of eshell buffers.
	(eshell-glob-regexp): Initialize `eshell-glob-chars-regexp' here.

2004-05-08  Juanma Barranquero  <lektu@terra.es>

	* help-fns.el (help-do-arg-highlight): Temporarily set ?\- to be a
	word constituent so FOO-ARG is not recognized as an arg.
	(help-highlight-arguments): Don't skip lists in mandatory arguments.

	* simple.el (next-error): Fix typo in docstring.
	(open-line): Make argument names match their use in docstring.
	(split-line): Fix docstring.

	* emacs-lisp/cl-macs.el (do, do*): Put usage info in a format
	usable by `describe-function'.
	(gensym, gentemp, typep, ignore-errors): Make argument names match
	their use in docstring.

	* progmodes/python.el (python-describe-symbol): Pass INTERACTIVE-P
	argument to `help-setup-xref'.

2004-05-07  Kai Grossjohann  <kai@emptydomain.de>

	Version 2.0.40 of Tramp released.

	* net/tramp.el (tramp-completion-mode, tramp-md5-function):
	Use symbol-function to invoke functions only known on some Emacs
	flavors.  This avoids byte-compiler warnings.  Reported by Kevin
	Scaldeferri <kevin@scaldeferri.com>.
	(tramp-do-copy-or-rename-file-via-buffer): Rename from
	tramp-do-copy-or-rename-via-buffer (without `file'), to make it
	consistent with the other tramp-do-* functions.
	(tramp-do-copy-or-rename-file): Calls adjusted.
	(tramp-process-initial-commands): Avoid liveness check on shell --
	we know that it must be alive since we're opening a connection at
	this moment.
	(tramp-last-cmd): New internal variable.
	(tramp-process-echoes): New tunable.
	(tramp-send-command): Set tramp-last-cmd.
	(tramp-wait-for-output): Delete echo, if applicable.
	(tramp-read-passwd): Construct the key for the password cache in a
	way that works for multi methods, too.
	(tramp-bug): Add backup-directory-alist and
	bkup-backup-directory-info to bug reports, with Tramp counterparts.

2004-05-07  Michael Albinus  <michael.albinus@gmx.de>

	* net/tramp*.el: Suppress byte-compiler warnings where possible.

	* net/tramp.el (tramp-out-of-band-prompt-regexp)
	(tramp-actions-copy-out-of-band): New defcustoms.
	(tramp-do-copy-or-rename-file-out-of-band): Asynchronous process
	used instead of a synchronous one.  Allows password entering.
	(tramp-action-out-of-band): New defun.
	(tramp-open-connection-rsh, tramp-method-out-of-band-p):
	Remove restriction with password from doc string.
	(tramp-bug): Add variables `tramp-terminal-prompt-regexp',
	`tramp-out-of-band-prompt-regexp',
	`tramp-actions-copy-out-of-band', `password-cache' and
	`password-cache-expiry'.
	(toplevel): Remove todo item wrt ssh-agent.  Obsolete due to
	password caching.
	(tramp-touch): FILE can be a local file, too.
	(TODO): Remove items done.
	(tramp-handle-insert-directory): Properly quote file name also if
	not full-directory-p.  Handle wildcard case.  Reported by Andreas
	Schwab <schwab@suse.de>.
	(tramp-do-copy-or-rename-file-via-buffer): Set permissions of the
	new file.
	(tramp-handle-file-local-copy, tramp-handle-write-region):
	The permissions of the temporary file are set if filename exists.
	Reported by Ted Stern <stern@cray.com>.
	(tramp-backup-directory-alist)
	(tramp-bkup-backup-directory-info): New defcustoms.
	(tramp-file-name-handler-alist): Add entry for `find-backup-file-name'.
	(tramp-handle-find-backup-file-name): New function.
	Implements Tramp's find-backup-file-name.

	* net/tramp-smb.el (tramp-smb-file-name-handler-alist): Add entry
	for `find-backup-file-name'.

	* net/tramp-vc.el (tramp-vc-workfile-unchanged-p): Correct typo
	("file" -> "filename").  Reported by Kim F. Storm <storm@cua.dk>.

2004-05-07  Lars Hansen  <larsh@math.ku.dk>

	* desktop.el (desktop-buffer-mode-handlers): Fix docstring.

2004-05-07  Juanma Barranquero  <lektu@terra.es>

	* subr.el (lambda): Add arglist description to docstring.
	(declare): Fix typo in docstring.
	(open-network-stream): Fix docstring.
	(process-kill-without-query): Fix docstring and add obsolescence info.
	(last, butlast, nbutlast): Make arguments match their use in docstring.
	(insert-buffer-substring-no-properties): Likewise.
	(insert-buffer-substring-as-yank): Likewise.
	(split-string): Fix docstring.

	* emacs-lisp/byte-run.el (make-obsolete, make-obsolete-variable):
	Make argument names match their use in docstring.

	* emacs-lisp/re-builder.el (reb-auto-update): Fix typo in docstring.

2004-05-06  Nick Roberts  <nickrob@gnu.org>

	* progmodes/gdb-ui.el: Improve/extend documentation strings.
	Fit first sentence on one line for apropos-command.

2004-05-06  Stefan Monnier  <monnier@iro.umontreal.ca>

	Changes largely merged in from Dave Love's code.
	* progmodes/python.el: Doc fixes.
	(python-mode-map): Add python-complete-symbol.
	(python-comment-line-p, python-beginning-of-string): Use syntax-ppss.
	(python-comment-indent, python-complete-symbol)
	(python-symbol-completions, python-partial-symbol)
	(python-try-complete): New.
	(python-indent-line): Remove optional arg.  Use python-block-end-p.
	(python-check): Bind compilation-error-regexp-alist.
	(inferior-python-mode): Use rx.  Move keybindings to top level.
	Set comint-input-filter.
	(python-preoutput-filter): Use rx.
	(python-input-filter): Re-introduce.
	(python-proc): Start new process if necessary.
	Check python-buffer non-nil.
	(view-return-to-alist): Defvar.
	(python-send-receive): New.
	(python-eldoc-function): Use it.
	(python-mode-running): Don't defvar.
	(python-mode): Set comment-indent-function.
	Maybe update hippie-expand-try-functions-list.
	(python-indentation-levels): Initialize differently.
	(python-block-end-p): New.
	(python-indent-line): Use it.
	(python-compilation-regexp-alist): Augment.
	(run-python): Import `emacs' module to Python rather than loading
	code directly.  Set python-buffer differently.
	(python-send-region): Use emacs.eexecfile.  Fix orig-start calculation.
	Use python-proc.
	(python-send-command): Go to end of comint buffer.
	(python-load-file): Use python-proc, emacs.eimport.
	(python-describe-symbol): Simplify interactive form.
	Use emacs.help.  Do use temp-buffer-show-hook.
	Call print-help-return-message.
	(hippie-exp): Require when compiling.
	(python-preoutput-continuation): Use rx.

	* diff-mode.el (diff-make-unified): Fix regexp.

2004-05-06  Romain Francoise  <romain@orebokech.com>  (tiny change)

	* ibuffer.el (ibuffer-redisplay-engine): Do not remove folded
	filter groups from the buffer when rebuilding the Ibuffer buffer
	and `ibuffer-show-empty-filter-groups' is nil.

2004-05-06  Vinicius Jose Latorre  <viniciusjl@ig.com.br>

	* ps-print.el (ps-print-quote): Call ps-value-string.
	(ps-setup): Call ps-comment-string.
	(ps-value-string, ps-comment-string): New funs.

2004-05-06  Juanma Barranquero  <lektu@terra.es>

	* ehelp.el (electric-help-command-loop): Check whether the last
	character is visible, not (point-max).

	* help-fns.el (help-argument-name): Default to bold; don't inherit
	from font-lock-variable-name-face.
	(help-do-arg-highlight): Grok also ARGth occurrences in the docstring.

2004-05-05  Kenichi Handa  <handa@m17n.org>

	* descr-text.el (describe-char): Copy the character with text
	properties and overlays into the first line, and call
	describe-text-properties on it.

2004-05-05  Stephen Eglen  <stephen@anc.ed.ac.uk>

	* iswitchb.el (iswitchb-global-map): Fix typo.
	Remove unwanted ###autoloads from source file.

2004-05-05  Lars Hansen  <larsh@math.ku.dk>

	* wdired.el (wdired-change-to-wdired-mode): Quote wdired-mode-hook
	in run-hooks.  Use substitute-command-keys in message.
	(wdired-abort-changes): Add message.

2004-05-03  Michael Mauger  <mmaug@yahoo.com>

	* emacs/lisp/progmodes/sql.el (sql-xemacs-p, sql-emacs19-p)
	(sql-emacs20-p): Remove.
	(sql-mode-syntax-table): Use shared GNU EMacs/XEmacs syntax.
	(sql-builtin-face, sql-doc-face): Remove.
	(sql-mode-ansi-font-lock-keywords)
	(sql-mode-oracle-font-lock-keywords)
	(sql-mode-postgres-font-lock-keywords)
	(sql-mode-linter-font-lock-keywords)
	(sql-mode-ms-font-lock-keywords)
	(sql-mode-mysql-font-lock-keywords): Use standard fonts.
	(sql-product-font-lock): Fix font-lock reset when font rules change.
	(sql-highlight-product): Remove incorrect font-lock reset logic.

2004-05-04  Jonathan Yavner  <jyavner@member.fsf.org>

	* ses.el (ses-set-parameter): Fix typo.

2004-05-04  Kim F. Storm  <storm@cua.dk>

	* ido.el (ido-read-internal): Fix call to read-file-name for edit.
	Must expand directory for completion to work; and don't mess with
	process-environment.
	(ido-read-file-name): If command has ido property, don't use ido
	if value is ignore, or read as directory if value is dir.
	Set ido ignore property for dired-do-rename command.

2004-05-04  Juanma Barranquero  <lektu@terra.es>

	* ehelp.el (electric-help-command-loop, electric-help-undefined)
	(electric-help-help): Check against unmapped commands.

	* help-fns.el (help-argument-name): New face, inheriting from
	font-lock-variable-name-face, to highlight function arguments in
	`describe-function' and `describe-key'.
	(help-do-arg-highlight): Auxiliary function to highlight a given
	list of arguments in a string.
	(help-highlight-arguments): Highlight the function arguments and
	all uses of them in the docstring.
	(describe-function-1): Use it.  Do docstring output via `insert',
	not 'princ', so text attributes are preserved.

	* winner.el (winner-mode-map): Move `winner-undo' and
	`winner-redo' to C-c <left> and C-c <right>, respectively (the
	previous bindings conflict with `prev-buffer', `next-buffer').

2004-05-03  Roland Winkler  <Roland.Winkler@physik.uni-erlangen.de>

	* textmodes/bibtex.el (bibtex-progress-message): Fix docstring.
	(bibtex-entry-update): New command bound to C-c C-u.
	(bibtex-text-in-string): Fix regexp.
	(bibtex-assoc-of-regexp): Remove.
	(bibtex-progress-message): Fix docstring.
	(bibtex-inside-field): Use if.
	(bibtex-assoc-regexp): New function.
	(bibtex-format-entry): Make code more robust so that it formats
	also old entries.
	(bibtex-autokey-demangle-title): Merge with obsolete function
	bibtex-assoc-of-regexp.
	(bibtex-field-list): New function.
	(bibtex-entry): Use bibtex-field-list.
	(bibtex-parse-entry): Fix docstring.
	(bibtex-print-help-message): Use bibtex-field-list.
	(bibtex-make-field): Use bibtex-field-list.
	(bibtex-entry-index): Bugfix.  Return crossref key if required.
	(bibtex-lessp): Fix docstring.

2004-05-03  Luc Teirlinck  <teirllm@auburn.edu>

	* select.el (xselect-convert-to-string): Move comment to intended line.

2004-05-03  Jan Dj,Ad(Brv  <jan.h.d@swipnet.se>

	* toolbar/tool-bar.el (tool-bar-setup): Use lookup-key for
	cut/copy/paste in case menu-bar-enable-clipboard is in effect.

2004-05-03  Jan Dj,Ad(Brv  <jan.h.d@swipnet.se>

	* term/x-win.el (x-clipboard-yank): Don't exit on error from
	x-get-selection.

2004-05-03  Jason Rumney  <jasonr@gnu.org>

	* makefile.nt: Remove.

2004-05-03  Kim F. Storm  <storm@cua.dk>

	* emulation/cua-base.el (cua--update-indications): Fix last change.
	(cua-mode): Deactivate mark when cua-mode is enabled.

2004-05-02  Luc Teirlinck  <teirllm@auburn.edu>

	* select.el (xselect-convert-to-string): Bind `inhibit-read-only' to t.

2004-05-03  Nick Roberts  <nickrob@gnu.org>

	* progmodes/gdb-ui.el (gud-watch, gdb-display-buffer)
	(gdb-display-source-buffer, gdb-put-breakpoint-icon)
	(gdb-remove-breakpoint-icons, gdb-assembler-custom): Look for
	window over visible frames.
	(gdb-goto-breakpoint): Make buffer display file at breakpoint.

2004-05-02  Stefan Monnier  <monnier@iro.umontreal.ca>

	* progmodes/compile.el (compilation-gcpro): New var.
	(compilation-fake-loc): Use it.
	(compilation-forget-errors): Reset it.

2004-05-02  Dan Nicolaescu  <dann@ics.uci.edu>

	* diff-mode.el (diff-header-face, diff-file-header-face):
	Use min-colors.

2004-05-02  Roland Winkler  <Roland.Winkler@physik.uni-erlangen.de>

	* textmodes/bibtex.el (bibtex-sort-buffer): Remove error message.
	(bibtex-clean-entry): Disentangle code.
	(bibtex-realign): New function.
	(bibtex-reformat): Use mapcar and bibtex-realign.  Do not use
	bibtex-beginning-of-first-entry and bibtex-skip-to-valid-entry.
	Remove undocumented optional arg called-by-convert-alien.
	(bibtex-convert-alien): Use bibtex-realign.  Use bibtex-reformat
	for sorting instead of bibtex-sort-buffer.

2004-05-02  Eli Zaretskii  <eliz@gnu.org>

	* progmodes/compile.el (compilation-start): In the
	no-async-subprocesses branch, call sit-for to give redisplay a
	chance to show the updated process status in the mode line, and
	fontify the buffer explicitly after the process exits.

2004-05-01  Stefan Monnier  <monnier@iro.umontreal.ca>

	* progmodes/python.el (python-compilation-line-number): Remove.
	(python-compilation-regexp-alist): Don't use it any more.
	(python-orig-start, python-input-filter): Remove.
	(inferior-python-mode): Don't set up comint-input-filter-functions.
	(python-send-region): Use compilation-fake-loc.

	* progmodes/compile.el (compilation-messages-start): New var.
	(compilation-mode): Don't setup next-error-function here.
	(compilation-setup): Set it up here instead (for minor modes as well).
	Make compilation-messages-start buffer local.
	(compilation-next-error-function): Use it.
	(compilation-forget-errors): Set compilation-messages-start.

2004-05-01  Luc Teirlinck  <teirllm@auburn.edu>

	* ielm.el (ielm-prompt-read-only): Update docstring.

	* comint.el (comint-prompt-read-only): Update docstring.
	(comint-update-fence, comint-kill-whole-line)
	(comint-kill-region): New functions.

	* simple.el (kill-whole-line): Use "p" instead of "P" in
	interactive form.

2004-05-01  Juanma Barranquero  <lektu@terra.es>

	* help-fns.el (help-add-fundoc-usage): Use %S instead of %s to
	format arglist so default values in CL-style argument lists are
	correctly shown.

2004-05-01  Jason Rumney  <jasonr@gnu.org>

	* term/w32-win.el (w32-drag-n-drop): Use x-dnd.el functions.

2004-05-01  Kenichi Handa  <handa@m17n.org>

	* international/titdic-cnv.el (miscdic-convert): Don't generate a
	quail file if it is up to date.

2004-04-30  Juri Linkov  <juri@jurta.org>

	* cus-edit.el (custom-mode-map):
	Add key binding `C-x C-s' to `Custom-save'.

	* outline.el (outline-blank-line): New var.
	(outline-next-preface, outline-show-heading)
	(outline-end-of-subtree): Use it.

	* dired-aux.el (dired-touch-initial): New fun.
	(dired-do-chxxx): Call it for op-symbol `touch'.
	(dired-diff): Use `dired-dwim-target-directory'
	if current dired buffer has no buffer mark.

	* bindings.el (propertized-buffer-identification):
	Replace `(:weight bold)' by `Buffer-menu-buffer-face'.
	Add C-M-arrow keys for consistency.

	* files.el (confirm-kill-emacs):
	Change group from top-level `emacs' to `convenience'.

	* emacs-lisp/lisp.el (beginning-of-defun, end-of-defun):
	Push mark on the first call of successive command calls.
	(insert-pair): New fun created from `insert-parentheses' with
	`open' and `close' arguments added.  Enclose active regions
	in paired characters.  Compare adjacent characters syntax with
	inserted characters syntax before inserting a space.
	(insert-parentheses): Call `insert-pair' with ?\( ?\).

	* delsel.el: Don't put `delete-selection' property
	on `insert-parentheses' symbol to take advantage of
	region handling in `insert-pair' function.
	Suggested by Stephan Stahl <stahl@eos.franken.de>.

2004-04-30  Kim F. Storm  <storm@cua.dk>

	* emulation/cua-base.el: Add support for changing cursor types;
	based on patch from Michael Mauger.
	(cua-normal-cursor-color, cua-read-only-cursor-color)
	(cua-overwrite-cursor-color, cua-global-mark-cursor-color):
	Customization cursor type and/or cursor color.
	(cua--update-indications): Handle cursor type changes.
	(cua-mode): Update cursor indications if enabled.

	* menu-bar.el (menu-bar-options-menu): Change menu text for CUA.

	* mouse.el (mouse-drag-copy-region): New defcustom.
	(mouse-set-region, mouse-drag-region-1): Use it.

	* simple.el (kill-ring-save): If region face background color is
	unspecified (if no highlighting), show extent of fully visible
	region even if transient-mark-mode is enabled.

	* emulation/cua-base.el (cua--standard-movement-commands):
	Add cua-scroll-up and cua-scroll-down.
	(cua-scroll-up, cua-scroll-down): New commands.
	(cua--init-keymaps): Remap scroll-up and scroll-down.

	* emulation/cua-rect.el (cua--convert-rectangle-as):
	New defmacro.
	(cua-upcase-rectangle, cua-downcase-rectangle): Use it.
	(cua-upcase-initials-rectangle, cua-capitalize-rectangle):
	New commands (suggested by Jordan Breeding).

2004-04-30  Juanma Barranquero  <lektu@terra.es>

	* smerge-mode.el (smerge-diff-switches): Fix typo in docstring.

2004-04-30  Mario Lang  <mlang@delysid.org>

	* diff.el (diff-switches): Fix typo in docstring.

2004-04-30  Alex Schroeder  <alex@gnu.org>

	* xml.el (xml-debug-print-internal): Don't add newline and
	indentation to text nodes and write empty elements as empty tags
	instead of opening and closing tags.
	(xml-debug-print): Take optional indent-string argument.
	(xml-print): Alias for xml-debug-print.

2004-04-30  Glenn Morris  <gmorris@ast.cam.ac.uk>

	* progmodes/fortran.el (fortran-fill): Use local var `bol' rather
	than duplicate call to `line-beginning-position'.

	* progmodes/f90.el (f90-get-present-comment-type):
	Return whitespace, as well as comment chars, for consistent filling
	of comment blocks.  Use `match-string-no-properties'.
	(f90-break-line): Trim trailing whitespace when filling comments.

2004-04-30  Dave Love  <fx@gnu.org>

	* calendar/diary-lib.el (diary-outlook-formats): New variable.
	(diary-from-outlook-internal, diary-from-outlook)
	(diary-from-outlook-gnus, diary-from-outlook-rmail):
	New functions to import diary entries from Outlook-format
	appointments in mail messages.

2004-04-29  Stefan Monnier  <monnier@iro.umontreal.ca>

	* progmodes/python.el (python-send-command): New fun.
	(python-send-region, python-load-file): Use it.

	* progmodes/compile.el (compilation-last-buffer): Add var alias.

	* help-fns.el (help-C-file-name): Use new subr-name.
	Prepend `src/' to the file name.
	(help-C-source-directory, help-subr-name, help-find-C-source): Remove.
	(describe-function-1, describe-variable): Only find a C source file
	name if DOC is already loaded.

	* help-mode.el (help-function-def, help-variable-def):
	Use the new find-function-search-for-symbol functionality.
	Allow FILE to be `C-source'.

	* emacs-lisp/find-func.el (find-function-C-source-directory): New var.
	(find-function-C-source): New fun.
	(find-function-search-for-symbol): Use it.

2004-03-29  Michael Mauger  <mmaug@yahoo.com>

	* progmodes/sql.el (sql-product-alist): Rename variable
	`sql-product-support'.  Add Postgres login parameters.
	(sql-set-product, sql-product-feature): Update with renamed variable.
	(sql-connect-postgres): Add username prompt.
	(sql-imenu-generic-expression, sql-mode-font-lock-object-name):
	Make patterns less product specific.
	(sql-xemacs-p, sql-emacs19-p): Add flags for Emacs variants.
	(sql-mode-abbrev-table): Modify initialization.
	(sql-builtin-face): Add variable.
	(sql-keywords-re): Add macro.
	(sql-mode-ansi-font-lock-keywords): Update for ANSI-92.
	(sql-mode-oracle-font-lock-keywords): Update for Oracle 9i.
	(sql-mode-postgres-font-lock-keywords): Update for Postgres 7.3.
	(sql-mode-mysql-font-lock-keywords): Update for MySql 4.0.
	(sql-mode-linter-font-lock-keywords)
	(sql-mode-ms-font-lock-keywords): Use `sql-keywords-re' macro.
	(sql-mode-sybase-font-lock-keywords)
	(sql-mode-informix-font-lock-keywords)
	(sql-mode-interbase-font-lock-keywords)
	(sql-mode-ingres-font-lock-keywords)
	(sql-mode-solid-font-lock-keywords)
	(sql-mode-sqlite-font-lock-keywords)
	(sql-mode-db2-font-lock-keywords): Default to nil.
	(sql-product-font-lock): Always highlight ANSI keywords.
	(sql-add-product-keywords): Made similar to `font-lock-add-keywords'.
	(sql-send-string): Add function.

2004-04-29  Dave Love  <fx@gnu.org>

	* progmodes/cfengine.el (cfengine-beginning-of-defun)
	(cfengine-end-of-defun): Ensure progress through buffer.

	* info-look.el (cfengine-mode): Accept a terminal ().

2004-04-29  Juri Linkov  <juri@jurta.org>

	* isearch.el (isearch-mode-map): Bind \C-w to isearch-yank-word
	instead of isearch-yank-word-or-char.  Add new key bindings for
	isearch-yank-char to \C-f, and isearch-del-char to \C-b.
	(isearch-del-char): New fun.
	(isearch-forward, isearch-edit-string): Update docstring.
	(isearch-yank-char): Doc fix.
	(isearch-other-meta-char): Restore point after scrolling.

	* progmodes/compile.el (compilation-context-lines): Add nil option
	to disable compilation output window scrolling.
	(compilation-set-window): Use it.

	* outline.el (outline-next-preface, outline-show-heading):
	Don't leave unhidden blank line before heading.
	(outline-end-of-subtree): Include last newline into subtree.
	(hide-entry): Leave point at beginning of heading instead of end.
	(outline-up-heading): Push mark for the first call of successive
	command calls.

2004-04-28  Luc Teirlinck  <teirllm@auburn.edu>

	* comint.el (comint-prompt-read-only): New variable.
	(comint-output-filter): Implement it.

	* ielm.el (ielm-prompt-read-only, ielm-prompt): Update docstring.
	(ielm-prompt-internal): New variable.
	(ielm-font-lock-keywords): Remove irrelevant ielm-prompt keyword.
	(ielm-send-input): Delete unused variable `buf'.
	(ielm-eval-input): Use `ielm-prompt-internal'.
	(inferior-emacs-lisp-mode): Use new variables
	`comint-prompt-read-only' and `ielm-prompt-internal'.
	Get rid of obsolete variable `directory-sep-char'.
	(ielm): Use `zerop'.

2004-04-29  John Paul Wallington  <jpw@gnu.org>

	* thumbs.el (toplevel): Require cl at compile time.
	Remove conditional definitions of `ignore-errors' and `caddar'
	because they occur at run time.

2004-04-28  Nick Roberts  <nickrob@gnu.org>

	* progmodes/gdb-ui.el (gdb-frame-breakpoints-buffer)
	(gdb-frame-assembler-buffer, gdb-frame-threads-buffer)
	(gdb-frame-registers-buffer, gdb-frame-locals-buffer)
	(gdb-frame-gdb-buffer, gdb-frame-stack-buffer): Use selected-window.

	* progmodes/gud.el (gud-common-init): Throw an error if program is
	already running under gdb.

2004-04-28  John Paul Wallington  <jpw@gnu.org>

	* thumbs.el (thumbs-delete-images): Fix formatting of prompt.
	(thumbs-show-image-num): Move assignment of
	`thumbs-current-image-filename' within scope of `i'.
	(thumbs-emboss-image): Don't use `evenp'.

2004-04-28  Richard M. Stallman  <rms@gnu.org>

	* progmodes/compile.el (compilation-context-lines): Default now 0.

2004-04-28  Juanma Barranquero  <lektu@terra.es>

	Use `time-less-p' from calendar/time-date.el instead of defining
	custom versions of it.

	* pcomplete.el (pcomplete-time-less-p): Remove.

	* thumbs.el (time-less-p): Remove.

	* calendar/timeclock.el (timeclock-time-less-p): Remove.
	(timeclock-generate-report): Use `time-less-p'.

	* emacs-lisp/autoload.el (autoload-before-p): Remove.
	(update-file-autoloads, update-directory-autoloads): Use `time-less-p'.

2004-04-28  Masatake YAMATO  <jet@gyve.org>

	* subr.el (remove-overlays): Make arguments optional.

	* wid-edit.el (widget-specify-button): Put evaporate to the
	overlay for sample.
	(widget-specify-sample): Put evaporate to the overlay for sample.
	(widget-specify-doc): Put evaporate to the overlay for documentation.

2004-04-27  Jesper Harder  <harder@ifa.au.dk>

	* info.el (info-apropos): Make it an index node.  Align node names
	like makeinfo.

2004-04-27  Eli Zaretskii  <eliz@gnu.org>

	* net/browse-url.el (browse-url-netscape-sentinel)
	(browse-url-mozilla-sentinel, browse-url-galeon-sentinel)
	(browse-url-epiphany-sentinel, browse-url-mosaic):
	Use browse-url-*-program instead of a literal program name.

2004-04-27  Kevin Ryde  <user42@zip.com.au>

	* eshell/em-alias.el:
	* eshell/em-dirs.el:
	* eshell/em-hist.el:
	* eshell/em-unix.el: Add "(require 'eshell)", to get necessary
	features when M-x customize-group loads modules before the main
	eshell.el.

2004-04-27  Matthew Mundell  <matt@mundell.ukfsn.org>

	* subr.el (momentary-string-display): Support EXIT-CHAR that is
	either a character representation of an event or an event
	description list.

	* type-break.el: Capitalise Emacs and Lisp.
	(type-break-good-break-interval, type-break-demo-boring-stats)
	(type-break-terse-messages, type-break-file-name): New defcustoms.
	(type-break-post-command-hook)
	(type-break-warning-countdown-string): Quote variable names in doc.
	(type-break-interval-start, type-break-auto-save-file-name): New vars.
	(type-break-mode): Document type-break-good-break-interval and the
	"session" file.  Schedule break according to the session file.
	Kill session file buffer on exit.  Organise for save-some-buffers
	to always save the session file.
	(type-break-mode-line-message-mode, type-break-query-mode):
	Uppercase arguments.
	(type-break-file-time, type-break-file-keystroke-count, timep)
	(type-break-choose-file, type-break-get-previous-time)
	(type-break-get-previous-count): New defuns.
	(type-break): Avoid break querying after a completed break in the
	case where the query was initiated during user invocation of the
	break.  Optional terse messages.
	Use type-break-good-break-interval if type-break-good-rest-interval is
	nil.  File the break time.
	(type-break-schedule): New optional args for overriding the use of
	the current time.
	(type-break-cancel-time-warning-schedule): Avoid leftover warnings
	after a break.
	(type-break-check): File the keystroke count.
	(type-break-do-query): Prevent a second query when the break is
	interrupted.  Optional terse message.
	(type-break-keystroke-reset): Record the start of a typing interval.
	(type-break-demo-boring): Optional terse messages.  Display word
	per minute and keystroke counts according to
	type-break-demo-boring-stats.

2004-04-27  Daniel M Coffman  <coffmand@us.ibm.com>  (tiny change)

	* arc-mode.el (archive-maybe-copy): If ARCHIVE includes leading
	directories, make sure they exist under archive-tmpdir.

2004-04-27  Juri Linkov  <juri@jurta.org>

	* help.el (view-emacs-news): With argument, display info for the
	selected version by finding it among different NEWS files, and
	narrowing the buffer to the selected version.

	* info.el: Add *info*<[0-9]+> to same-window-regexps instead of
	same-window-buffer-names.
	(info): New arg `buffer'.  Use it.  Doc fix.  Read file name for
	non-numeric prefix argument, append the number to the buffer name
	for numeric prefix argument.
	(info-other-window): Bind same-window-regexps to nil.
	(Info-reference-name): Rename to Info-point-loc.
	(Info-find-node-2): Call forward-line for numeric Info-point-loc,
	and Info-find-index-name for stringy Info-point-loc.
	(Info-extract-menu-node-name): New arg `index-node'.  Use regexp
	without middle `.', but with final `.' and optional line number
	for it.  Set Info-point-loc for index nodes.
	(Info-index): Remove middle `.' from index entry regexp.
	Modify line number regexp.
	(Info-index-next): Decrement line number.
	(info-apropos): Remove middle `.' from index entry regexp.
	Add optional line number regexp at the end.  Add matched value
	for line number to the result list and insert it to the buffer.
	Replace match-string by match-string-no-properties.
	Reorder result list.
	(Info-fontify-node): Hide index line numbers.
	(Info-goto-node): Replace "\\s *\\'" by "\\s +\\'" to not trim
	empty matches.
	(Info-follow-reference): Use `str' instead of
	Info-following-node-name-re.
	(Info-toc): Use full file names.  Set Info-current-node to "Top".
	(Info-fontify-node): Compare file names without directory name.
	(Info-try-follow-nearest-node): Don't set Info-reference-name.
	Set second arg of Info-extract-menu-node-name for index nodes.
	(info-xref-visited): Use magenta3 instead of magenta4.
	(Info-mode): Add info-apropos to docstring.

	* log-view.el (log-view-diff): Replace interactive code "r"
	by a list to allow to call it even if region is not active.

	* paren.el (show-paren-highlight-openparen): New var.
	(show-paren-function): Turn on openparen highlighting when
	matching forward if show-paren-highlight-openparen is non-nil.

	* simple.el (kill-ring-save): Use blink-matching-delay instead of
	the constant value 1.
	(completions-common-part): Expand docstring.

	* textmodes/picture.el (picture-mode-map): Add arrow keys.

2004-04-27  Kim F. Storm  <storm@cua.dk>

	* image.el (insert-sliced-image): Use line-height instead of
	line-spacing property on newline.

2004-04-26  Lars Hansen  <larsh@math.ku.dk>

	* desktop.el (desktop-buffer-misc-data-function): Rename to
	desktop-save-buffer and change docstring.
	(desktop-buffer-modes-to-save): Delete.
	(desktop-save-buffer-p): Use desktop-save-buffer instead of
	desktop-buffer-modes-to-save.
	(desktop-save): Rename desktop-buffer-misc-data-function to
	desktop-save-buffer and allow non-function value.
	(desktop-missing-file-warning): Correct docstring.

	* dired.el (dired-mode): Rename desktop-buffer-misc-data-function
	to desktop-save-buffer.

	* info.el (Info-mode): Rename desktop-buffer-misc-data-function	to
	desktop-save-buffer.

	* mail/rmail.el (rmail-variables): Bind desktop-save-buffer to t.

	* mh-e/mh-e.el (mh-folder-mode): Bind desktop-save-buffer to t.

2004-04-26  Eli Zaretskii  <eliz@gnu.org>

	* progmodes/gud.el (gud-pdb-command-name): Change default to "pydb".

2004-04-25  Luc Teirlinck  <teirllm@auburn.edu>

	* ielm.el (ielm-prompt-read-only, ielm-prompt): Expand docstring.
	(ielm): Only go to the end of the buffer when starting a new process.

2004-04-25  Juanma Barranquero  <lektu@terra.es>

	* ielm.el (inferior-emacs-lisp-mode): Display working buffer on the
	mode line.  Bind `inhibit-read-only' to t before modifying
	properties of text in the buffer.
	(ielm): Force point to the end of buffer, even when running ielm
	from inside itself.

2004-04-25  Jesper Harder  <harder@ifa.au.dk>

	* info.el (info-apropos): Reset Info-complete-cache.

2004-04-25  Daniel Pfeiffer  <occitan@esperanto.org>

	* progmodes/compile.el (compilation-error-regexp-alist-alist):
	Also recognize severe Irix et al. messages.
	(compilation-normalize-filename, compile-abbreviate-directory):
	Delete functions.
	(compilation-get-file-structure): New function inherits
	functionality of the two preceding ones.
	(compilation-internal-error-properties, compilation-fake-loc):
	Use it so that different paths to the same file share the same
	markers.  Also optimize finding adjacent marker slightly.

2004-04-25  Kim F. Storm  <storm@cua.dk>

	* image.el (insert-sliced-image): Add line-spacing t property
	to newlines separating image lines.

2004-04-24  Luc Teirlinck  <teirllm@auburn.edu>

	* comint.el (comint-delete-output): Bind inhibit-read-only to t.

	* ielm.el (ielm-prompt-read-only): New user option.
	(ielm-prompt): Expand docstring to describe new behavior.
	(inferior-emacs-lisp-mode): Implement ielm-prompt-read-only and
	mention it in the docstring.

2004-04-24  Andreas Schwab  <schwab@suse.de>

	* progmodes/sh-script.el (sh-leading-keywords) <sh>: Add "!".

	* diff.el (diff): Set default-directory in diff buffer.

2004-04-24  Eli Zaretskii  <eliz@gnu.org>

	* mail/sendmail.el (mail-bury): Don't delete the frame where the
	mail was being composed if the terminal cannot display more than
	one frame; instead, switch to previous frame.

	* mail/rmail.el (rmail-mail-new-frame): Doc fix.
	(rmail-start-mail): Support rmail-mail-new-frame even on
	terminals that can display only one frame at a time.

2004-04-23  Stefan Monnier  <monnier@iro.umontreal.ca>

	* emacs-lisp/checkdoc.el (checkdoc-output-error-regex-alist): New var.
	(checkdoc-output-font-lock-keywords): Remove error regexp.
	(checkdoc-output-mode-map): Remove.
	(checkdoc-output-mode): Derive from compilation-mode.
	(checkdoc-find-error-mouse, checkdoc-find-error): Remove.

	* dired.el (dired-mode-map): Add a menu entry for wdired.

	* emacs-lisp/rx.el (rx-syntax): Move sregex style syntax to code.
	(rx-bracket, rx-check-any, rx-any): Clean up name space.

	* wdired.el: (wdired-mode-map): Move init into declaration.
	Fix `return' binding.
	(wdired-change-to-wdired-mode, wdired-change-to-dired-mode):
	Use force-mode-line-update.
	(wdired-get-filename): Use `unless'.
	(wdired-preprocess-files): Don't assume names have no \n and use / for
	dir separator.
	(wdired-normalize-filename): Use replace-regexp-in-string.
	(wdired-load-hooks): Remove.
	(wdired-mode-hooks): Rename to wdired-mode-hook.

	* info-look.el: Add support for cfengine-mode.
	(info-lookup-setup-mode): Use dolist.

2004-04-23  Juan Le,As(Bn Lahoz Garc,Am(Ba  <juan-leon.lahoz@tecsidel.es>

	* wdired.el: New file.

2004-04-23  Juanma Barranquero  <lektu@terra.es>

	* ielm.el (inferior-emacs-lisp-mode): Fix docstring.

	* pcomplete.el (pcomplete-opt, pcomplete-actual-arg)
	(pcomplete-match-string, pcomplete-comint-setup, pcomplete-here)
	(pcomplete--help, pcomplete--here): Doc fixes.

2004-04-23  Andre Spiegel  <spiegel@gnu.org>

	* vc-hooks.el (vc-default-workfile-unchanged-p): Fix code that
	handles wrong-number-of-arguments in backend call.

	* vc.el (vc-print-log): Likewise.

2004-04-20  Dave Love  <fx@gnu.org>

	* emacs-lisp/rx.el: Doc fixes.
	(rx-constituents): Add/extend many forms.
	(rx-check): Check form is a list.
	(bracket): Defvar.
	(rx-check-any, rx-any, rx-check-not): Modify.
	(rx-not): Simplify.
	(rx-trans-forms, rx-=, rx->=, rx-**, rx-not-char, rx-not-syntax): New.
	(rx-kleene): Use rx-trans-forms.
	(rx-quote-for-set): Delete.
	(rx): Allow multiple args.

2004-04-23  Kenichi Handa  <handa@m17n.org>

	* international/mule-util.el (char-displayable-p): Simplify by
	using internal-char-font.

2004-04-23  Juanma Barranquero  <lektu@terra.es>

	* makefile.w32-in: Add "-*- makefile -*-" mode tag.

2004-04-22  Stefan Monnier  <monnier@iro.umontreal.ca>

	* diff-mode.el (diff-next-error): New fun.
	(diff-mode): Use it.

	* simple.el (next-error): Change arg name.
	Add support for the documented C-u C-x ` usage.

	* frame.el (special-display-popup-frame, next-multiframe-window)
	(previous-multiframe-window): Only consider frames on same display.

2004-04-22  Lars Hansen  <larsh@math.ku.dk>

	* info.el (Info-restore-desktop-buffer): Delete with-no-warnings.
	* mh-e/mh-e.el (mh-restore-desktop-buffer): Delete with-no-warnings.

2004-04-22  Kim F. Storm  <storm@cua.dk>

	* net/telnet.el (telnet): Add optional port arg.

2004-04-21  Stefan Monnier  <monnier@iro.umontreal.ca>

	* progmodes/compile.el (compilation-mode-font-lock-keywords):
	Minor sanity check on the `hyperlink' slot.

	* Makefile.in (recompile): Compile new files.

	* emacs-lisp/bytecomp.el (batch-byte-recompile-directory):
	Add byte-recompile-directory's optional `arg'.

	* cvs-status.el (cvs-tree-use-charset): New var.
	(cvs-tree-char-space, cvs-tree-char-hbar, cvs-tree-char-vbar)
	(cvs-tree-char-branch, cvs-tree-char-eob, cvs-tree-char-bob)
	(cvs-status-cvstrees): Use it.

	* emacs-lisp/checkdoc.el (checkdoc-output-mode):
	Make it a normal major mode.
	(checkdoc-buffer-label): Make sure the file name is meaningful.
	(checkdoc-output-to-error-buffer): Remove.
	(checkdoc-error, checkdoc-start-section): Rewrite.

	* info.el (info-node, info-menu-5, info-xref, info-header-node)
	(Info-title-1-face, Info-title-2-face, Info-title-3-face)
	(Info-title-4-face): Use new syntax.
	(info-xref-visited): Inherit from info-xref.

	* progmodes/python.el (python-maybe-jython): Don't assume point-min==1.

2004-04-21  Teodor Zlatanov  <tzz@lifelogs.com>

	* simple.el (next-error-last-buffer, next-error-function):
	New variables for the next-error framework.
	(next-error-buffer-p): New function.
	(next-error-find-buffer): Generalize compilation-find-buffer.
	(next-error, previous-error, first-error, next-error-no-select)
	(previous-error-no-select): Move from compile.el.

	* replace.el (occur-next-error, occur-1): Hook into the next-error
	framework.

	* progmodes/compile.el (compilation-start):
	Set next-error-last-buffer so next-error knows where to jump.
	(compilation-setup): Set the buffer-local variable
	next-error-function to 'compilation-next-error-function.
	(compilation-buffer-p, compilation-buffer-internal-p): Use an
	alternate way to find if a buffer is a compilation buffer, for
	next-error convenience.
	(next-error-no-select, previous-error-no-select, next-error)
	(previous-error, first-error): Move to simple.el.
	(compilation-find-buffer): Move to next-error-find-buffer in simple.el.
	(compilation-last-buffer): Remove.
	(compilation-start, compilation-next-error, compilation-setup)
	(compilation-next-error-function, compilation-find-buffer):
	Remove compilation-last-buffer use.

2004-04-21  Juanma Barranquero  <lektu@terra.es>

	* font-lock.el (font-lock-preprocessor-face): Remove spurious quote.
	(font-lock-warning-face): Fix spacing.

	* makefile.w32-in (WINS): Add url/ directory.

2004-04-21  Lars Hansen  <larsh@math.ku.dk>

	* desktop.el (desktop-buffer-mode-handlers): New variable.
	Alist of major mode specific functions to restore a desktop buffer.
	(desktop-buffer-handlers): Make variable obsolete.
	(desktop-create-buffer): Use desktop-buffer-mode-handlers.
	Catch errors signaled in handlers.  Update buffer count.
	Evaluate desktop-buffer-point.
	(desktop-buffer-dired): Rename to dired-restore-desktop-buffer and
	move to dired.el.
	(desktop-buffer-info): Rename to Info-restore-desktop-buffer and
	move to info.el.
	(desktop-buffer-rmail): Rename to rmail-restore-desktop-buffer and
	move to mail/rmail.el.
	(desktop-buffer-mh): Rename to mh-restore-desktop-buffer and move
	to mh-e/mh-e.el.
	(desktop-buffer-file): Rename to desktop-restore-file-buffer.
	On fail, print message (to message buffer) even if
	desktop-missing-file-warning is nil.
	(desktop-buffer-misc-data-function): New buffer local variable.
	Function returning major mode specific data.
	(desktop-buffer-misc-functions): Make variable obsolete.
	(desktop-save): Use desktop-buffer-misc-data-function.
	(desktop-buffer-dired-misc-data): Rename to
	dired-desktop-buffer-misc-data and move to dired.el.
	(desktop-buffer-info-misc-data): Rename to
	Info-desktop-buffer-misc-data and move to info.el.
	(desktop-read): Add message about number of buffers restored/failed.
	* dired.el (dired-restore-desktop-buffer) Move from desktop.el.
	Add parameters.  Pause to display error only when
	desktop-missing-file-warning is non-nil.
	(dired-desktop-buffer-misc-data): Move from desktop.el.  Add parameter.
	(dired-mode): Bind desktop-buffer-misc-data-function.
	* info.el (Info-restore-desktop-buffer): Move from desktop.el.
	Add Parameters.
	(Info-desktop-buffer-misc-data): Move from desktop.el.  Add parameter.
	(Info-mode): Bind desktop-buffer-misc-data-function.
	* mail/rmail.el (rmail-restore-desktop-buffer): Move from desktop.el.
	Add Parameters.
	* mh-e/mh-e.el (mh-restore-desktop-buffer): Move from desktop.el.
	Add Parameters.

2003-04-21  Paul Pogonyshev  <pogonyshev@gmx.net>

	* dabbrev.el (dabbrev--substitute-expansion): Don't lose
	the case of letters in case-insensitive expansions when the
	abbrev is preceded by characters with letter syntax.

2004-04-21  Richard M. Stallman  <rms@gnu.org>

	* progmodes/cperl-mode.el (cperl-putback-char):
	Delete Emacs 18 definition.

	* international/mule.el (ctext-post-read-conversion):
	Use assoc-string, not assoc-ignore-case.

	* international/mule-cmds.el: Use assoc-string, not assoc-ignore-case.

	* emacs-lisp/easymenu.el (easy-menu-add):
	Do call x-popup-menu, but only if it's defined.

	* emacs-lisp/disass.el (disassemble): Handle lambda-exp as arg.

	* emacs-lisp/bytecomp.el (byte-compile-no-warnings):
	Handle multiple args: compile like progn.

	* emacs-lisp/byte-run.el (with-no-warnings): Simplify:
	take all args as &rest arg.

	* autoinsert.el (auto-insert-alist): Insert the user's name in
	copyright notice, rather than Free Software Foundation.

2004-04-21  Kenichi Handa  <handa@m17n.org>

	* descr-text.el (describe-char): Make it work on *Help* buffer.

2004-04-21  Kim F. Storm  <storm@cua.dk>

	* image.el (insert-image): Add optional SLICE arg.
	(insert-sliced-image): New defun.

2004-04-20  Lawrence Mitchell  <wence@gmx.li>  (tiny change)

	* subr.el (read-number): Check whether `default' is nil.

2004-04-20  Stefan Monnier  <monnier@iro.umontreal.ca>

	* progmodes/compile.el (compilation-error-properties):
	Split into two.
	(compilation-internal-error-properties): New one.
	(compilation-compat-error-properties): Use it.  Fix the non-marker case.

2004-04-20  Richard M. Stallman  <rms@gnu.org>

	* window.el (split-window-save-restore-data):
	Don't update the data if OLD-INFO is nil.

	* view.el (view-return-to-alist): Mark it permanent local.

	* subr.el (event-modifiers): Fix the criterion for ASCII control chars.

	* recentf.el (recentf-save-list): Catch and warn about errors.

	* menu-bar.el (menu-bar-update-buffers): Call copy-sequence
	so "Buffers" won't be pure.

	* help-mode.el (help-mode-finish): Set help-return-alist first
	thing, setting only the entry for the selected window.

	* help-fns.el (describe-function-1): If many non-control non-meta
	keys run the command, don't list all of them.

2004-04-20  Juanma Barranquero  <lektu@terra.es>

	* vc-svn.el (vc-svn-print-log, vc-svn-diff): Add optional BUFFER
	arg.  Copied from Andre Spiegel's patch of 2004-03-21.

	* calendar/time-date.el (time-to-day-in-year): Fix docstring.

2004-04-20  Kenichi Handa  <handa@m17n.org>

	* international/quail.el (quail-lookup-key): New optional arg
	NOT-RESET-INDICES.
	(quail-get-translations): Call quail-lookup-key with
	NOT-RESET-INDICES t.
	(quail-completion): Likewise.
	(quail-lookup-map-and-concat): Likewise.

2004-04-20  Kenichi Handa  <handa@m17n.org>

	* international/quail.el (quail-update-translation): Don't insert
	such an unsupported multibyte char in a unibyte buffer.

2004-04-20  Nick Roberts  <nick@nick.uklinux.net>

	* progmodes/gdb-ui.el (gdb-frame-parameters): New constant.
	(gdb-frame-breakpoints-buffer, gdb-frame-stack-buffer)
	(gdb-frame-threads-buffer, gdb-frame-registers-buffer)
	(gdb-frame-locals-buffer, gdb-frame-gdb-buffer)
	(gdb-frame-assembler-buffer): Improve behaviour with
	multiple frames.
	(gdb-display-buffer): Extend search to all visible frames.

2004-04-19  Eli Zaretskii  <eliz@gnu.org>

	* mail/rmail.el (rmail-convert-to-babyl-format): Don't remove ^M
	characters left after base64 decoding.
	(rmail-decode-region): Use -dos variety of `coding', to remove any
	^M characters left after qp or base64 decoding.

2004-04-19  Jan Dj,Ad(Brv  <jan.h.d@swipnet.se>

	* x-dnd.el (x-dnd-open-local-file, x-dnd-open-file): Improve error
	messages.

2004-04-19  Stephen Eglen  <stephen@gnu.org>

	* add-log.el (add-change-log-entry): Update doc string to mention
	add-log-full-name and add-log-mailing-address.

2004-04-18  Juri Linkov  <juri@jurta.org>

	* info.el (Info-find-file, Info-find-node-2): Add history and toc.
	(Info-find-node-2): Simplify error message.
	(Info-insert-dir): Use Info-following-node-name.
	(Info-goto-node): Remove *info-history* and *info-toc*.
	(Info-history): Create a node of the virtual history file.
	(Info-toc): Create a node of the virtual toc file.
	(Info-insert-toc): New arg `curr-file' for reference file names.
	(info-apropos): Remove redundant var binding for temp-file.
	(Info-index, Info-index-next, Info-mode): Doc fix.
	(Info-goto-emacs-command-node): Don't jump to *info* from
	non-*info* Info buffers.
	(Info-fontify-node): Don't show the file name of external
	references if `Info-hide-note-references' is `hide'.  Don't hide
	newlines at the end of paragraphs.

	* international/mule-diag.el (list-input-methods):
	Fix args to help-xref-button.

	* help-fns.el (help-with-tutorial): Call `hack-local-variables'
	to put into effect local variables from TUTORIAL files.

	* textmodes/paragraphs.el (sentence-end) <function>: New fun
	with default value taken from the variable `sentence-end'.
	(sentence-end) <defcustom>: Set default to nil.  Doc fix.
	Add nil const to :type.
	(sentence-end-without-period, sentence-end-double-space)
	(sentence-end-without-space): Doc fix.

	* textmodes/paragraphs.el (forward-sentence):
	* textmodes/fill.el (canonically-space-region, fill-nobreak-p)
	(fill-delete-newlines):
	* progmodes/cc-cmds.el (c-beginning-of-statement):
	Use function `sentence-end' instead of variable `sentence-end'.

2004-04-18  Andreas Schwab  <schwab@suse.de>

	* progmodes/compile.el (compilation-start): Set window start to
	point-min if compilation-scroll-output is nil.

2004-04-18  John Wiegley  <johnw@newartisans.com>

	* iswitchb.el (iswitchb-completions): Remove dependency on cl.

2004-04-18  Nick Roberts  <nick@nick.uklinux.net>

	* progmodes/gdb-ui.el (gdb-goto-info): Require 'info.
	(gdb-info-breakpoints-custom): Revert previous change.
	(gdb-view-assembler): Update assembler if necessary.
	(gdb-frame-handler): Parse correctly for gdb-current-frame.
	(gdb-display-source-buffer): Update properly when both source and
	assembler are visible.

2004-04-17  John Wiegley  <johnw@newartisans.com>

	* iswitchb.el (iswitchb-max-to-show): Add a new config variable
	which limits the number of names shown in the minibuffer.  Off by
	default.
	(iswitchb-completions): Use `iswitchb-max-to-show'.  This speeds
	up iswitchb for users with a multitude of open buffers by showing
	only the first and last N/2 buffers in the completion list (which
	is enough to aid C-s/C-r, and to know that more characters are
	needed to refine the completion list).

2004-04-17  Richard M. Stallman  <rms@gnu.org>

	* files.el (locate-file-completion): Handle nil in path-and-suffixes.
	(file-truename): Expand all ~ constructs directly.
	(insert-directory): Delete any error msg output by the
	`insert-directory-program'.

	* allout.el (allout-mode-exposure-menu, allout-mode-editing-menu):
	(allout-mode-navigation-menu, allout-mode-misc-menu): New defvars.
	(allout-prior-bindings, allout-added-bindings): Defvars deleted.
	(allout-init): Use find-file-hook, not find-file-hooks.
	(allout-mode): Eliminate Emacs 18 support.
	Use write-contents-functions, not local-write-file-hooks.

2004-04-17  Daniel Pfeiffer  <occitan@esperanto.org>

	* progmodes/compile.el (compilation-error-properties): Fix for
	adding messages when there are already markers for their file.
	(compilation-fake-loc): New function.

2004-04-16  Dave Love  <fx@gnu.org>

	* progmodes/python.el (python-compilation-line-number): Fix braindamage.
	(python-load-file): Fix python-orig-start setting.

	* progmodes/compile.el: Doc fixes.
	(compilation-error-regexp-alist-alist)
	(compilation-mode-font-lock-keywords): Allow non-ASCII where possible.
	(compilation-assq): Wrap in eval-when-compile.
	(compilation-mode-font-lock-keywords): Don't use list*.
	(compilation-start): Avoid warning.
	(compilation-compat-error-properties)
	(compilation-directory-properties): Add keymap property.
	(compilation-parsing-end): Make it a marker for better compatibility.

	* progmodes/python.el (python-after-info-look): Use with-no-warnings.

2004-04-16  Mark A. Hershberger  <mah@everybody.org>

	* xml.el: Doc fixes.
	(xml-get-children): Only looks at sub-tags and ignore strings.

	* xml.el (xml-parse-tag): Avoid overwriting node-name.

2004-04-16  Stefan Monnier  <monnier@iro.umontreal.ca>

	* url/url-util.el (url-debug): Use with-current-buffer.

	* url/url-nfs.el (url-nfs-file-attributes): Add id-format parameter.
	(url-nfs-create-wrapper): Use new backquote syntax.

	* url/url-https.el (url-https-file-attributes): Add id-format param.

	* url/url-http.el (url-http-head-file-attributes)
	(url-http-file-attributes): Add id-format parameter.

	* url/url-handlers.el: Use new find-file-hook.
	(url-file-attributes): Add id-format parameter.

	* url/url-file.el (url-file-create-wrapper): Use new backquote syntax.
	(url-file-file-attributes): Add id-format parameter.

	* url/url-dav.el: Use with-current-buffer.
	(url-dav-process-response): Fix regexps and spurious quote.
	(url-dav-file-attributes): Add id-format param.

	* diff-mode.el (diff-end-of-hunk): Be more careful with unified hunks.

2004-04-16  Andre Spiegel  <spiegel@gnu.org>

	* vc-hooks.el (vc-default-workfile-unchanged-p): Quote signal.

	* vc.el (vc-print-log): Likewise.

2004-04-16  Masatake YAMATO  <jet@gyve.org>

	* simple.el (completion-setup-function): Set an initial value
	to `element-common-end' before entering loop.  Set a value
	to `element-common-end' at the end of loop.
	The bug is reported by Juri Linkov <juri@jurta.org> in emacs-devel list.
	(completions-common-part): Rename from completion-de-emphasis.
	(completions-first-difference): Rename from completion-emphasis.
	Suggested by RMS.

2004-04-16  Juanma Barranquero  <lektu@terra.es>

	* bookmark.el (bookmark-send-edited-annotation): Fix docstring.
	(bookmark-edit-annotation-mode): Add mode name.

2004-04-15  Stefan Monnier  <monnier@iro.umontreal.ca>

	* smerge-mode.el (smerge-match-conflict): Try to do something sensible
	for nested conflict markers.
	(smerge-find-conflict): Better handle errors in smerge-match-conflict.

2004-04-15  Nick Roberts  <nick@nick.uklinux.net>

	* progmodes/gdb-ui.el (gdb-goto-info): New function.

	* progmodes/gud.el (gud-menu-map, gud-tool-bar-map): Add help button.

2004-04-14  Stefan Monnier  <monnier@iro.umontreal.ca>

	* emacs-lisp/bytecomp.el (batch-byte-compile-file):
	Give a backtrace if requested.

	* progmodes/ada-mode.el (ada-create-menu): Remove redundant call.

	* progmodes/python.el (python-mouse-2-command, python-RET-command):
	Remove unused functions.
	(python-orig-start-line, python-orig-file): Remove.
	(python-orig-start): New var.
	(python-input-filter, python-compilation-line-number)
	(python-send-region, python-load-file): Use it.

	* info.el (info): Always jump to *info*.

	* subr.el (posn-set-point): New function.

	* mouse.el (mouse-set-point): Use it.

	* progmodes/compile.el (compile-goto-error): Use it.
	(compilation-button-map): New keymap.
	(compilation-error-properties): Use it.
	(compilation-shell-minor-mode-map): Don't bind mouse-2.

	* smerge-mode.el (smerge-popup-context-menu): Use it.

	* emacs-lisp/checkdoc.el (checkdoc-output-mode-map)
	(checkdoc-find-error-mouse, checkdoc-find-error): Use it to merge the
	mouse and non-mouse case.

	* diff-mode.el (diff-goto-source): Make it work for mouse bindings.
	(diff-mouse-goto-source): Make it an alias of diff-goto-source.

	* pcvs.el (cvs-mode-toggle-mark): Rename from cvs-mouse-toggle-mark.
	Make it work for non-mouse events.

	* pcvs-info.el (cvs-status-map): Update binding name.

2004-04-14  Mark A. Hershberger  <mah@everybody.org>

	* xml.el (xml-maybe-do-ns): New function to handle namespace
	parsing of both attribute and element names.
	(xml-ns-parse-ns-attrs, xml-ns-expand-el, xml-ns-expand-attr)
	(xml-intern-attrlist): Remove in favor of xml-maybe-do-ns.
	(xml-parse-tag): Update assumed namespaces.  Clean up namespace parsing.
	(xml-parse-attlist): Make it do its own namespace parsing.

2004-04-14  Dave Love  <fx@gnu.org>

	* progmodes/python.el (run-python): Fix use of \n.
	(python-load-file): Remove `try' from Python fragment.
	(python-describe-symbol): Fix message.

	* comint.el: Doc fixes.
	(comint-last-input-start, comint-last-input-end)
	(comint-last-output-start): Give them values.
	(comint-arguments): Avoid warning.
	(comint-skip-prompt): Use line-end-position.
	(comint-backward-matching-input): Rename arg to agree with doc.
	(comint-extract-string): Use syntax-ppss.
	(comint-dynamic-simple-complete): Delete useless list construction.
	(comint-redirect-subvert-readonly): New.
	(comint-redirect-preoutput-filter): Use it.

	* emacs-lisp/lisp.el (beginning-of-defun-raw, end-of-defun):
	Correctly handle negative arguments when calling hook functions.

2004-04-14  Jesper Harder  <harder@ifa.au.dk>

	* info.el (info-apropos): Don't clobber Info-history-list.

2004-04-14  Daniel Pfeiffer  <occitan@esperanto.org>

	* progmodes/compile.el (compilation-setup):
	Localize overlay-arrow-position.
	(compilation-sentinel): Restructure code equivalently.
	(compilation-next-error): Find message on same line after point if
	not found before point.
	(compile-mouse-goto-error): Restore function so that compilation
	buffer need not be current and use compile-goto-error.
	(compile-goto-error): Restore function.
	(next-error): Set overlay-arrow-position.
	(compilation-forget-errors): Don't localize already local
	compilation-locs and remove FIXME about refontifying.

2004-04-14  Kim F. Storm  <storm@cua.dk>

	* startup.el (emacs-quick-startup): New defvar (set by -Q).
	(command-line): New option -Q.  Like -q --no-site-file, but
	in addition it also disables menu-bar, tool-bar, scroll-bars,
	tool-tips, and the blinking cursor.
	(command-line-1): Skip startup screen if -Q.
	(fancy-splash-head): Use ":align-to center" prop to center splash image.

	* emulation/cua-base.el (cua-read-only-cursor-color)
	(cua-overwrite-cursor-color, cua-global-mark-cursor-color): Doc fix.

2004-04-13  Dave Love  <fx@gnu.org>

	* progmodes/python.el: Doc fixes.  Changes for compiler warnings.
	(syntax): Don't require.
	(python) <defgroup>: Add :version.
	(python-quote-syntax): Re-written.
	(inferior-python-mode): Move stuff here from run-python and add
	some more.
	(python-preoutput-continuation, python-preoutput-result)
	(python-dotty-syntax-table): New.
	(python-describe-symbol): Use them.
	(run-python): Move stuff to inferior-python-mode.  Modify code
	loaded into Python.
	(python-send-region): Use python-proc, python-send-string.
	(python-send-string): Send newlines too.  Callers changed.
	(python-load-file): Re-written.
	(python-eldoc-function): New.
	(info-look): Don't require.
	(python-after-info-look): New.  A modified version of former
	top-level code for use with eval-after-load.
	(python-maybe-jython, python-guess-indent): Use widened buffer.
	(python-fill-paragraph): Re-written.
	(python-mode): Fix outline-regexp.  Set outline-heading-end-regexp,
	eldoc-print-current-symbol-info-function.  Add to eldoc-mode-hook.

2004-04-13  Stefan Monnier  <monnier@iro.umontreal.ca>

	* progmodes/python.el (run-python): Use compilation-shell-minor-mode.
	Set compilation-error-regexp-alist earlier.

	* progmodes/compile.el (compilation-minor-mode-map)
	(compilation-shell-minor-mode-map, compile-mouse-goto-error)
	(compile-goto-error): Re-merge the mouse and non-mouse commands.

2004-04-12  Stefan Monnier  <monnier@iro.umontreal.ca>

	* progmodes/compile.el (compile-goto-error): Select the buffer/window
	corresponding to the event.

	* url/url.el (url-retrieve): Use with-current-buffer.

	* url/url-http.el (url-http-parse-headers, url-http-file-exists-p):
	Remove unused var `version'.

	* url/url-handlers.el (url-handler-mode): New minor mode.
	(url-setup-file-name-handlers): Remove.

2004-04-12  Joe Buehler  <jbuehler@hekiman.com>

	* loadup.el: Add cygwin to system-type list, for unexec() support.

2004-04-12  John Paul Wallington  <jpw@gnu.org>

	* ibuffer.el (ibuffer-delete-window-on-quit): Remove.
	(ibuffer-restore-window-config-on-quit): New variable to replace
	`ibuffer-delete-window-on-quit'.  Update all references.
	(ibuffer-prev-window-config): New variable.
	(ibuffer-quit): Restore previous window configuration instead of
	deleting window.
	(ibuffer): Save window configuration before showing Ibuffer buffer.

	* help.el (describe-mode): Doc fix.

	* url/url-cookie.el (url-cookie-handle-set-cookie): Replace calls
	to obsolete `assoc-ignore-case' with calls to `assoc-string'.

2004-04-12  Stefan Monnier  <monnier@iro.umontreal.ca>

	* progmodes/compile.el (compilation-mode-font-lock-keywords): Fix test
	not to treat nil as a function.

	* vc-arch.el (vc-arch-root): Be a bit more careful.
	(vc-arch-register): Save the buffer if we modified it.
	(vc-arch-delete-rej-if-obsolete): Save excursion.
	(vc-arch-find-file-hook): Use the simpler after-save-hook.
	(vc-arch-responsible-p, vc-arch-init-version): New functions.

	* net/ldap.el (ldap-search): Use list*.

2004-04-12  Juri Linkov  <juri@jurta.org>

	* info.el (Info-follow-reference): Allow multiline reference name.

2004-04-11  Dave Love  <fx@gnu.org>

	* url/url-mailto.el (url-mailto):
	* url/url-history.el (url-history-setup-save-timer):
	* url/url-cookie.el (url-cookie-setup-save-timer): Avoid warnings.

	* url/url-file.el (url-file-build-filename): Don't use
	directory-sep-char.

	* url/url-auth.el (url-register-auth-scheme): Fix `format' call.

	* url/url-about.el (url-scheme-registry): Defvar.
	(url-about): Use text/plain.

	* url/url-vars.el (cl): Don't require.
	(url): Add :version.
	(url-bug-address): Use bug-gnu-emacs.

	* url/url-util.el (url-hexify-string): Don't give multibyte error
	for char <16.
	(mail-header-extract): Autoload.

	* url/url-parse.el: Doc fixes.

	* url/url-ldap.el (ldap): Require.
	(url-ldap): Fix `format' call.
	(url-ldap-certificate-formatter): Avoid warning.

	* url/url-https.el (url-https-create-secure-wrapper): Use modern
	backquotes.

	* url/url-dav.el (url-dav-rename-file): Fix args of `signal'.
	(url-intersection): New.
	(url-dav-supported-p): Use it.
	(url-dav-save-resource): Declare url-http-response-status special.

	* url/url-cache.el (url-util): Require.

	* emacs-lisp/bytecomp.el (byte-compile-cond): Fix last change.

	* progmodes/python.el: New file.

2004-04-11  Andre Spiegel  <spiegel@gnu.org>

	* vc-hooks.el (vc-arg-list): Function removed.
	(vc-default-workfile-unchanged-p): Use condition-case to check for
	backward compatibility.

	* vc.el (vc-print-log): Use condition-case to check for backward
	compatibility.

2004-04-11  Juri Linkov  <juri@jurta.org>

	* dired.el (dired-faces): New defgroup.
	(dired-header, dired-mark, dired-marked, dired-flagged)
	(dired-warning, dired-directory, dired-symlink, dired-ignored):
	New faces.
	(dired-header-face, dired-mark-face, dired-marked-face)
	(dired-flagged-face, dired-warning-face, dired-directory-face)
	(dired-symlink-face, dired-ignored-face): New face variables.
	(dired-font-lock-keywords): Use them instead of font-lock faces.
	Split the rule for dired marks into 3 separate rules: for marks,
	marked file names and flagged file names.

	* help-mode.el (help-make-xrefs): Add a final newline to the
	*Help* buffer.

2004-04-11  John Paul Wallington  <jpw@gnu.org>

	* replace.el (occur-engine): Distinguish between one and several
	matches in the matches per buffer heading.

2004-04-11  Kim F. Storm  <storm@cua.dk>

	* ido.el (ido-confirm-unique-completion): New defcustom.
	(ido-complete): Use it.
	(ido-write-file): Set it to t unconditionally.

2004-04-10  Miles Bader  <miles@gnu.org>

	RCS keyword removal (only non-comment changes are enumerated here):

	* emacs-lisp/bytecomp.el (byte-compile-version): Variable removed.
	(byte-compile-insert-header): Don't use `byte-compile-version'.
	* url/url-vars.el (url-version): Use the constant string "Emacs"
	instead of calculating something from the RCS `State' keyword
	[the latter is almost entirely useless anyway].
	* forms.el (forms-version): Variable removed.
	(forms-mode): Don't use `forms-version'.
	* recentf.el (recentf-version): Variable removed.
	* progmodes/delphi.el (delphi-version): Variable removed.
	* progmodes/ada-mode.el (ada-mode): RCS keyword removed from docstring.

2004-04-09  Stefan Monnier  <monnier@iro.umontreal.ca>

	* emacs-lisp/easymenu.el (easy-menu-add): Make it work in non-X Emacs.

2004-04-09  Jesper Harder  <harder@ifa.au.dk>

	* info.el (info-apropos): Improve menu item regexp.

2004-04-09  Simon Josefsson  <jas@extundo.com>

	* mail/smtpmail.el: Add comment, based on report by
	kdc@rcn.com (Kevin D. Clark).

2004-04-08  Stefan Monnier  <monnier@iro.umontreal.ca>

	* progmodes/compile.el (compilation-mode-font-lock-keywords):
	Redo one more thing that I didn't notice Daniel had undone.

2004-04-08  Nick Roberts  <nick@nick.uklinux.net>

	* progmodes/gdb-ui.el (gdb-source-window): Remove variable.
	(gdb-goto-breakpoint, gdb-display-buffer)
	(gdb-display-source-buffer, gdb-view-source-function)
	(gdb-view-assembler, gdb-setup-windows, gdb-restore-windows)
	(gdb-source-info, gdb-frame-handler): Don't specify a window
	for display.
	(gdb-info-breakpoints-custom): Remove superfluous update of
	assembler buffer.
	(gdb-many-windows): Make settable outside gdb.

2004-04-08  Glenn Morris  <gmorris@ast.cam.ac.uk>

	* calendar/diary-lib.el (diary-mode, fancy-diary-display-mode):
	Derive from fundamental-mode rather than text-mode.

2004-04-08  Juri Linkov  <juri@jurta.org>

	* info.el (Info-history): Doc fix.
	(Info-history-list): New var.
	(info-xref): Change magenta4 to blue, remove bold for dark and
	light backgrounds, change bold to underline for non-color classes.
	(info-xref-visited): New face.
	(Info-fontify-visited-nodes): New custom.
	(Info-hide-note-references): Add new value `hide'.  Doc fix.
	(Info-reference-name): New var.
	(Info-selection-hook): New custom.
	(Info-edit-mode-hook): New var.
	(Info-find-file): New fun.
	(Info-find-node): Move part of code to Info-find-file.
	(Info-find-node-2): Add anchors to Info-history-list.  Move point
	to the place with the reference name if name is defined.
	(Info-select-node): Add current node to Info-history-list.
	(Info-goto-node): Switch to *info* from *info-history* *info-toc*.
	(Info-search-whitespace-regexp): New custom.
	(Info-search-case-fold): New var.
	(Info-search): Add "case-sensitively" to the prompt.
	Use Info-search-whitespace-regexp.  Set Info-search-case-fold.
	(Info-search-case-sensitively, Info-search-next): New fun.
	(Info-up): Move point to the menu item of the current node.
	(Info-history): New fun.  Add *info-history* to
	same-window-buffer-names.
	(Info-toc): New fun.  Add *info-toc* to same-window-buffer-names.
	(Info-insert-toc): New fun.
	(Info-build-toc): New fun.
	(Info-follow-reference): Add new arg `fork'.  Doc fix.
	Replace [ \n\t]* by [ \n\t]+ in the *Note regexp.  For references
	with the same name prefer the reference closest to point.
	(Info-next-reference): Replace * by + in the *Note regexp.
	Add regexp for http:// and ftp://.  Skip the *Note prefix.
	(Info-prev-reference): Replace * by + in the *Note regexp.
	Add regexp for http:// and ftp://.  Skip the *Note prefix.
	(Info-follow-nearest-node): Add new arg `fork'.
	(Info-try-follow-nearest-node): Add new arg `fork'.
	Call browse-url for http:// and ftp:// references.
	Set Info-reference-name for index entries.
	(Info-mode-menu): Add menu items for Info-search-case-sensitively,
	Info-search-next, Info-history, Info-toc, clone-buffer.
	(Info-menu-update): Replace * by + in the *Note regexp.
	(Info-mode): Add documentation for Info-history, Info-toc,
	Info-search-case-sensitively, Info-search-next, clone-buffer.
	(Info-fontify-menu-headers): Remove fun.  Move code to
	Info-fontify-node.
	(Info-fontify-node): Add docstring.  Add local vars
	fontify-visited-p and not-fontified-p.  If not-fontified-p is t
	then fontify header line, titles, menu headers, http and ftp
	references, refill paragraphs.  If not-fontified-p is t or
	fontify-visited-p is t then fontify cross references, menu items.
	Fontify menu headers.  Fontify http and ftp references.
	Change regexp for cross references to require whitespace after *Note,
	add matching groups for file and node names.  Remove hack for quote.
	Use display property for Info-hide-note-references=t.  Use fifth
	or fourth match for help-echo.  Display visited nodes in a
	different face.  Unhide file names of external references.
	Unhide newlines.  Display visited menu items in a different face.

2004-04-07  Stefan Monnier  <monnier@iro.umontreal.ca>

	* progmodes/compile.el: Require CL.
	(compilation-mode-font-lock-keywords): Re-install the "line as
	function" patch.

	* help-fns.el (help-C-source-directory): New var.
	(help-subr-name, help-C-file-name, help-find-C-source): New funs.
	(describe-function-1, describe-variable): Use them.

	* help-mode.el (help-function-def, help-variable-def): Handle hyperrefs
	to C source files specially.

2004-04-07  Jan Nieuwenhuizen  <janneke@gnu.org>

	* info.el (Info-hide-cookies-node): New function.
	(Info-select-node): Use it.
	(Info-display-images-node): Remove message with image file name.

2004-04-07  Daniel Pfeiffer  <occitan@esperanto.org>

	* progmodes/compile.el (compilation-warning-face)
	(compilation-info-face, compilation-skip-threshold)
	(compilation-skip-visited, compilation-context-lines):
	Declare :version when added to Emacs.
	(compilation-error-regexp-alist-alist): Extend caml and irix.
	(compilation-setup): Fix if font-locked w/o font-lock-defaults.
	(compilation-mode-font-lock-keywords): Temporarily undo line as
	function patch, which wasn't ready.

2004-04-07  Kenichi Handa  <handa@m17n.org>

	* international/latin1-disp.el (latin1-display-setup): Check each
	character is displayable or not instead of calling
	latin1-display-check-font.

2004-04-06  Kenichi Handa  <handa@m17n.org>

	* language/ethio-util.el (ethio-sera-being-called-by-w3):
	New variable.
	(ethio-sera-to-fidel-ethio): Check ethio-sera-being-called-by-w3
	instead of sera-being-called-by-w3.
	(ethio-fidel-to-sera-buffer): Likewise.
	(ethio-find-file): Bind ethio-sera-being-called-by-w3 to t
	instead of sera-being-called-by-w3.
	(ethio-write-file): Likewise.

2004-04-05  Vinicius Jose Latorre  <viniciusjl@ig.com.br>

	* printing.el: Doc fix.

2004-04-05  Nick Roberts  <nick@nick.uklinux.net>

	* progmodes/gdb-ui.el (gdb-use-inferior-io-buffer): New option.
	(gdb-ann3, gdb-send, gdb-starting, gdb-stopping)
	(gdb-setup-windows): Only use separate IO buffer if required.

2004-04-06  Kim F. Storm  <storm@cua.dk>

	* term.el (term-is-xemacs): Remove.
	(term-if-xemacs, term-ifnot-xemacs): Test (featurep 'xemacs).
	(term-window-width): New function.
	(term-mode, term-check-size): Use it.
	(term-mode): Disable overflow-newline-into-fringe in term buffer.

2004-04-05  Per Abrahamsen  <abraham@dina.kvl.dk>

	* cus-edit.el (custom-add-parent-links): Change unbound variable
	`symbol' to `name'.

2004-04-05  Jesper Harder  <harder@ifa.au.dk>
	* info.el (info-apropos): New function.
	(Info-mode-menu): Add it.
	(Info-find-node, Info-find-node-2): Grok apropos virtual file.

	* help-mode.el (help-make-xrefs): Recognize aliased variable with
	inherited docstring.

	* play/gamegrid.el (gamegrid-add-score-insecure): Use sort-fields.

2004-04-04  Stefan Monnier  <monnier@iro.umontreal.ca>

	* textmodes/fill.el (fill-comment-paragraph): Obey indent-tabs-mode.

	* progmodes/compile.el (font-lock): Don't require any more.
	(compilation-error-properties, compilation-start, compilation-sentinel)
	(compilation-filter, next-error): Use with-current-buffer.
	(compilation-skip-to-next-location, compilation-skip-threshold)
	(compilation-skip-visited): Move to silence the byte-compiler.
	(compilation-setup): Simplify.
	(compilation-next-error): Use line-(beginning|end)-position.
	Make sure `pt' is non-nil before using compilation-loop.
	(compile-goto-error): Add optional event arg.  Use it.
	(compile-mouse-goto-error): Make it an alias of compile-goto-error.
	(compilation-minor-mode-map, compilation-shell-minor-mode-map):
	Update the binding for mouse-2.
	(first-error): Set compilation-current-error to nil rather than bob.
	(compilation-parsing-end, compilation-parse-errors-function)
	(compilation-error-list, compilation-old-error-list):
	"New" compatibility variables.
	(compile-buffer-substring, compilation-compat-error-properties)
	(compilation-compat-parse-errors, compilation-forget-errors):
	New compatibility functions.
	(compilation-mode-font-lock-keywords): Use them.

2004-04-04  Luc Teirlinck  <teirllm@auburn.edu>

	* autorevert.el (auto-revert-handler): If point (or a window
	point) is at the end of the buffer, keep it there after
	reverting.  This allows to tail a file.
	Mention this in the `Commentary'.

	* format.el (format-write-file): Add optional argument CONFIRM
	and make it behave like the analogous argument to `write-file'.

2004-04-04  Vinicius Jose Latorre  <viniciusjl@ig.com.br>

	* progmodes/ebnf2ps.el: Doc fix.
	(ebnf-version): New version number (4.2).
	(ebnf-syntax): Customization and docstring fix.
	(ebnf-eliminate-empty-rules, ebnf-optimize, ebnf-otz-initialize):
	Put autoloaded funs before first use.
	(ebnf-style-database): Add dtd entry.
	(ebnf-syntax-alist): Add dtd initialization.
	(ebnf-token-sequence): New fun.
	(ebnf-comment-table): Add new comment action character.
	(ebnf-dtd-parser, ebnf-dtd-initialize): Autoload funs from ebnf-dtd.

	* progmodes/ebnf-dtd.el: New file, implement a parser for DTD (Data
	Type Definition for XML).

	* progmodes/ebnf-abn.el (ebnf-abn-concatenation):
	* progmodes/ebnf-bnf.el (ebnf-sequence):
	* progmodes/ebnf-ebx.el (ebnf-ebx-concatenation):
	* progmodes/ebnf-iso.el (ebnf-iso-single-definition):
	* progmodes/ebnf-yac.el (ebnf-yac-sequence):
	Code simplification: call ebnf-token-sequence.

2004-04-04  Eli Zaretskii  <eliz@gnu.org>

	* calendar/timeclock.el (timeclock-relative)
	(timeclock-get-project-function, timeclock-get-workday-function)
	(timeclock-query-out, timeclock-when-to-leave)
	(timeclock-when-to-leave-string, timeclock-log-data)
	(timeclock-generate-report, timeclock-in): Doc fixes.

2004-04-03  Stefan Monnier  <monnier@iro.umontreal.ca>

	* url: Import the URL package from its repository.

	* url/url-methods.el:
	* url/url-parse.el: Don't require url-auto.

2004-04-03  Andreas Schwab  <schwab@suse.de>

	* diff-mode.el (diff-mode): Fix missing quote.

2004-04-03  Juri Linkov  <juri@jurta.org>

	* descr-text.el (describe-property-list): Add `font-lock-face'.

	* dired.el (dired-font-lock-keywords): Fix permission regexps.

2004-04-02  Jan Dj,Ad(Brv  <jan.h.d@swipnet.se>

	* x-dnd.el (x-dnd-handle-moz-url, x-dnd-insert-utf16-text):
	Use utf-16le on little endian machines and utf-16be otherwise.

2004-04-02  David Kastrup  <dak@gnu.org>

	* net/browse-url.el (browse-url-generic): Use call-process
	instead of start-process to allow browsers that fork and detach.

2004-04-01  Daniel Pfeiffer  <occitan@esperanto.org>

	* compile.el (compilation-current-error): New var.
	(compilation-setup, compile-mouse-goto-error)
	(compile-goto-error, next-error): Use it.
	(compilation-skip-to-next-location): Default to t, which gives
	contiguous skipping like old compile (where this was redundant).
	(compilation-next-error): Prevent previous-* commands from moving
	back to message at or just before point.

2004-04-01  Nick Roberts  <nick@nick.uklinux.net>

	* progmodes/gdb-ui.el (gdb-view-source-function, gdb-view-assembler)
	(gdb-source-info): Don't display source at startup, if required.
	(gdb-show-main): New option.
	(gdba): Update documentation.
	(gdb-source): Cover case of auto-display output.

2004-03-31  Luc Teirlinck  <teirllm@auburn.edu>

	* autorevert.el: Delete obsolete autoload's and defvar's.
	(auto-revert-check-vc-info): New user option.
	(auto-revert-vc-cvs-file-version, auto-revert-vc-buffer-p)
	(auto-revert-handler-vc): Delete.
	(auto-revert-handler): Treat return value `fast' of
	buffer-stale-function specially.  Check `auto-revert-check-vc-info'.

	* buff-menu.el (Buffer-menu-mode): Make the buffer-stale-function
	return `fast'.

	* files.el (buffer-stale-function): Doc change.

2004-03-31  Vinicius Jose Latorre  <viniciusjl@ig.com.br>

	* printing.el: New tip on Tips section.
	(pr-version): New version number (6.7.4).
	(pr-shell-file-name): Initialization fix.

2004-03-31  Juri Linkov  <juri@jurta.org>

	* dired.el: Add autoload for `dired-do-touch'.
	(dired-touch-program): New var.
	(dired-mode-map): Bind `dired-do-touch' to T and add menu-item.
	(dired-no-confirm): Add `touch' to docstring.

	* dired-aux.el (dired-do-touch): New fun.
	(dired-do-chxxx): Add argument -t for touch operation.

	* dired-x.el (dired-mark-sexp): Replace hard-coded month names by
	`dired-move-to-filename-regexp'.

2004-03-31  H,Ae(Bkan Granath  <hakan.granath@kau.se>  (tiny change)

	* dired.el (dired-move-to-filename-regexp): Add `.' to HH:MM.

2004-03-30  Vinicius Jose Latorre  <viniciusjl@ig.com.br>

	* progmodes/ebnf2ps.el (ebnf-eps-finish-and-write): Write a buffer if
	and only if the buffer was modified.

2004-03-30  Kenichi Handa  <handa@m17n.org>

	* international/characters.el: Delete pairs for U+2308..U+230B.

2004-03-29  Nick Roberts  <nick@nick.uklinux.net>

	* progmodes/gud.el (gud-gdb-marker-filter): Include "\n" in regexp
	to detect the beginning of a level 2 or 3 annotation.

2004-03-29  Kenichi Handa  <handa@m17n.org>

	* international/ucs-tables.el (ucs-insert): Fix the error message.

2004-03-29  Kenichi Handa  <handa@m17n.org>

	* international/mule-util.el (char-displayable-p): Fix generation
	of XLFD file name.

	* Makefile.in (setwins, setwins_almost): Change directory to $wd
	before finding directories by `find'.

2004-03-28  Stefan Monnier  <monnier@iro.umontreal.ca>

	* subr.el (interactive-form): Delete.  Now implemented in C.

	* pcvs.el (cvs-parse-process): Workaround for Darwin.

	* vc.el (vc-version-diff, vc-default-diff-tree): Change `rel' -> `rev'.
	(vc-diff-label): New fun.
	(vc-diff-internal): Use it.

	* progmodes/gdb-ui.el (gdb-post-prompt): Fix test.

2004-03-28  Vinicius Jose Latorre  <viniciusjl@ig.com.br>

	* progmodes/ebnf-abn.el (ebnf-abn-parser): Handle initial comments.

	* progmodes/ebnf-ebx.el: New file, implement a parser for EBNF used to
	specify XML (EBNFX).

	* progmodes/ebnf2ps.el: Doc fix.
	(ebnf-version): New version number (4.1).
	(ebnf-syntax): Adjust customization.
	(ebnf-style-database): Add ebnfx entry.
	(ebnf-syntax-alist): Add ebnfx initialization.
	(ebnf-ebx-parser, ebnf-ebx-initialize): Autoload funs from ebnf-ebx.

	* printing.el: Doc fix.
	(pr-version): New version number (6.7.3).
	(pr-menu-position): Adjust X and Y positions when mouse-pixel-position
	returns nil for mouse position.  Reported by Drew Adams
	<drew.adams@oracle.com>.
	(pr-update-menus): Modify interactive declaration.  Reported by Drew
	Adams <drew.adams@oracle.com>.

2004-03-28  Nick Roberts  <nick@nick.uklinux.net>

	* progmodes/gdb-ui.el (gdb-ann3, gdb-send-item)
	(gud-gdba-marker-filter): Log the process input and output, if
	required.  From Stefan Monnier.
	(gdb-debug-log, gdb-enable-debug-log): New variables.
	(gdb-post-prompt): Don't do gdb-var-update on Mac OS X.

2004-03-28  Stefan Monnier  <monnier@iro.umontreal.ca>

	* vc-hooks.el (vc-file-not-found-hook): Fix typo.
	From lorentey@elte.hu (L$,1 q(Brentey K,Aa(Broly).

2004-03-27  Luc Teirlinck  <teirllm@auburn.edu>

	* autorevert.el (auto-revert-handler): Handle auto-revert-mode.
	Call vc-find-file-hook here instead of in auto-revert-buffers.
	(auto-revert-buffers): Delete call to vc-find-file-hook.
	(auto-revert-verbose, global-auto-revert-non-file-buffers)
	(global-auto-revert-mode, auto-revert-set-timer)
	(auto-revert-handler, auto-revert-buffers): Doc fixes.

2004-03-27  Francis J. Wright  <F.J.Wright@qmul.ac.uk>

	* woman.el (woman-change-fonts): Rename local variable
	woman-font-alist to font-alist to avoid a compiler warning.

2004-03-27  Dave Love  <fx@gnu.org>

	* emacs-lisp/rx.el (rx): Doc fix.
	Fix copyright years.

	* strokes.el (strokes-global-set-stroke-string): New function.
	(strokes-list-strokes): Cope with strings, not just commands.
	Set foreground colour of image.
	(strokes-global-set-stroke): Doc fix.

2004-03-26  Luc Teirlinck  <teirllm@auburn.edu>

	* buff-menu.el (Buffer-menu-revert-function): Make it suitable for
	Auto Revert mode.
	(Buffer-menu-files-only): New variable.
	(Buffer-menu-toggle-files-only): New function.
	(Buffer-menu-mode-map): Bind it to `T'.
	(Buffer-menu-mode): Mention `T' in docstring.
	Set buffer-stale-function.
	(list-buffers-noselect): Mark buffer non-modified and set
	Buffer-menu-files-only.

	* dired.el (buffer-stale-function): Remove no longer needed defvar.

	* autorevert.el (auto-revert-handler): Print revert message
	before, rather than after, reverting.
	(buffer-stale-function): Move to files.el.

	* files.el (buffer-stale-function): Move here from autorevert.el.

2004-03-26  Stefan Monnier  <monnier@iro.umontreal.ca>

	* vc.el (vc-maybe-resolve-conflicts): Don't prompt the user.

	* calc/calc.el (calc-mode-map): Use mapc.

	* apropos.el (apropos-mode): Don't autoload.
	(apropos-symbols-internal): New fun.  Extracted from `apropos'.
	(apropos): Use it.
	(apropos-print): Add optional `text' argument.
	(apropos-describe-plist): Use help-buffer and hexlp-setup-xref.
	Don't assume point-min == 1.

	* bs.el (bs-buffer-list): Use buffer-local-value.
	(bs--set-toggle-to-show): Use with-current-buffer.

	* buff-menu.el (Buffer-menu-sort, Buffer-menu-make-sort-button):
	New funs.
	(list-buffers-noselect): Use them.  Adjust :align-to to new style.

	* cvs-status.el (cvs-tree-use-jisx0208): Use char-displayable-p.

	* dabbrev.el (dabbrev-expand): Fix regexp construction.
	(dabbrev--find-expansion): Use pop.
	(dabbrev--search): Use match-string-no-properties.

	* dired.el (dired-mode): Use run-mode-hooks.
	(dired-move-to-end-of-filename): Use match-string.

	* ediff-init.el (ediff-hide-face): Check that facemenu-unlisted-faces
	is bound before using it.
	(ediff-verbose-p): Make it into a var since it's not constant.

	* electric.el (Electric-pop-up-window): Avoid popping up a new frame.

	* faces.el (read-face-font): Don't cons up unnecessarily.
	(header-line, tool-bar): Share common parts.

	* files.el (file-relative-name): Use compare-strings.

	* finder.el (finder-mode): Follow coding convention.

	* subr.el (read-number): New function.

	* ses.el (ses-read-number): Move to subr.el.
	(ses-set-header-row): Use read-number.

2004-03-26  Andre Spiegel  <spiegel@gnu.org>

	* vc-hooks.el (vc-arg-list): New function, which handles both
	compiled and uncompiled code.
	(vc-default-workfile-unchanged-p): Use it.

	* vc.el (vc-print-log): Undo prev change, use new function
	vc-arg-list from vc-hooks.el.

2004-03-26  Masatake YAMATO  <jet@gyve.org>

	* simple.el (completion-setup-function): Emphasize the
	first uncommon characters in the completions; and de-emphasize
	the common prefix substrings.
	(completion-emphasis): New face.
	(completion-de-emphasis): New face.

2004-03-25  Juanma Barranquero  <lektu@terra.es>

	* progmodes/cperl-mode.el (cperl-indent-alist, cperl-where-am-i):
	Comment out (it's unused and unfinished code).

2004-03-25  Sam Steingold  <sds@gnu.org>

	* vc.el (vc-print-log): Fix a bug in the last patch:
	backend-function may be a byte-compiled object, not a lambda.

2004-03-25  Juri Linkov  <juri@jurta.org>

	* descr-text.el (describe-property-list): Add a button
	for `face' property that calls `describe-face'.
	Suggested by luis fernandes <elf@ee.ryerson.ca>

	* international/mule.el (keyboard-coding-system):
	* kmacro.el (kmacro-call-macro): Fix docstring.

	* dired.el: Fix comments.

	* textmodes/fill.el (fill): Fix Info link.

	* font-lock.el (fast-lock, lazy-lock):
	* jit-lock.el (jit-lock): Remove links to removed Support Modes
	Info node.

	* eshell/eshell.el (eshell): Fix broken info-link.

	* eshell/em-alias.el (eshell-alias, eshell-bad-command-tolerance):
	* eshell/em-banner.el (eshell-banner):
	* eshell/em-smart.el (eshell-smart):
	* eshell/esh-cmd.el (eshell-cmd):
	Comment out broken info-links to incomplete Info manual.

	* info-xref.el: Fix commentary.

2004-03-25  Kevin Ryde  <user42@zip.com.au>

	* info-xref.el (info-xref-check-buffer): Report empty filename parts.
	Remove spurious node duplicate suppression, doesn't work, not wanted.
	(info-xref-output): Take format style args, add "sit-for 0" to let
	user see the results as they progress.
	(info-xref-check-all-custom): New function.

2004-03-25  Nick Roberts  <nick@nick.uklinux.net>

	* gdb-ui.el: Moved to progmodes.

2004-03-24  Stefan Monnier  <monnier@iro.umontreal.ca>

	* diff-mode.el (diff-font-lock-keywords): Disable yank-handler.

2004-03-24  Glenn Morris  <gmorris@ast.cam.ac.uk>

	* calendar/appt.el (appt-check): Remove superfluous progn.
	When finished with diary buffer: if it was not being displayed
	before, kill it; otherwise restore its original state.
	Suggested by Matthew Mundell <matt@mundell.ukfsn.org>.

	* calendar/calendar.el (calendar-set-mode-line): Use total
	available mode-line width, rather than frame-width.

	* calendar/diary-lib.el (fancy-diary-display): Set mode-line
	after mode change so effect not lost.

2004-03-23  Dave Love  <fx@gnu.org>

	* dired.el (dired) <defgroup>: Add link to manual.
	(dired-font-lock-keywords): Add highlighting on unusual permissions.
	(dired-revert): Use dolist.
	(dired-mode-map): Add U binding.
	(dired-mode): Add font-lock-beginning-of-syntax-function.
	(dired-garbage-files-regexp): Make it a defcustom.

2004-03-23  Stefan Monnier  <monnier@iro.umontreal.ca>

	* vc-arch.el (vc-arch-diff): Handle the special case where `newvers'
	is equivalent to nil.
	(vc-arch-diff3-rej-p): Be a bit more flexible in what we accept.
	(vc-arch-mode-line-string): Accept `added' state.
	(vc-arch-state): Use inode-sigs if available.
	(vc-arch-add-tagline): Rename from vc-arch-add-tag.
	Copy&delete existing id file if any.  Fallback if uuidgen is absent.
	(vc-arch-tagline-re): New var.
	(vc-arch-file-source-p, vc-arch-file-id, vc-arch-tagging-method):
	New functions.
	(vc-arch-find-file-not-found-hook, vc-arch-register): New backend ops.
	(vc-arch-registered): Try our best guess using vc-arch-file-source-p.

	* vc-hooks.el (vc-default-find-file-not-found-hook): New fun.
	(vc-file-not-found-hook): Use it.

	* diff-mode.el (diff-default-read-only): Change default.
	(diff-mode-hook): Make it a defcustom.  Add some options.
	(diff-mode-map): Bind diff-refine-hook.
	(diff-yank-handler): New var.
	(diff-yank-function): New fun.
	(diff-font-lock-keywords): Use them.
	(diff-end-of-file): Handle case where file-header looks like diff text.
	(diff-hunk-kill): Adjust to "new" hunk-next behavior.
	(diff-file-kill): Delete a subsequent empty line, if applicable.
	(diff-hunk-file-names): New fun, extracted from diff-tell-file-name.
	(diff-find-file-name): Use it.
	(diff-tell-file-name): New command.
	(diff-mode): Be careful with view-mode.
	(diff-delete-if-empty, diff-delete-empty-files, diff-make-unified):
	New functions, for use in diff-mode-hook.
	(diff-find-source-location): Catch "regex too large" errors.
	(diff-apply-hunk, diff-test-hunk): Go to old or new file.
	(diff-refine-hunk): New command.

	* smerge-mode.el (smerge-mode-menu): Fix activate pred for resolve.
	(smerge-context-menu-map): Remove unused var.
	(smerge-keep-all): Preserve markers.
	(smerge-keep-n): New fun.
	(smerge-keep-base, smerge-keep-other, smerge-keep-mine)
	(smerge-keep-current, smerge-ediff): Use it.
	(smerge-kill-current): Use it.  Make it work on some 3-part conflicts.
	(smerge-popup-context-menu): Also use context-menu on 3-part conflicts.
	(smerge-resolve): Resolve trivial 3-part conflicts.

2004-03-23  Juri Linkov  <juri@jurta.org>

	* man.el (Man-width): New var.
	(Man-getpage-in-background): Use it.
	(Man-support-local-filenames): New var and fun.
	(Man-build-man-command): Don't add a second %s.
	(Man-fontify-manpage): Clean up message.
	(Man-mode): Set outline-regexp, outline-level,
	imenu-generic-expression.

	* woman.el (woman-fill-frame): Doc fix.
	(woman-decode-region): Use window-width instead of frame-width.

	* abbrevlist.el (list-one-abbrev-table):
	* descr-text.el (describe-char):
	* international/mule-diag.el (describe-current-coding-system):
	* international/quail.el (quail-insert-decode-map):
	Use window-width instead of frame-width.

	* jka-compr.el (jka-compr-compression-info-list): Add tbz and dz.
	(jka-compr-mode-alist-additions): Add tbz.
	(jka-compr-write-region, jka-compr-insert-file-contents):
	Add message for undefined compress-program.
	(jka-compr-write-region): Remove redundant var bindings.

	* dired-x.el (dired-guess-shell-alist-default): Add choices for
	extracting files into subdirectory.  Add tbz and dz.  Fix regexps.
	Add extensions .[0-9] for man and nroff, and .pod for perldoc.
	(dired-man): Use dired-guess-shell-command.
	(dired-guess-shell-case-fold-search): Change defvar to defcustom.
	Change default nil to t.

	* dired-aux.el (dired-compress-file-suffixes): Add dz and tbz.
	(dired-compare-directories): Add default value for empty input.

	* help-at-pt.el: Move suggestions for key bindings to Commentary.

	* time.el (display-time-string-forms): Fix help-echo date format.

2004-03-22  Luc Teirlinck  <teirllm@auburn.edu>

	* autorevert.el (global-auto-revert-non-file-buffers): Expand docstring.
	(buffer-stale-function): New variable.
	(auto-revert-list-diff, auto-revert-dired-file-list)
	(auto-revert-dired-changed-p, auto-revert-buffer-p): Delete.
	(auto-revert-handler): Take over some functionality of deleted
	functions.
	(auto-revert-buffers): Delete call to auto-revert-buffer-p.

	* dired.el (dired-directory-changed-p): New fun, extracted from
	dired-internal-noselect.
	(dired-buffer-stale-p): New fun.
	(dired-internal-noselect): Use dired-directory-changed-p.
	Eliminate revert messages.
	(dired-mode): Set buffer-stale-function to dired-buffer-stale-p.

2004-03-23  Kenichi Handa  <handa@m17n.org>

	* international/characters.el: Setup syntaxes for more parentheses
	Unicode characters.

	* international/mule-cmds.el (select-safe-coding-system):
	Merge coding-system and auto-cs before comparing them.

2004-03-22  Stefan Monnier  <monnier@iro.umontreal.ca>

	* emacs-lisp/pp.el (pp-eval-expression): Simplify.

	* emacs-lisp/lisp-mode.el (lisp-mode-variables): Don't set
	normal-auto-fill-function and comment-indent-function.
	The default values now work just as well.
	Don't set font-lock-beginning-of-syntax-function since we already set
	syntax-begin-function.
	(lisp-outline-level): Put ;;;###autoload at same level as (.
	(prin1-char): Quote special chars.

	* emacs-lisp/lisp-mnt.el (lm-keywords-finder-p): Use defvar rather
	than with-no-warnings.

	* emacs-lisp/edebug.el (edebug-display): Bring up a debug trace
	if the source location can't be found.
	(edebug-compute-previous-result): Use prin1-char.

	* emacs-lisp/checkdoc.el (checkdoc-error): Don't assume point-min == 1.
	(debug-ignored-errors): Add an entry.

	* emacs-lisp/bytecomp.el (byte-recompile-directory): Ignore hidden dir.
	(byte-compile-file): Output warning when deleting a file.

	* emacs-lisp/byte-run.el (defsubst): Add edebug spec and use backquote.
	(dont-compile, eval-when-compile, eval-and-compile): Add edebug spec.

	* emacs-lisp/byte-opt.el (byte-compile-log-lap)
	(byte-compile-inline-expand): Use backquote.
	(byte-optimize-pure-func): Rename from byte-optimize-concat.
	(symbol-name, regexp-opt, regexp-quote): Mark as pure.

	* emacs-lisp/backquote.el (backquote-list*-macro): Use nreverse.

	* emacs-lisp/advice.el (ad-subr-arglist): Simplify.

2004-03-22  Juri Linkov  <juri@jurta.org>

	* finder.el (finder-known-keywords): Fix data, tex, unix.

	* play/landmark.el: Fix keywords.

	* language/ethio-util.el (ethio-find-file): Doc fix.

	* emacs-lisp/warnings.el: Doc fix.

	* textmodes/ispell.el (ispell-help): Doc fix.

2004-03-21  Luc Teirlinck  <teirllm@auburn.edu>

	* format.el (format-insert-file): Always return a list of two
	elements, like insert-file-contents does.

2004-03-21  Andre Spiegel  <spiegel@gnu.org>

	* vc.el: Add new optional BUFFER argument to vc-BACKEND-print-log
	and vc-BACKEND-diff.
	(vc-print-log): If the print-log implementation supports it, use
	the new BUFFER argument to direct output to *vc-change-log*, not *vc*.
	(vc-version-diff, vc-diff-internal): Doc fixes.

	* vc-hooks.el (vc-default-workfile-unchanged-p): If the
	implementation supports it, let diff output go to *vc*,
	not *vc-diff*, since this is an internal call.

	* vc-cvs.el (vc-cvs-print-log, vc-cvs-diff): Add optional BUFFER arg.

	* vc-rcs.el (vc-rcs-print-log, vc-rcs-diff): Likewise.

	* vc-sccs.el (vc-sccs-print-log, vc-sccs-diff): Likewise.

2004-03-21  Dave Love  <fx@gnu.org>

	* progmodes/cfengine.el (cfengine-mode):
	Set parse-sexp-ignore-comments.

	* emacs-lisp/rx.el (rx): Work at compile time, not run time.

2004-03-21  Juanma Barranquero  <lektu@terra.es>

	* allout.el (allout-mode): Fix docstring.

2004-03-20  Luc Teirlinck  <teirllm@auburn.edu>

	* files.el (insert-directory): Fix bug if SWITCHES is a list.

	* autorevert.el (auto-revert-interval): Make new value take
	effect immediately when set through Custom.
	(auto-revert-set-timer): Add interactive declaration.

2004-03-19  David Ponce  <david@dponce.com>

	* ruler-mode.el (ruler-mode-header-line-format-old):
	Don't `make-variable-buffer-local'.
	(ruler-mode-ruler-function): Default to `ruler-mode-ruler'.
	(ruler-mode-header-line-format): Simply funcall the above.
	(ruler-mode): Use `make-local-variable' and `kill-local-variable'
	to save/restore a previous header line format.
	(ruler-mode-space): Don't depend on a numeric WIDTH value.
	(ruler-mode-ruler): Use symbolic display elements for scrollbar,
	fringes and margins width.
	(ruler-mode-ruler-function): Default to ruler-mode-ruler.

2004-03-18  Stefan Monnier  <monnier@iro.umontreal.ca>

	* log-edit.el (log-edit-font-lock-keywords): Typo.

	* textmodes/tex-mode.el (tex-shell): Set error parsing function here.
	(tex-send-tex-command): Rather than here.
	(tex-compilation-parse-errors): Simplify.

	* info.el (Info-default-dirs): Don't ignore last part of I-d-d-l.

	* time.el (display-time-string-forms): Add help-echo with date on time.

	* composite.el (compose-region): Use restore-buffer-modified-p.

	* disp-table.el (standard-display-8bit): Simplify.

	* server.el (server-process-filter): Delete temp frame.

	* add-log.el (add-change-log-entry): Simplify.

2004-03-19  Kim F. Storm  <storm@cua.dk>

	* hexl.el (hexl-mode-ruler): Adapt to new :align-to semantics.
	(hexl-follow-line): Don't require 'fringe.

	* progmodes/compile.el (compilation-start): Always set
	compilation-last-buffer and return it.

2004-03-17  Luc Teirlinck  <teirllm@auburn.edu>

	* simple.el (clone-buffer): Doc fix.

2004-03-18  Juanma Barranquero  <lektu@terra.es>

	* emacs-lisp/byte-run.el (make-obsolete-variable): Fix docstring.

2004-03-17  Stefan Monnier  <monnier@iro.umontreal.ca>

	* log-edit.el (log-edit-font-lock-keywords): New var.
	(log-edit-mode): Use it.

2004-03-17  Nick Roberts  <nick@nick.uklinux.net>

	* gdb-ui.el (gdb-var-list-children-handler): Handle C++ classes
	properly for watching in speedbar.

2004-03-17  Masatake YAMATO  <jet@gyve.org>

	* smerge-mode.el (smerge-popup-context-menu):
	Put `unwind-protect' around `overlay-put' and `popup-menu'.

2004-03-16  Stefan Monnier  <monnier@iro.umontreal.ca>

	* vc-arch.el (vc-arch-workfile-unchanged-p): Define to avoid dup-diff.
	(vc-arch-workfile-version, vc-arch-mode-line-rewrite):
	Take sealed revisions into account.
	(vc-arch-checkin): Extract a summary line from the message.

2004-03-16  Masatake YAMATO  <jet@gyve.org>

	* register.el (register): Provide `register' feature.

2004-03-15  Masatake YAMATO  <jet@gyve.org>

	Added context menu support in smerge mode.
	Most of the part is written by Stefan Monnier.

	* smerge-mode.el (smerge-context-menu-map, smerge-context-menu):
	New keymap and menu.
	(smerge-text-properties): New function.
	(smerge-remove-props): New function.
	(smerge-popup-context-menu): New function.
	(smerge-resolve): Call `smerge-remove-props'.
	(smerge-keep-base, smerge-keep-other, smerge-keep-mine): Ditto.
	(smerge-keep-current): Ditto.
	(smerge-kill-current): New function.
	(smerge-match-conflict): Put text properties.
	Detect the file as `same-diff conflict' if the filename is "ANCESTOR".

2004-03-15  David Ponce  <david@dponce.com>

	* ruler-mode.el: (ruler-mode-left-fringe-cols)
	(ruler-mode-right-fringe-cols, ruler-mode-left-scroll-bar-cols)
	(ruler-mode-right-scroll-bar-cols): Remove.
	(ruler-mode-window-col, ruler-mode-mouse-set-left-margin)
	(ruler-mode-mouse-set-right-margin, ruler-mode-ruler):
	Use fringe-columns and scroll-bar-columns.

2004-03-15  Masatake YAMATO  <jet@gyve.org>

	* hl-line.el (hl-line-range-function): New variable.
	(hl-line-move): New function.
	(global-hl-line-highlight): Use `hl-line-move'.
	(hl-line-highlight): Ditto.

	* scroll-bar.el (scroll-bar-columns):
	* fringe.el (fringe-columns): New function derived from ruler-mode.el.

	* ruler-mode.el (top-level): Require scroll-bar and fringe.
	(ruler-mode-left-fringe-cols)
	(ruler-mode-right-fringe-cols): Use `fringe-columns'.
	(ruler-mode-right-scroll-bar-cols)
	(ruler-mode-left-scroll-bar-cols): Use `scroll-bar-columns'.
	(ruler-mode-ruler-function): New variable.
	(ruler-mode-header-line-format): Call `ruler-mode-ruler-function'
	if the value for `ruler-mode-ruler-function'is given.

	* hexl.el (hexl-mode-hook): Make the hook customizable.
	(hexl-address-area, hexl-ascii-area): New customize variables.
	(hexlify-buffer): Put font-lock-faces on the address area and
	the ascii area.
	(hexl-activate-ruler): New function.
	(hexl-follow-line): New function.
	(hexl-highlight-line-range): New function.
	(hexl-mode-ruler): New function.

2004-03-14  Stefan Monnier  <monnier@iro.umontreal.ca>

	* vc-hooks.el (vc-handled-backends): Add Arch.  Move MCVS down.
	(vc-default-find-file-hook): New fun.
	(vc-find-file-hook): Call new find-file-hook operation.

	* vc-arch.el: New file.

2004-03-12  Jesper Harder  <harder@ifa.au.dk>

	* info-look.el (info-lookup): Reuse an existing Info window.

2004-03-12  Francis J. Wright  <F.J.Wright@qmul.ac.uk>

	* woman.el (woman-preserve-ascii): Default value changed to t and
	doc string revised.

2004-03-12  Richard M. Stallman  <rms@gnu.org>

	* pcvs.el (cvs-mode-add-change-log-entry-other-window):
	Fix minor bug.

	* replace.el (occur-engine): Change message for count of matches.

	* emacs-lisp/bytecomp.el (byte-compile-get-constant):
	For strings, do compare text properties.

2004-03-11  Daniel Pfeiffer  <occitan@esperanto.org>

	* progmodes/compile.el (compile-auto-highlight)
	(compilation-error-list, compilation-old-error-list)
	(compilation-parse-errors-function, compilation-parsing-end)
	(compilation-error-message, compilation-directory-stack)
	(compilation-enter-directory-regexp-alist)
	(compilation-leave-directory-regexp-alist)
	(compilation-file-regexp-alist, compilation-nomessage-regexp-alist)
	(compilation-current-file, compilation-regexps): Remove vars.

	(compile-error-at-point, compilation-error-filedata)
	(compilation-error-filedata-file-name, compile-reinitialize-errors)
	(compilation-next-error-locus, compilation-forget-errors)
	(count-regexp-groupings, compilation-parse-errors)
	(compile-collect-regexps, compile-buffer-substring): Remove funs.

	(compile-internal): Make obsolete.

	(compilation-first-column, compilation-error)
	(compilation-directory-matcher, compilation-page-delimiter)
	(compilation-mode-font-lock-keywords, compilation-debug)
	(compilation-error-face, compilation-warning-face)
	(compilation-info-face, compilation-line-face)
	(compilation-column-face, compilation-enter-directory-face)
	(compilation-leave-directory-face, compilation-skip-threshold)
	(compilation-skip-visited, compilation-context-lines): New vars.

	(compilation-warning-face, compilation-info-face)
	(compilation-message-face): New faces.

	(compilation-error-regexp-alist-alist): New constant.

	(compilation-face, compilation-directory-properties)
	(compilation-assq, compilation-error-properties, compilation-start)
	(define-compilation-mode, compilation-loop)
	(compilation-set-window): New functions.

	(compile): Additional argument for interactive compiles like TeX.

	* progmodes/grep.el (kill-grep): Move here from compile.el
	(grep-error, grep-hit-face, grep-error-face)
	(grep-mode-font-lock-keywords): New variables.
	(grep-regexp-alist): Simplify regexp and add `binary' case.
	(grep-mode): New mode.
	(grep-process-setup): Simplify.

2004-03-11  Jason Rumney  <jasonr@gnu.org>

	* net/ldap.el (ldap-search-internal): Handle file URLs with drive
	letters on DOS/Windows.

2004-03-11  Stefan Monnier  <monnier@iro.umontreal.ca>

	* server.el (server-name): New var.
	(server-socket-dir): New var to replace server-socket-name.
	(server-start): Use them.

2004-03-11  Simon Josefsson  <jas@extundo.com>

	* mail/smtpmail.el (smtpmail-read-response): Abort if process has
	died to avoid infloop.  Reported by Jonathan Glauner
	<jglauner@sbum.org>.

2004-03-10  Stefan Monnier  <monnier@iro.umontreal.ca>

	* smerge-mode.el (smerge-check-cache, smerge-check): New var and fun.
	(smerge-mode-menu): Use it to deactivate menu entries.
	(smerge-keep-current): New fun.
	(smerge-keep-current): Use it.

2004-03-10  John Paul Wallington  <jpw@gnu.org>

	* foldout.el (foldout-fold-list, foldout-modeline-string):
	Declare them as variables, not constants.

2004-03-10  Vinicius Jose Latorre  <viniciusjl@ig.com.br>

	* ps-print.el: Modification to print *Messages* buffer.
	(ps-print-version): New version 6.6.4.
	(ps-message-log-max): New fun.
	(ps-spool-without-faces, ps-spool-with-faces)
	(ps-count-lines-preprint): Code fix.

	* printing.el: New tips in Tips section.

2004-03-09  Vinicius Jose Latorre  <viniciusjl@ig.com.br>

	* delim-col.el: Doc fix.

	* printing.el: Doc fix.  New doc section (Tips).

2004-03-09  Stefan Monnier  <monnier@iro.umontreal.ca>

	* type-break.el (type-break-emacs-variant): Remove.
	(type-break-run-at-time, type-break-cancel-function-timers):
	Use fboundp rather than version name and number.

2004-03-09  Masatake YAMATO  <jet@gyve.org>

	* hexl.el (hexl-mode): Use `make-local-variable' instead of
	`make-variable-buffer-local'.

2004-03-08  Michael Albinus  <Michael.Albinus@alcatel.de>

	* find-dired.el (find-dired): Call `shell-command' instead of
	`start-process-shell-command'.  By this, Tramp takes over
	handling of remote directories.

2004-03-07  Stefan Monnier  <monnier@iro.umontreal.ca>

	* newcomment.el (comment-use-global-state): New var.
	(comment-search-forward): Use it.

	* emacs-lisp/lisp-mode.el (lisp-mode-variables): Set it.

	* cus-edit.el (fill) <defgroup>: Move to fill.el.

	* textmodes/fill.el (fill) <defgroup>: Move from cus-edit.el.
	(enable-kinsoku): Make it a defcustom.
	(fill-comment-paragraph): Don't rely on fill-prefix to bound the
	paragraph to same-comment-start-marker.

2004-03-07  Dave Love  <fx@gnu.org>

	* net/browse-url.el (rfc2368-parse-mailto-url): Autoload.
	(browse-url-mail): Use it.

	* mail/rfc2368.el (rfc2368-unhexify-char): Delete.
	(rfc2368-unhexify-string): Use replace-regexp-in-string.

2004-03-07  Francis J. Wright  <F.J.Wright@qmul.ac.uk>

	* woman.el (woman-man.conf-path): Doc fix.
	(woman-parse-man.conf): Also parse OPTIONAL_MANPATH.

2004-03-07  Eli Zaretskii  <eliz@gnu.org>

	* sort.el (sort-columns): Remove ms-dos from the list of systems
	where the external `sort' command is not used.

2004-03-07  Kim F. Storm  <storm@cua.dk>

	* gdb-ui.el (gdb-overlay-arrow-position): Add defvar.
	(gdb-reset): Reset gdb-overlay-arrow-position marker and remove it
	from overlay-arrow-variable-list.
	(gdb-assembler-mode): Use add-to-list for gdb-overlay-arrow-position.

2004-03-06  Nick Roberts  <nick@nick.uklinux.net>

	* gdb-ui.el (gdb-assembler-mode, gdb-assembler-custom): Set up
	overlay arrow string properly for the assembler buffer.

2004-03-05  Stefan Monnier  <monnier@iro.umontreal.ca>

	* mail/sendmail.el (mail-mode): Fix last change.

2004-03-05  Nick Roberts  <nick@nick.uklinux.net>

	* gdb-ui.el (gdb-assembler-mode): Create a second overlay arrow
	for the assembler buffer.
	(gdb-assembler-custom): Position the overlay arrow.
	(gdb-put-arrow, gdb-remove-arrow): Delete functions.

2004-03-04  Stefan Monnier  <monnier@iro.umontreal.ca>

	* progmodes/sh-script.el (sh-font-lock-paren): Add @ in case patterns.

	* pcvs-info.el (cvs-fileinfo->backup-file): Use a more constraining
	regexp to distinguish .#ChangeLog.9.1.400 and .#ChangeLog.1.400.

	* mail/sendmail.el (mail-mode): Set comment-start-skip.

	* newcomment.el (uncomment-region): Allow non-terminated comment.
	(comment-normalize-vars): Check the user-specified comstart marker.

2004-03-04  Jesper Harder  <harder@ifa.au.dk>

	* sort.el (sort-columns): Don't use external 'sort' on ms-windows.
	Otherwise, do use it if the region only contains font-lock text
	properties.

2004-03-04  Masatake YAMATO  <jet@gyve.org>

	* hexl.el (hexl-mode): Set `hexl-print-current-point-info'
	as the callback function for eldoc.
	(hexl-print-current-point-info): New function.
	(hexl-current-address): Print the address in both decimal
	and hexadecimal format.

2004-03-04  Richard M. Stallman  <rms@gnu.org>

	* mail/rmail.el (rmail-convert-to-babyl-format):
	Specify t for UNIBYTE when calling mail-unquote-printable-region.

	* mail/mail-utils.el (mail-unquote-printable-region):
	New arg UNIBYTE.

	* startup.el (command-switch-alist): Doc fix.

	* simple.el (undo): Temporarily set this-command to `undo-start',
	then set it to `undo' once undo-start returns without error.

	* simple.el (minibuffer-history-sexp-flag): Doc fix.

	* simple.el (kill-line): Don't disregard trailing whitespace
	in eol condition, if show-trailing-whitespace is set.

	* mouse-sel.el (mouse-sel-has-been-enabled): New var.
	(mouse-sel-mode): When enabling, set mouse-sel-has-been-enabled.
	When disabling, restore old values only if mouse-sel-has-been-enabled.

	* isearch.el (isearch-*-char): New arg WANT-BACKSLASH.
	(isearch-{-char): New function.
	(isearch-mode-map): Bind { to isearch-{-char.

	* font-lock.el (lisp-font-lock-keywords-2):
	Turn off the CL with-... and do-... general patterns.
	Instead, recognize several specific with... and do... constructs.

	* files.el (switch-to-buffer-other-window):
	Bind same-window-buffer-names and same-window-regexps to nil.
	(switch-to-buffer-other-frame): Likewise.

2004-03-03  Stefan Monnier  <monnier@iro.umontreal.ca>

	* textmodes/fill.el (fill-comment-paragraph): Be more careful when
	recognizing leading comment on code line.

2004-03-02  Stefan Monnier  <monnier@iro.umontreal.ca>

	* Makefile.in (setwins, setwins_almost): Skip .arch-ids and other
	hidden files/directories.

2004-03-02  Stefan Monnier  <monnier@iro.umontreal.ca>

	* textmodes/fill.el (fill-paragraph): Don't check comment-start-skip,
	only comment-start (in case the mode hasn't set it).

	* Makefile.in (AUTOGENEL): New var.
	(bootstrap-prepare): Rename from bootstrap-clean.
	Don't remove elc files.
	(maintainer-clean): New target.

	* xml.el (xml-get-attribute-or-nil): Simplify.

2004-03-02  Juri Linkov  <juri@jurta.org>

	* net/browse-url.el (browse-url-netscape, browse-url-mozilla)
	(browse-url-galeon, browse-url-epiphany): Encode dollar signs in
	URL to prevent their substitution with the environment variable
	values by browsers.

2004-03-03  Vinicius Jose Latorre  <viniciusjl@ig.com.br>

	* ps-print.el: Doc fix.
	(ps-print-version): New version number (6.6.3).
	(ps-right-header, ps-right-footer, ps-left-header, ps-left-footer):
	Docstring fix.
	(ps-kill-emacs-check): Check if ps-print temporary buffer is killed
	before printing.
	(ps-time-stamp-yyyy-mm-dd): New fun.
	(ps-time-stamp-iso8601): Alias for ps-time-stamp-yyyy-mm-dd.

2004-03-02  Kim F. Storm  <storm@cua.dk>

	* gdb-ui.el (gdb-mouse-toggle-breakpoint): Remove debug message.

2004-03-01  Juanma Barranquero  <lektu@terra.es>

	* allout.el (allout-rebullet-heading): Fix typo in docstring.

	* desktop.el (desktop-file-version)
	(desktop-after-read-hook): Fix typos.
	(desktop-clear-preserve-buffers): Remove redundant info in
	docstring already shown by the obsolescence message.
	(desktop-truncate, desktop-internal-v2s)
	(desktop-value-to-string): Change argument name to match docstring.

	* emulation/tpu-edt.el (tpu-set-mark): Fix typo in docstring.

	* eshell/em-smart.el (eshell-smart-maybe-jump-to-end): Fix typo in
	docstring.

2004-02-29  Vinicius Jose Latorre  <viniciusjl@ig.com.br>

	* printing.el: Replace "As Is..." in PostScript file print/preview by
	"No Preprocessing...".  Suggested by Colin Marquardt
	<_marquardt_@zmd.de>.
	(pr-insert-section-4): Adjust buffer interface.

2004-02-29  Kai Grossjohann  <kai.grossjohann@gmx.net>

	Version 2.0.39 of Tramp released.

	* net/tramp.el (tramp-handle-file-local-copy)
	(tramp-handle-write-region, tramp-open-connection-rsh):
	Variable name typo.  Small change.  From Patrick Tullmann
	<tullmann@flux.utah.edu>.
	(tramp-process-connection-type): New variable.
	(tramp-maybe-open-connection): Use it.
	(tramp-do-copy-or-rename-via-buffer): Handle KEEP-DATE arg if possible.
	(tramp-touch): Set last-modified time of a remote file.
	(tramp-handle-write-region): Say which function is used when encoding.

2004-02-29  Michael Albinus  <Michael.Albinus@alcatel.de>

	* net/tramp-smb.el (tramp-smb-handle-file-writable-p): Handle the
	case of non-existing filename, too.  Reported by Christoph Bauer
	<c_bauer@informatik.uni-kl.de>.
	(tramp-smb-get-file-entries): The directory in question should
	have permissions "drwxrwxrwx".  Just virtual, because we don't
	know the real permissions.  Don't we know?
	(tramp-smb-prompt): Add virtual prompt from listing shares, too.
	(tramp-smb-errors): Add "NT_STATUS_ACCOUNT_LOCKED_OUT".
	(tramp-smb-wait-for-output): Optimize algorithm getting pending
	output.  If it was received chunkwise, there have been problems.
	Remove the "prompt not found" error message; it is obvious.
	Simplify algorithm.
	(tramp-smb-process-running): Remove.  Since we acknowledge the
	virtual prompt for shares, there's no need for distinction of
	reading shares (process ends afterwards) and interactive mode of
	smblient.
	(tramp-smb-open-connection): Setting process sentinel removed.
	(tramp-smb-errors): Add "NT_STATUS_WRONG_PASSWORD" and
	"NT_STATUS_NETWORK_ACCESS_DENIED".
	(tramp-smb-maybe-open-connection): Set `process-connection-type'
	to 'pty.  Suggested by Piet van Oostrum <piet@cs.uu.nl>.
	(top-level): Setting default value in `tramp-default-method-alist'
	corrected.  Order of USER and HOST have been wrong.
	Nobody complained for months ...
	(tramp-smb-maybe-open-connection): Use `tramp-process-connection-type'.
	(tramp-smb-open-connection): Clear password cache if login has failed.

	* net/tramp.el (tramp-completion-mode) Don't check for 'xemacs' but
	`tramp-unified-filenames'.
	(tramp-completion-mode): Make test for XEmacs explicitely.
	`event-to-character' can exists in Emacs packages too.
	Reported by Matt Swift <swift@alum.mit.edu>.
	(tramp-buffer-name): Buffer name must contain the user if exists.
	Reported by Adrian Phillips <a.phillips@met.no>.
	(tramp-do-copy-or-rename-file): Handle out-of-band methods.
	Call `tramp-do-copy-or-rename-file-out-of-band' this case.
	(tramp-do-copy-or-rename-file-out-of-band): Rename from
	`tramp-do-copy-or-rename-file-one-local', because it handles also
	the case both files use the same out-of-band method.
	Implementation added.
	(tramp-handle-file-local-copy, tramp-handle-write-region):
	Out-of-band handling removed.  `copy-file' called instead, which
	calls `tramp-do-copy-or-rename-file-out-of-band'.
	(tramp-action-password): Check for out-of-band method removed.
	This function is used for 'login-program.
	(tramp-post-connection): Use `tramp-method-out-of-band-p' when
	appropriate.
	(tramp-completion-function-alist-ssh): Add `tramp-parse-shostkeys'
	and `tramp-parse-sknownhosts'.
	(tramp-completion-function-alist): It's a defvar now, because we
	want to apply the optimized `tramp-set-completion-function'
	instead of a static list.
	(tramp-set-completion-function): Implementation tuned.
	Avoid double entries, and entries where the function or the
	file/directory doesn't exist.
	(tramp-parse-shostkeys, tramp-parse-sknownhosts): New functions
	for SSH2.
	(tramp-file-name-handler-alist): Add `dired-compress-file' entry.
	(tramp-handle-dired-compress-file): New function.
	(tramp-async-proc): New variable.
	(tramp-handle-shell-command): Adding asynchronous processes.
	They are far from being perfect, but it works at least for
	`find-grep-dired' and `find-name-dired' in Emacs 21.4.
	(top-level): Require password.el if visible.  Should be mandatory
	once No Gnus has found its way into (X)Emacs.
	(tramp-read-passwd): Invoke `password-read' if available,
	`read-passwd' otherwise.  `ange-ftp-read-passwd' isn't used as
	fallback any longer.
	(tramp-clear-passwd): New function.
	(tramp-process-actions, tramp-process-multi-actions):
	Clear password cache if login has failed.

	* net/tramp-ftp.el (Commentary): Remove pointer to EFS.  It has
	its own module.
	(tramp-ftp-file-name-handler): Unset `ange-ftp-ftp-name-arg' and
	`ange-ftp-ftp-name-res'.  There could be incorrect values from
	previous calls in case the "ftp" method is used in the Tramp file
	name.  Reported by Katsumi Yamaoka <yamaoka@jpl.org>.

2004-02-28  Richard M. Stallman  <rms@gnu.org>

	* term.el (term-mouse-paste): Call mouse-set-point.

	* thumbs.el: New file.

2004-02-28  Vinicius Jose Latorre  <viniciusjl@ig.com.br>

	* progmodes/ebnf-abn.el: Doc fix.

	* progmodes/ebnf-bnf.el: Doc fix.
	(ebnf-repeat): Code fix.

	* progmodes/ebnf2ps.el: Doc fix.
	(ebnf-syntax-directory, ebnf-syntax-file): New funs.

2004-02-28  Juri Linkov  <juri@jurta.org>

	* ffap.el (dired-at-point): Additional writability test for
	relative directory names.
	(dired-at-point-prompter): Treat directories as a directory, get
	the directory component from files.
	(ffap-string-at-point): Return string from region if region is active.
	(ffap-file-at-point): Remove redundant code.

2004-02-28  Kim F. Storm  <storm@cua.dk>

	* gdb-ui.el (breakpoint-enabled-icon, breakpoint-disabled-icon):
	Initialize margin area images to nil.
	(breakpoint-bitmap): New defvar for breakpoint fringe bitmaps.
	(breakpoint-enabled-bitmap-face)
	(breakpoint-disabled-bitmap-face): New faces for bpt in fringe.
	(gdb-info-breakpoints-custom): Use gdb-remove-breakpoint-icons.
	(gdb-info-breakpoints-custom): Use gdb-put-breakpoint-icon.
	(gdb-mouse-toggle-breakpoint): Handle bpt in fringe.
	(gdb-reset): Use gdb-remove-breakpoint-icons.
	(gdb-put-string): Add dprop arg to specify alternative display
	property (for setting fringe bitmap).
	(gdb-remove-strings): Doc fix.
	(gdb-put-breakpoint-icon): New defun which displays a breakpoint
	icon in fringe (if available), or else as icon or text in display
	margin.  Creates necessary icons in breakpoint-bitmap,
	breakpoint-enabled-icon, and/or breakpoint-disabled-icon.
	Also make left window margin if required.
	(gdb-remove-breakpoint-icons): New defun to remove breakpoint
	icons inserted by gdb-put-breakpoint-icon.  Remove left margin if
	no longer needed.
	(gdb-assembler-custom): Use gdb-remove-breakpoint-icons and
	gdb-put-breakpoint-icon.
	(gdb-assembler-mode): Don't set left-margin-width here.

2004-02-27  Kevin Ryde  <user42@zip.com.au>

	* info-look.el: In scheme-mode symbol regexp, disallow backquote and
	comma, so that it DTRT in macros.

2004-02-27  Markus Rost  <rost@mathematik.uni-bielefeld.de>

	* progmodes/sh-script.el (sh-shell-arg)
	(sh-require-final-newline, sh-assignment-regexp, sh-builtins)
	(sh-leading-keywords, sh-other-keywords): Fix custom type.

2004-02-27  Dan Nicolaescu  <dann@ics.uci.edu>

	* faces.el (face-spec-set-match-display): Add a new attribute,
	`min-colors'.
	(region, highlight, secondary-selection): Use `min-colors'.

	* custom.el (defface): Add documentation for `min-colors'.

	* font-lock.el (font-lock-comment-face, font-lock-string-face)
	(font-lock-keyword-face, font-lock-function-name-face)
	(font-lock-variable-name-face, font-lock-constant-face):
	Use `min-colors'.

	* isearch.el (isearch, isearch-lazy-highlight-face): Use `min-colors'.

2004-02-25  Vinicius Jose Latorre  <viniciusjl@ig.com.br>

	* progmodes/ebnf2ps.el: Doc fix.  For compatibility with Emacs 20,
	define assq-delete-all if it's not defined.
	(ebnf-generate-region): Code fix.

	* printing.el: Doc fix.
	(pr-version): New version number (6.7.2).
	(pr-command): Return empty string if command is an empty string.

2004-02-24  Vinicius Jose Latorre  <viniciusjl@ig.com.br>

	* progmodes/ebnf-abn.el: New file, implements an ABNF parser.

	* progmodes/ebnf2ps.el: Doc fix.  Accept ABNF (Augmented BNF).  New
	arrow shapes: semi-up-hollow, semi-up-full, semi-down-hollow and
	semi-down-full.  Fix a bug on productions like test = {"test"}* | (
	"tt" ["test"] ).  Reported by Markus Dreyer
	<mdreyer@ix.urz.uni-heidelberg.de>.
	(ebnf-version): New version number (4.0).
	(ebnf-print-directory, ebnf-print-file, ebnf-spool-directory)
	(ebnf-spool-file, ebnf-eps-directory, ebnf-eps-file)
	(ebnf-delete-style): New commands.
	(ebnf-directory, ebnf-file): New funs.
	(ebnf-special-show-delimiter, ebnf-file-suffix-regexp)
	(ebnf-production-name-p, ebnf-stop-on-error): New options.
	(ebnf-syntax-alist): New var.
	(ebnf-element-width): New fun replacing ebnf-list-width.
	(ebnf-arrow-shape, ebnf-syntax): Custom fix.
	(ebnf-style-custom-list, ebnf-style-database, ebnf-arrow-shape-alist)
	(ebnf-prologue): Adjust vars.
	(ebnf-setup, ebnf-insert-style, ebnf-merge-style, ebnf-apply-style)
	(ebnf-reset-style, ebnf-push-style, ebnf-pop-style)
	(ebnf-check-style-values, ebnf-generate-production)
	(ebnf-generate-region, ebnf-production-dimension, ebnf-justify-list)
	(ebnf-make-terminal1, ebnf-make-or-more1, ebnf-make-repeat)
	(ebnf-token-repeat): Code fix.

	* progmodes/ebnf-yac.el: Doc fix.  Handle Bison pragmas %nonassoc,
	%right, %left and %prec.  Suggested by Matthew K. Junker
	<junker@alum.mit.edu>.
	(ebnf-yac-definitions, ebnf-yac-lex): Code fix.

	* progmodes/ebnf-iso.el: Doc fix.
	(ebnf-iso-token-table, ebnf-iso-non-terminal-chars): Adjust vars.
	(ebnf-iso-lex): Code fix.

	* progmodes/ebnf-bnf.el: Doc fix.
	(ebnf-bnf-lex): Code fix.

	* progmodes/ebnf-otz.el: Doc fix.

2004-02-23  Luc Teirlinck  <teirllm@auburn.edu>

	* abbrev.el (write-abbrev-file): Make argument optional.  Doc fix.
	(abbrev-prefix-mark): Doc fix.

2004-02-23  Nick Roberts  <nick@nick.uklinux.net>

	* gdb-ui.el (gud-watch): Load tooltip, if necessary.
	(gdb-var-create-handler): Force speedbar-update-flag to be non-nil.
	(gdb-var-delete): Make interactive (really).
	(gdb-edit-value): Make non-interactive.

	* progmodes/gud.el (gud-speedbar-menu-items):
	Add gdb-var-delete and, indirectly, gdb-edit-value.
	(gud-install-speedbar-variables): Bind gdb-var-delete to "D".
	(gud-speedbar-buttons): Remove gdb-var-delete from tag-line.
	(gud-gdb-marker-filter): Add comment for annotations.

2004-02-23  Glenn Morris  <gmorris@ast.cam.ac.uk>

	* calendar/calendar.el (generate-calendar)
	(calendar-read-date): Prevent display of BC calendars once more -
	reverts 2003-10-01 change.
	(generate-calendar-month): Doc fix.

2004-02-03  Matthew Mundell  <matt@mundell.ukfsn.org>  (tiny change)

	* calendar/diary-lib.el (fancy-diary-display): Don't rely on
	return value of increment-calendar-month.

2004-02-21  Stephen Compall  <s11@member.fsf.org>

	* saveplace.el (save-place-forget-unreadable-files)
	(save-place-save-skipped, save-place-skip-check-regexp): New vars.
	(save-place-forget-unreadable-files): New function.
	(save-place-alist-to-file): Use it to filter out files that are
	no longer readable.

	* textmodes/texinfo.el (texinfo-insert-@item): Look for the
	current Texinfo environment, using the same method as in
	`texinfo-insert-@end', and insert a space rather than a newline if
	point in a @table environment.

2004-02-21  Juri Linkov  <juri@jurta.org>

	* ffap.el (ffap-file-at-point): Try parent directories.

2004-02-21  Klaus Zeitler  <kzeitler@lucent.com>

	* vcursor.el (vcursor-modifiers): New defcustom.
	(vcursor-cs-binding): Use vcursor-modifiers instead of a
	hard-coded list.

2004-02-21  Masatake YAMATO  <jet@gyve.org>

	* play/animate.el (animate-birthday-present): Accept names other
	than `Sarah', too.

2004-02-21  Juri Linkov  <juri@jurta.org>

	* startup.el: Remove table of command line arguments from the
	Commentary section.

2004-02-20  John Wiegley  <johnw@newartisans.com>

	* eshell/em-pred.el (eshell-modifier-alist): Change the "eval
	again" modifier from 'e' to 'E', since 'e' is also used by the
	"file extension" modifier.

2004-02-19  Luc Teirlinck  <teirllm@auburn.edu>

	* help-fns.el (describe-categories): Doc fix.

2003-02-19  Michael Kifer  <kifer@cs.stonybrook.edu>

	* ediff-util.el (ediff-compute-custom-diffs-maybe): Avoid creating
	temporary file for buffer already visiting one.  This change makes
	output likely to be directly usable by patch program.
	Suggested by Adrian Aichner  <adrian@xemacs.org>

2004-02-20  Nick Roberts  <nick@nick.uklinux.net>

	* gdb-ui.el (gdb-use-colon-colon-notation): Set default to nil for
	case of variables defined in compound statements.
	(gdb-setup-windows, gdb-source-info, gdb-source-info):
	Simplify constructions using switch-to-buffer.

2004-02-19  Simon Josefsson  <jas@extundo.com>

	* play/morse.el: Fix typo.
	(morse-code): Add @.

2004-02-19  Glenn Morris  <gmorris@ast.cam.ac.uk>

	* calendar/appt.el (appt-display-format): Change default to
	'ignore, for backwards compatibility.
	(appt-display-message): If appt-display-format is 'ignore,
	respect old vars appt-msg-window and appt-visible.
	(appt-activate): Don't depend on return value of cancel-timer.

	* calendar/calendar.el (calendar-holidays): Doc fix.

	* calendar/cal-coptic.el (coptic-prompt-for-date):
	Use assoc-string instead of assoc-ignore-case.
	* calendar/cal-french.el (calendar-goto-french-date): Ditto.
	* calendar/cal-hebrew.el (calendar-goto-hebrew-date)
	(mark-hebrew-diary-entries, list-yahrzeit-dates): Ditto.
	* calendar/cal-islam.el (calendar-goto-islamic-date)
	(mark-islamic-diary-entries): Ditto.
	* calendar/cal-julian.el (calendar-goto-julian-date): Ditto.
	* calendar/cal-mayan.el (calendar-read-mayan-haab-date)
	(calendar-read-mayan-tzolkin-date): Ditto.
	* calendar/calendar.el (calendar-read-date): Ditto.
	* calendar/diary-lib.el (mark-diary-entries): Ditto.

2004-02-18  Markus Rost  <rost@mathematik.uni-bielefeld.de>

	* progmodes/executable.el (executable-command-find-posix-p):
	Fix choice of the directory.

2004-02-17  Luc Teirlinck  <teirllm@auburn.edu>

	* simple.el (interprogram-cut-function)
	(interprogram-paste-function, kill-new, kill-append):
	Doc fixes.
	(kill-region): Make it return nil.  Doc fix.
	(yank-pop): Make its argument optional.
	(yank): Make ARG `-' equivalent to `-1'.

2004-02-17  Eli Zaretskii  <eliz@gnu.org>

	* mail/rmail.el (rmail-get-new-mail): Don't reference
	rmail-use-spam-filter if rmail-spam-filter is not loaded.

2004-02-16  Luc Teirlinck  <teirllm@auburn.edu>

	* autorevert.el (auto-revert-buffer-p): Only revert dired buffers
	if one of global-auto-revert-non-file-buffers or autorevert-mode
	is non-nil.

2004-02-16  Eli Zaretskii  <eliz@gnu.org>

	* subr.el (delete-dups): A better implementation from Karl Heuer
	<kwzh@gnu.org>.

2004-02-16  Matt Hodges  <matt@stchem.bham.ac.uk>  (tiny change)

	* net/telnet.el (telnet-interrupt-subjob): Move doc string to the
	correct place.
	* progmodes/icon.el (icon-indent-command): Ditto.
	* textmodes/paragraphs.el (repunctuate-sentences): Ditto.

2004-02-16  Eli Zaretskii  <eliz@gnu.org>

	* progmodes/grep.el (grep-compute-defaults): Undo change from
	2004-01-29: don't use executable-command-find-posix-p.

2004-02-16  Richard Sharman  <rsharman@pobox.com>

	* hilit-chg.el: Use require instead of eval-and-compile.
	(highlight-compare-buffers): New function.

2004-02-16  John Basrai  <jbasrai@comcast.net>  (tiny change)

	* man.el (Man-fontify-manpage): Render section headings in
	`Man-overstrike-face' even when overstrike was not used by man
	formatter for section headings.

2004-02-16  Eli Tziperman  <eli@deas.harvard.edu>

	* rmail-spam-filter.el: (vm-use-spam-filter)
	(rsf-min-region-length-added-to-spam-list): New	variables.
	(rsf-bbdb-auto-delete-spam-bbdb-entries): Rename from
	rmail-bbdb-auto-delete-spam-entries.  Add cc: to recipients for
	spam testing.  Don't delete spam message if automatic deletion
	after output via variable rmail-delete-after-output is turned on.
	(rsf-bbdb-dont-create-entries-for-deleted-messages): Rename from
	rsf-bbdb-dont-create-entries-for-spam.
	(check-field): New function, extracted from code in
	rmail-spam-filter to ease addition of header fields like content-type.
	(message-content-type): New variable to check the content-type:
	field added, also in defcustom of rsf-definitions-alist.
	(rmail-spam-filter): Replace repeated test code for header fields
	by calls to check-field; change the call to
	rmail-output-to-rmail-file such that rmail-current-message stays
	the same to avoid wrong deletion of unseen flags.
	(rsf-add-contents-type): New function to convert old format
	of rmail-spam-definitions-alist into new one.
	Change prefixes of all variables and functions from
	rmail-spam-filter- or spam-filter- or rmail-spam- to rsf-.

2004-02-16  Eli Zaretskii  <eliz@gnu.org>

	* loadhist.el (unload-hook-features-list): New defvar.

2004-02-16  Dave Love  <fx@gnu.org>

	* loadhist.el (unload-feature): Doc fix.  Rename flist to
	unload-hook-features-list.

2004-02-16  Jay Belanger  <belanger@truman.edu>  (tiny change)

	* calc/calc-embed.el (calc-do-embedded-activate): Add autoload
	cookie.  Don't check if we are looking-at open-formula.

2004-02-16  Jesper Harder  <harder@ifa.au.dk>  (tiny change)

	* subr.el (match-string-no-properties): Use substring-no-properties.

2004-02-16  Eli Zaretskii  <eliz@gnu.org>

	* emacs-lisp/rx.el (rx-check, rx-check-any, rx-check-not)
	(rx-repeat, rx-check-backref, rx-syntax, rx-to-string):
	Use lower-case "rx" in all error message.

2004-02-16  Dave Love  <fx@gnu.org>

	* emacs-lisp/rx.el (rx-or): Put group around result.
	(rx-constituents): Add backref.
	(rx-syntax): Add string-delimiter, comment-delimiter.
	(rx-categories): Add combining-diacritic.
	(rx-check-not, rx-greedy, rx): Doc fix.
	(rx-backref, rx-check-backref): New.

2004-02-16  Jesper Harder  <harder@ifa.au.dk>

	* newcomment.el (uncomment-region): Allow eob as comment end.

2004-02-16  Jari Aalto  <jari.aalto@poboxes.com>

	* filecache.el: All message and error commands now use prefix
	"Filecache:" to make it easy to read *Messages* buffer.

2004-02-16  Jari Aalto  <jari.aalto@poboxes.com>

	* autorevert.el: Add support to detect changed dired and VC buffers.
	(auto-revert-active-p, auto-revert-list-diff)
	(auto-revert-dired-file-list, auto-revert-dired-changed-p)
	(auto-revert-handler, auto-revert-active-p): New functions.
	(auto-revert-buffers): Move revert logic to `auto-revert-handler'
	and `auto-revert-active-p'.
	(eval-when-compile): Defvar dired-directory and vc-mode.
	(auto-revert-vc-cvs-file-version, auto-revert-vc-buffer-p)
	(auto-revert-handler-vc): New functions.

2004-02-16  Alfred M. Szmidt  <ams@kemisten.nu>  (tiny change)

	* progmodes/compile.el (compilation-directory): New defvar.
	(compile): Save current directory in compilation-directory.
	(recompile): Bind default-directory to compilation-directory if
	that is non-nil.

2004-02-16  Dave Love  <fx@gnu.org>

	* newcomment.el (comment-insert-comment-function)
	(comment-region-function, uncomment-region-function): New.
	(comment-indent): Use comment-insert-comment-function.
	(uncomment-region): Use uncomment-region-function.
	(comment-region): Use comment-region-function.

	* emacs-lisp/rx.el (rx-not): Bind case-fold-search to nil.

2004-02-16  Richard Stallman  <rms@gnu.org>

	* Makefile.in (TAGS, TAGS-LISP): Filter out of `els' only
	loaddefs* and ldefs-boot*.

2004-02-16  Eli Zaretskii  <eliz@gnu.org>

	* mail/mail-utils.el (rmail-dont-reply-to): Anchor user login name
	and email address at the beginning and end of the address.

	* mail/rmail.el (rmail-default-dont-reply-to-names): Make "info-"
	anchored at the beginning of the email address.

2004-02-16  TAKAI Kousuke  <tak@kmc.gr.jp>  (tiny change)

	* international/ccl.el (ccl-compile-write): Pass `left' to
	ccl-embed-code to generate correct code of write-expr-register.

2004-02-15  Dan Nicolaescu  <dann@ics.uci.edu>  (tiny change)

	* progmodes/grep.el (grep-compute-defaults): Fix typos.

2004-02-15  Jan Dj,Ad(Brv  <jan.h.d@swipnet.se>

	* x-dnd.el: Mention support for Motif in commentary.
	(x-dnd-handle-drag-n-drop-event): Ditto.

2004-02-14  Jonathan Yavner  <jyavner@member.fsf.org>

	* ses.el: Use "ses--" prefixes for buffer-local variables.
	Use (point-min) instead of 1, even when we know the buffer
	is unnarrowed.
	(ses-build-load-map): Delete.  Distribute its content to defconst's for
	the three maps.
	(ses-menu, ses-header-line-menu): New menus.
	(ses-mode-map): Use them.
	(ses-read-number) New fun.  Duplicates code from interactive "N" spec.

2004-02-14  Martin Stjernholm  <bug-cc-mode@gnu.org>

	* Makefile.in: Fix the CC Mode recompile kludge so it works
	when building in a different directory.

2004-02-13  Luc Teirlinck  <teirllm@auburn.edu>

	* simple.el (kill-new): Put yank-handler property on the entire string.

2004-02-11  Stefan Monnier  <monnier@iro.umontreal.ca>

	* diff.el: Don't use compile any more, use diff-mode instead.
	(diff-regexp-alist, diff-old-file, diff-new-file)
	(diff-parse-differences, diff-process-setup): Remove.
	(diff-sentinel): New fun.
	(diff): Use it.  Run the process ourselves.
	Use diff-mode for the rest of the processing.

	* diff.el (diff): Simplify code handling `switch'.

2004-02-11  Stefan Monnier  <monnier@iro.umontreal.ca>

	* pcvs-defs.el (cvs-menu): Add `tag'.

2004-02-11  Luc Teirlinck  <teirllm@auburn.edu>

	* simple.el (kill-append): Doc fix.

	* emacs-lisp/lisp-mode.el (lisp-mode-variables):
	Adapt outline-regexp to the new conventions for commenting out code.

2004-02-11  John Paul Wallington  <jpw@gnu.org>

	* mail/smtpmail.el (smtpmail-try-auth-methods): Fix typo.

2004-02-10  Stefan Monnier  <monnier@iro.umontreal.ca>

	* diff.el (diff-switches): New fun.
	(diff, diff-backup): Use it.
	(diff): Clean up the args construction.  Use backquote.
	Use listp instead of consp to avoid putting a nil arg.
	(diff): Add a revert-buffer function.

2004-02-10  Jan Dj,Ad(Brv  <jan.h.d@swipnet.se>

	* x-dnd.el (x-dnd-types-alist): Add COMPOUND_TEXT,  FILE_NAME
	handled by x-dnd-handle-file-name.
	(x-dnd-known-types): Add COMPOUND_TEXT.
	(x-dnd-init-frame): Call x-dnd-init-motif-for-frame.
	(x-dnd-get-state-cons-for-frame): Must do copy-sequence on
	x-dnd-empty-state.
	(x-dnd-forget-drop): Ditto.
	(x-dnd-save-state): Add optional parameter extra-data (for Motif).
	(x-dnd-handle-one-url): Return private when inserting text.
	(x-dnd-insert-ctext): New function.
	(x-dnd-handle-file-name): New function for FILE_NAME.
	(x-dnd-handle-drag-n-drop-event): Add Motif, remove call to error.
	(x-dnd-init-motif-for-frame, x-dnd-get-motif-value)
	(x-dnd-motif-value-to-list, x-dnd-handle-motif): New functions.

2004-02-10  Kenichi Handa  <handa@m17n.org>

	* term/x-win.el (x-select-utf8-or-ctext): Use compare-strings
	instead of while loop.

2004-02-10  Miles Bader  <miles@gnu.org>

	* emacs-lisp/macroexp.el: New file, implements `macroexpand-all'.

2004-02-09  Kenichi Handa  <handa@m17n.org>

	* tar-mode.el (tar-extract): Fix for the case that a file doesn't
	have end-of-line.

2004-02-09  Martin Stjernholm  <bug-cc-mode@gnu.org>

	* Makefile.in: Added extra dependencies in the recompile target
	needed to cope with the compile time macro expansions in CC Mode.

2004-02-09  Kim F. Storm  <storm@cua.dk>

	* fringe.el (no-fringe-bitmap, undef-fringe-bitmap)
	(left-truncation-fringe-bitmap, right-truncation-fringe-bitmap)
	(up-arrow-fringe-bitmap, down-arrow-fringe-bitmap)
	(continued-line-fringe-bitmap, continuation-line-fringe-bitmap)
	(overlay-arrow-fringe-bitmap, top-left-angle-fringe-bitmap)
	(top-right-angle-fringe-bitmap, bottom-left-angle-fringe-bitmap)
	(bottom-right-angle-fringe-bitmap, left-bracket-fringe-bitmap)
	(right-bracket-fringe-bitmap, filled-box-cursor-fringe-bitmap)
	(hollow-box-cursor-fringe-bitmap, hollow-square-fringe-bitmap)
	(bar-cursor-fringe-bitmap, hbar-cursor-fringe-bitmap)
	(empty-line-fringe-bitmap): Define standard fringe bitmaps id's.

2004-02-08  Stefan Monnier  <monnier@iro.umontreal.ca>

	* window.el (window-safely-shrinkable-p): Don't change the buffer-list.
	Don't allow shrink if there's a window on our right.

	* progmodes/prolog.el (prolog-program-name): Use gprolog if available.
	(prolog-mode-syntax-table, prolog-mode-abbrev-table, prolog-mode-map):
	Bring together declaration and initialization.
	(prolog-mode-variables): Don't set the syntax table.
	Don't set paragraph-start and comment-indent-function.
	Add /*..*/ to the comment regexps.
	(prolog-mode-commands): Remove.  Do it during init of prolog-mode-map.
	(prolog-mode-map): Don't bind TAB.
	(prolog-mode): Set the syntax table.
	(prolog-comment-indent): Remove.
	(inferior-prolog-mode-map): Initialize in the declaration.
	(inferior-prolog-mode-syntax-table)
	(inferior-prolog-mode-abbrev-table): New vars.
	(inferior-prolog-mode): Derive from comint-mode.
	(run-prolog): Avoid switch-to-buffer which can fail in dedicated and
	minibuffer windows.

	* progmodes/grep.el (grep-regexp-alist): Allow :, \t and (
	in file names, as long as it is unabmiguous.

2004-02-08  Andreas Schwab  <schwab@suse.de>

	* textmodes/reftex-toc.el
	(reftex-toc-load-all-files-for-promotion): Remove useless use of
	format.  Doc fix.

	* textmodes/refer.el (refer-find-entry-internal): Remove extra
	format string arguments.

	* tar-mode.el (tar-parse-octal-integer-safe): Add missing format
	string argument.

	* progmodes/xscheme.el (verify-xscheme-buffer): Fix format strings.

	* play/zone.el (zone-call): Fix format string.

	* net/webjump.el (webjump-builtin): Add missing format string argument.

	* midnight.el (midnight-delay-set): Remove extra format string argument.

	* mail/rmail.el (rmail-get-new-mail): Remove useless use of format.

	* hexl.el (hexl-insert-char): Add missing format string argument.

	* format.el (format-decode): Fix format string.

	* emulation/vi.el (vi-mode): Remove extra format string argument.
	(vi-repeat-last-search): Likewise.
	(vi-reverse-last-search): Likewise.
	(vi-goto-mark): Likewise.
	(vi-reverse-last-find-char): Likewise.
	(vi-repeat-last-find-char): Likewise.
	(vi-locate-def): Likewise.

	* emacs-lisp/lisp-mnt.el (lm-verify): Remove useless use of format.

	* ediff-util.el (ediff-toggle-read-only): Remove extra format
	string argument.
	(ediff-toggle-regexp-match): Likewise.

	* dired-aux.el (dired-do-query-replace-regexp): Add missing
	format string argument.

	* calc/calc-map.el (calc-get-operator): Remove extra format
	string argument.

	* calc/calc-forms.el (calc-convert-time-zones): Fix format string.

	* calc/calc-ext.el (calc-do-prefix-help): Remove extra format
	string argument.

	* eshell/esh-mode.el (eshell-send-invisible): Fix format string.

	* eshell/em-hist.el (eshell-hist-word-reference): Fix format string.

	* emulation/viper-ex.el (ex-mark): Remove extra format string argument.

	* emacs-lisp/cl-macs.el (defstruct): Remove extra format string arg.
	(cl-struct-setf-expander): Likewise.

	* vc.el (with-vc-file): Fix unsafe uses of error.
	(vc-cancel-version): Likewise.

2004-02-08  Jan Nieuwenhuizen  <jan.nieuwenhuizen@aspiratie.nl>  (tiny change)

	* progmodes/gud.el (gud-jdb-marker-filter): Add period as optional
	thousands separator; fixes <class>:<line-number> regexp for
	non-english locales.

2004-02-08  Andreas Schwab  <schwab@suse.de>

	* view.el (view-mode-enable): Revert previous change.

2004-02-07  Kim F. Storm  <storm@cua.dk>

	* simple.el (line-number-at-pos): Rename from line-at-pos.
	Uses changed (what-line and vc-annotate-warp-version).

2004-02-06  Stefan Monnier  <monnier@iro.umontreal.ca>

	* diff-mode.el (diff-file-regexp-alist, diff-error-regexp-alist)
	(diff-mode): Remove aborted attempt at support for compile.el.
	(diff-mode, diff-minor-mode): Avoid obsolete write-contents-hooks.

2004-02-06  Andreas Schwab  <schwab@suse.de>

	* view.el (view-mode-enable): Add view-mode-map to
	minor-mode-overriding-map-alist.

2004-02-05  Jan Dj,Ad(Brv  <jan.h.d@swipnet.se>

	* x-dnd.el (x-dnd-get-local-file-name): Fix byte compiler warning

2004-02-04  Stefan Monnier  <monnier@iro.umontreal.ca>

	* progmodes/cperl-mode.el (cperl-fill-paragraph): Call fill-paragraph
	with point inside rather than after the paragraph.

2004-02-04  Sam Steingold  <sds@gnu.org>

	* mail/smtpmail.el (smtpmail-try-auth-methods):
	Do not try authentication when no mechanism is available.
	Pass port-name as defaultport to `netrc-machine'.

2004-02-04  Stephen Eglen  <stephen@gnu.org>

	* iswitchb.el (iswitchb-minibuffer-setup-hook): Update doc string
	to show how minibuffer height can be constrained.

2004-02-04  John Paul Wallington  <jpw@gnu.org>

	* files.el (auto-mode-alist): Fix .scm, .stk, .ss, .sch entry.

2004-02-03  Jan Dj,Ad(Brv  <jan.h.d@swipnet.se>

	* x-dnd.el: New file for drag and drop.

	* term/x-win.el: require x-dnd, set after-make-frame-functions
	to x-dnd-init-frame, let x-dnd-handle-drag-n-drop-event handle
	drag-n-drop event.

	* dired.el (dired-dnd-test-function, dired-dnd-popup-notice)
	(dired-dnd-do-ask-action, dired-dnd-handle-local-file)
	(dired-dnd-handle-file): New functions for drag and drop support.
	(dired-mode): Initialize drag and drop if x-dnd present.

2004-02-02  Stefan Monnier  <monnier@iro.umontreal.ca>

	* progmodes/cperl-mode.el (cperl-mode-map, cperl-do-auto-fill)
	(cperl-menu): Use fill-paragraph, not cperl-fill-paragraph.
	(cperl-mode): Set fill-paragraph-function.
	(cperl-fill-paragraph): Make it non-interactive.

2004-02-02  Benjamin Rutt  <brutt@bloomington.in.us>

	* diff-mode.el (diff-mode-shared-map): Bind q to `quit-window'.

2004-02-02  David Kastrup  <dak@gnu.org>

	* replace.el (perform-replace): Allow 'literal argument in
	regexp-flag to indicate literal replacement.
	(query-replace-regexp-eval): Use it.

2004-02-01  Andreas Schwab  <schwab@suse.de>

	* progmodes/executable.el (executable-command-find-posix-p): Doc fix.

2004-02-01  Stephen Eglen  <stephen@gnu.org>

	* info-look.el: Add support for maxima-mode.  Update commentary
	because info-lookup-symbol is now bound to C-h S.

2004-01-31  Luc Teirlinck  <teirllm@auburn.edu>

	* simple.el (edit-and-eval-command): Bind print-level and
	minibuffer-history-sexp-flag around call to read-from-minibuffer.
	Correct initial position in command-history.

2004-01-30  Luc Teirlinck  <teirllm@auburn.edu>

	* files.el (read-directory-name): Adapt the docstring to recent
	change in Fread_file_name.

2004-01-30  Jonathan Yavner  <jyavner@member.fsf.org>

	* ses.el (ses-print-cell): If print format too wide for column
	width, truncate decimal places if that helps to avoid "#####" fill.
	* ses.el (ses-initial-column-width): Revert previous change.

2004-01-29  Stefan Monnier  <monnier@iro.umontreal.ca>

	* jit-lock.el (jit-lock-context-time, jit-lock-context-timer): New var.
	(with-buffer-unmodified, with-buffer-prepared-for-jit-lock):
	Add edebug info.
	(jit-lock-mode): Setup/cancel the new timer.
	(jit-lock-context-fontify): New fun.  Extracted from
	context fontification code of jit-lock-stealth-fontify.
	(jit-lock-stealth-fontify): Don't do context fontification any more.

	* jit-lock.el (jit-lock-stealth-fontify): Allow quit.
	(jit-lock-fontify-now): Handle the `quit' case.
	(jit-lock-contextually): Rename from jit-lock-defer-contextually.

2004-01-29  Jari Aalto  <jari.aalto@poboxes.com>

	* progmodes/executable.el (executable-command-find-posix-p):
	New.  Check if find handles arguments Posix-style.

	* progmodes/grep.el (grep-compute-defaults):
	Use executable-command-find-posix-p.
	(grep-find): Check `grep-find-command'.

	* filecache.el (file-cache-find-posix-p): Delete.
	(file-cache-add-directory-using-find):
	Use `executable-command-find-posix-p'.

2004-01-29  Dave Love  <fx@gnu.org>

	* emacs-lisp/lisp.el (beginning-of-defun-raw, end-of-defun):
	Iterate the hook function if arg is given.
	(mark-defun, narrow-to-defun): Change order of finding the limits.

	* emacs-lisp/bytecomp.el (byte-compile-compatibility): Doc fix.
	(byte-compile-format-warn): New.
	(byte-compile-callargs-warn): Use it.
	(Format, message, error): Add byte-compile-format-like property.
	(byte-compile-maybe-guarded): New.
	(byte-compile-if, byte-compile-cond): Use it.
	(byte-compile-lambda): Compile interactive forms,
	just to make warnings about them.

2004-01-29  Jonathan Yavner  <jyavner@member.fsf.org>

	* ses.el (ses-initial-column-width): Increase to 14, so it will
	work well with the default printer of "%.7g" for extreme values
	like "-1.234567e+07".

2004-01-29  Kenichi Handa  <handa@m17n.org>

	* term/x-win.el (x-selection-value): Optimize for ASCII only case.

2004-01-28  Peter 'Luna' Runestig  <peter@runestig.com>

	* dos-w32.el: Added support for the `default-printer-name' function.

2004-01-27  Stefan Monnier  <monnier@iro.umontreal.ca>

	* server.el (server-socket-name): Don't use the hostname in the
	socket name since /tmp is local to the host anyway.

	* emacs-lisp/easy-mmode.el (easy-mmode-define-navigation): Use a more
	robust check of widening and fix var-naming.

2004-01-27  Eli Tziperman  <eli@deas.harvard.edu>

	* rmail-spam-filter.el: Change rmail-spam-filter- or spam-filter-
	or rmail-spam- to rsf- in all function and variable names.
	(rsf-min-region-to-spam-list): New variable.
	(rsf-bbdb-auto-delete-spam-entries): Rename from
	rmail-bbdb-auto-delete-spam-bbdb-entries.  The cc: field is
	scanned together with the recipients field for spam testing; Don't
	delete spam message if rmail-delete-after-output is non-nil;
	(rsf-check-field): New function, extracted from code in
	rmail-spam-filter to ease addition of header fields like
	content-type:;
	(message-content-type): New variable.  The content-type: field was
	added also in defcustom of rsf-definitions-alist;
	(rmail-spam-filter): Replace repeated test code for header fields
	by calls to check-field; change the call to
	rmail-output-to-rmail-file such that rmail-current-message stays
	the same to avoid wrong deletion of unseen flags.
	(rmail-use-spam-filter): Add autoload cookie.

2004-01-27  Jari Aalto  <jari.aalto@poboxes.com>

	* filecache.el (file-cache-find-posix-p): New function.  Detect Cygwin.
	(file-cache-add-directory-using-find): Add Cygwin support.
	(file-cache-find-command-posix-flag): New user variable.

	* filecache.el (file-cache-add-directory): Check for
	directories an remove them from dir-files.

2004-01-27  Richard M. Stallman  <rms@gnu.org>

	* man.el (Man-fontify-manpage): Clean up message.

2004-01-27  Kenichi Handa  <handa@m17n.org>

	* textmodes/paragraphs.el (sentence-end-without-space): New variable.
	(sentence-end): Define using sentence-end-without-space.

	* textmodes/fill.el (fill-delete-newlines): Don't add a space if
	a sentence ends with one of a character in sentence-end-without-space.

2004-01-26  Stefan Monnier  <monnier@iro.umontreal.ca>

	* font-lock.el (font-lock): Add jit-lock as explicit group member.
	(jit-lock): Group declaration moved to jit-lock.el.
	(toplevel): Don't explicitly require jit-lock, since it's autoloaded
	when necessary.

	* jit-lock.el (jit-lock): Move group declaration from font-lock.el.
	(jit-lock-context-unfontify-pos): Rename from
	jit-lock-first-unfontify-pos.
	(jit-lock-defer-buffers): Rename from jit-lock-buffers.

2004-01-25  Glenn Morris  <gmorris@ast.cam.ac.uk>

	* progmodes/fortran.el (fortran-break-before-delimiters): Doc fix.
	(fortran-break-delimiters-re, fortran-no-break-re): New consts.
	(fortran-fill): When filling a string, adjust re-search-backward
	argument for special case of string just on fill-column.
	When filling non-string, allow one extra char if
	fortran-break-before-delimiters is non-nil.
	Suggested by Michael Hagemann <michael.hagemann@unibas.ch>.
	Use fortran-break-delimiters-re and fortran-no-break-re to
	correctly handle cases such as "**".

	* progmodes/f90.el (f90-break-delimiters): Doc fix.
	(f90-no-break-re): Add some extra tokens.  Doc fix.

2004-01-24  Thien-Thi Nguyen  <ttn@gnu.org>

	* mail/rmail-spam-filter.el:
	Use two semicolons as Commentary line prefix.
	Add ";;; Code:" stylized comment.
	Delete end-of-line whitespace.
	Wrap (require 'cl) with `eval-when-compile'.

2004-01-23  Benjamin Rutt  <brutt@bloomington.in.us>

	* vc.el (vc-annotate): Fix improper use of `make-local-variable'
	at the top level of vc.el.

2004-01-23  Andre Spiegel  <spiegel@gnu.org>

	* vc.el (vc-current-line): Function removed.  This is now done by
	the new function line-at-pos in simple.el.
	(vc-annotate-warp-version): Use line-at-pos instead of
	vc-current-line.

2004-01-22  Kim F. Storm  <storm@cua.dk>

	* simple.el (line-at-pos): New defun.
	(what-line): Use it.  Optimize by only counting lines in narrowed
	region once.

2004-01-22  Kenichi Handa  <handa@m17n.org>

	* language/cyrillic.el (ccl-encode-windows-1251-font): Rearrange code
	point (register r1) only for charset mule-unicode-0100-24ff.

2004-01-21  Markus Rost  <rost@mathematik.uni-bielefeld.de>

	* mail/rmail.el (rmail-convert-to-babyl-format): Avoid deleting
	trailing white space and ensure a final newline.

	* mail/rmail-spam-filter.el (rmail-use-spam-filter):
	Add autoload cookie.

2004-01-21  Benjamin Rutt  <brutt@bloomington.in.us>

	* vc.el (vc-annotate-mode): Inherit from fundamental-mode and
	activate view-mode explicitly.

2004-01-21  Jan Dj,Ad(Brv  <jan.h.d@swipnet.se>

	* term/x-win.el: Call menu-bar-enable-clipboard and make Paste
	use clipboard first.

2004-01-20  Stefan Monnier  <monnier@iro.umontreal.ca>

	* vc-mcvs.el (vc-mcvs-mode-line-string): Remove.  Does not work.
	(vc-mcvs-workfile-version): Manually macro expand vc-mcvs-cvs.
	(vc-mcvs-cvs): Remove.
	(vc-mcvs-command): Remove use of assert.

	* outline.el (outline-insert-heading): Tighten up match.
	(outline-demote, outline-move-subtree-down): Don't assume anything
	about outline-regexp.

	* textmodes/texinfo.el (texinfo-mode): Remove ^ from outline-regexp.
	(texinfo-show-structure): Explicitly add ^, and simplify.

2004-01-20  Glenn Morris  <gmorris@ast.cam.ac.uk>

	* calendar/appt.el (appt-check): Restore usage of
	appt-issue-message deleted in previous change.
	(top-level): Activate package when loaded (needed for backwards
	compatibility).

2004-01-20  Jesper Harder  <harder@ifa.au.dk>

	* mail/smtpmail.el (smtpmail-via-smtp): No need to add two bytes
	following previous change to smtpmail-send-data.

2004-01-20  Benjamin Rutt  <brutt@bloomington.in.us>

	* vc.el (vc-default-previous-version): Doc enhancement.
	(vc-default-next-version): New function.
	(vc-print-log): New arg FOCUS-REV.
	(vc-annotate-mode): Derive from view-mode.
	(vc-annotate): New args REVISION, DISPLAY-MODE.
	(vc-annotate-workfile-version, vc-annotate-extract-revision-at-line)
	(vc-annotate-revision-at-line, vc-annotate-revision-previous-to-line)
	(vc-annotate-show-log-revision-at-line, vc-annotate-warp-version)
	(vc-annotate-show-diff-revision-at-line, vc-current-line)
	(vc-annotate-prev-version, vc-annotate-next-version): New functions.

	* vc-cvs.el (vc-cvs-annotate-extract-revision-at-line): New function.

2004-01-19  Karl Berry  <karl@gnu.org>

	* textmodes/texinfo.el: Use "Texinfo" consistently, no "TeXinfo"
	or "TexInfo".

2004-01-19  Luc Teirlinck  <teirllm@auburn.edu>

	* subr.el (delete-dups): New function.

2004-01-19  Karl Berry  <karl@gnu.org>

	* textmodes/texinfo.el (texinfo-mode): Define outline-regexp to start
	with ^, since that's what texinfo-show-structure
	documentation says (plus it works much better in texinfo.txi).

2004-01-18  Jesper Harder  <harder@ifa.au.dk>

	* mail/smtpmail.el (smtpmail-send-data): Don't append spurious newline.

2004-01-18   David Ponce  <david@dponce.com>  (tiny change)

	* progmodes/which-func.el (which-function-mode): Don't cancel
	which-func-update-timer if not set.

2004-01-17  Thien-Thi Nguyen  <ttn@gnu.org>

	* calendar/diary-lib.el (diary-entry-time): Fix typo/bug:
	Remove spurious left square bracket in XX:XXam regexp.

2004-01-16  Luc Teirlinck  <teirllm@auburn.edu>

	* progmodes/cc-defs.el: Do not require cl at run time.

2004-01-16  Richard M. Stallman  <rms@gnu.org>

	* emacs-lisp/cl.el (cl-cannot-unload): New function.
	(cl-unload-hook): Defvar this to run cl-cannot-unload.

	* mail/rmail.el (rmail-get-new-mail): New local rsf-number-of-spam.
	Call rmail-spam-filter.  Delete and expunge spam.
	Print number of spam messages deleted.
	Save and restore the deletion status of old messages when reading
	new mail with spam filter, so that expunging spam does not expunge
	msgs deleted by the user.
	(rmail-only-expunge): Add an optional argument dont-show to
	prevent showing message after expunge.

2004-01-15  Luc Teirlinck  <teirllm@auburn.edu>

	* emacs-lisp/cl.el (declare): Add `fmakunbound' for `declare'.
	* subr.el (declare): New macro.

2004-01-15  Thien-Thi Nguyen  <ttn@gnu.org>

	* progmodes/scheme.el (scheme-font-lock-keywords-2): Add "force".

2004-01-14  Stefan Monnier  <monnier@iro.umontreal.ca>

	* mwheel.el (mouse-wheel-down-event, mouse-wheel-up-event):
	Test window-system rather than system-type (for X11/Mac).

2004-01-12  Luc Teirlinck  <teirllm@auburn.edu>

	* emacs-lisp/bytecomp.el (compile-defun): Doc fix.

2004-01-12  Richard M. Stallman  <rms@gnu.org>

	* mail/rmail.el (rmail-convert-to-babyl-format):
	Use mail-unquote-printable-region.
	(rmail-hex-string-to-integer, rmail-decode-quoted-printable):
	(rmail-hex-char-to-integer): Functions deleted.

	* mail/mail-utils.el (mail-unquote-printable-hexdigit): Upcase CHAR.
	(mail-unquote-printable-region): New arg NOERROR.
	For invalid encoding, either signal an error to just return nil.

2004-01-11  Glenn Morris  <gmorris@ast.cam.ac.uk>

	* calendar/appt.el: Update copyright and commentary.
	(appt-issue-message): Make obsolete.
	(appt-visible, appt-msg-window): Make obsolete, in favour of
	appt-display-format.
	(appt-display-mode-line, appt-display-duration)
	(appt-display-diary, appt-time-msg-list, appt-mode-string)
	(appt-prev-comp-time, appt-display-count, appt-timer)
	(appt-convert-time): Doc change.
	(appt-disp-window-function, appt-delete-window-function):
	Use defcustom rather than defvar.
	(appt-display-format): New variable.
	(appt-display-message): New function with display code from appt-check.
	(appt-check): Add optional FORCE argument.  Doc change.
	Add appt-make-list to diary-hook if displaying diary.
	Remove checking of view-diary-entries-initially.
	Message display section removed to new function appt-display-message.
	(appt-display-window): Doc change.  Remove unused internal var
	this-buffer.  Do not beep, since appt-display-message does that.
	(appt-make-list): Doc change.  Use caar.
	(appt-sort-list): Simplify by using builtin sort function.
	(appt-update-list): New function for updating appts when diary is
	saved.
	(appt-activate): New autoloaded function to toggle package
	functionality.

	* calendar/cal-x.el: (calendar-one-frame-setup)
	(calendar-only-one-frame-setup, calendar-two-frame-setup): Doc change.

	* calendar/calendar.el: Update copyright.
	(view-diary-entries-initially, european-calendar-style): Doc change.
	(calendar-setup): Make defcustom rather than defvar.
	(mark-visible-calendar-date): Initialize temp-face and faceinfo
	in let binding so local to function.

	* calendar/diary-lib.el: Update copyright.
	(diary, diary-entry-time): Doc change.
	(list-diary-entries): Doc change.  Trivial logic change.
	(fancy-diary-display): Restore make-face command mistakenly
	deleted 2003-05-08.
	(show-all-diary-entries): Allow to pop-up frame if needed.

2004-01-09  John Paul Wallington  <jpw@gnu.org>

	* bindings.el (mode-line-change-eol): Add EVENT parameter.
	Temporarily select EVENT's window for changing eol type.

2004-01-09  Deepak Goel  <deego@gnufans.org>

	* calendar/diary-lib.el (diary-entry-time):
	Also accept time in the form XX[.XX][am/pm/AM/PM].
	(fancy-diary-font-lock-keywords): Likewise.
	(diary-font-lock-keywords): Likewise.
	* calendar/appt.el (appt-add): Likewise.
	(appt-make-list): Likewise.
	(appt-convert-time): Likewise.

2004-01-08  Nick Roberts  <nick@nick.uklinux.net>

	* gdb-ui.el (gdb-ann3): Revert previous change.
	(gdb-source-info): Allow for case of where compilation directory
	is not recorded.

2004-01-08  John Paul Wallington  <jpw@gnu.org>

	* emerge.el (emerge-restore-buffer-characteristics): Doc fix.

2004-01-07  Nick Roberts  <nick@nick.uklinux.net>

	* progmodes/gud.el (gdb-first-prompt): Rename from gdb-first-pre-prompt

	* gdb-ui.el (gdba): Avoid duplication, use gdb-ann3.
	(gdb-ann3): Use GDB command "set width 0" to prevent word wrapping
	problems.
	(gdb-prompt): Set (renamed) gdb-first-prompt to nil in gdb-ann3.

2004-01-07  Luc Teirlinck  <teirllm@auburn.edu>

	* files.el (write-file-functions, write-contents-functions):
	Clarify docstrings.

2004-01-07  Kenichi Handa  <handa@m17n.org>

	* international/mule.el (set-auto-coding): Fix for the case that
	end-of-line is only CR.

2004-01-07  Kim F. Storm  <storm@cua.dk>

	* subr.el (event-start, event-end): Doc fix.
	(posn-string, posn-image): New defuns.
	(posn-object): Return either image or string object.
	(posn-object-x-y): Return 8th element of position.
	(posn-object-width-height): New defun.

2004-01-06  Andreas Schwab  <schwab@suse.de>

	* gdb-ui.el (gdb-frame-handler): Handle word wrapping anywhere in
	output.

2004-01-05  Karl Berry  <karl@gnu.org>

	* emacs-lisp/copyright.el (copyright-regexp): Might as well allow
	/ and *, too.

2003-12-31  Simon Josefsson  <jas@extundo.com>

	* files.el (before-save-hook): Add.
	(basic-save-buffer): Use before-save-hook.

	* emacs-lisp/copyright.el: Fix comment to recommend
	before-save-hook instead of write-file-functions.

2004-01-05  Richard M. Stallman  <rms@gnu.org>

	* finder.el (finder-commentary): Call delete-other-windows.

	* net/ange-ftp.el (ange-ftp-file-attributes):
	Pass 2 args to ange-ftp-real-file-attributes only if ID-FORMAT non-nil.

2004-01-04  Karl Berry  <karl@gnu.org>

	* emacs-lisp/copyright.el (copyright-regexp): Allow the common
	comment characters % and # in the copyright year notice,
	as well as ;.

2004-01-04  Per Abrahamsen  <abraham@dina.kvl.dk>

	* wid-edit.el (default): Define dummy :value-delete.
	Reported by Jesper Harder <harder@ifa.au.dk>.

2004-01-03  Richard M. Stallman  <rms@gnu.org>

	* progmodes/compile.el (compile-internal): Use point, not point-min,
	for set-window-point.

	* textmodes/tex-mode.el (latex-find-indent): Avoid error at end of buf.

	* emacs-lisp/lisp-mnt.el (lm-section-end): Require outline.

	* progmodes/grep.el (grep-mode-map):
	Don't remap next-line, previous-line.

2004-01-03  Eric M. Ludlam  <eric@siege-engine.com>

	* speedbar.el (speedbar-edit-line): Change regexp to position
	the cursor on the first character of this line's button.

2004-01-03  Luc Teirlinck  <teirllm@auburn.edu>

	* subr.el (functionp): Doc fix.

2004-01-03  Jesper Harder  <harder@ifa.au.dk>  (tiny change)

	* progmodes/idlwave.el (idlwave-make-tags):
	* textmodes/flyspell.el (flyspell-large-region):.
	* progmodes/make-mode.el (makefile-query-by-make-minus-q):
	* emulation/viper-util.el (viper-glob-unix-files):
	* emacs-lisp/shadow.el (shadow-same-file-or-nonexistent):
	* man.el (Man-init-defvars):
	* jka-compr.el (jka-compr-call-process):
	* files.el (get-free-disk-space,insert-directory):
	* ediff-ptch.el (ediff-test-patch-utility):
	* ediff-diff.el (ediff-test-utility):
	* dired-aux.el (dired-check-process):
	* mail/sendmail.el (sendmail-send-it): Don't use = or zerop to
	test the return value of call-process, because it can be a string.

2003-12-31  John Paul Wallington  <jpw@gnu.org>

	* bindings.el (completion-ignored-extensions): Add .pfsl.

2003-12-31  Kim F. Storm  <storm@cua.dk>

	* ido.el (ido-nonreadable-directory-p): New defun to check for
	nonreadable directory without activating tramp (to avoid problems
	with checking incomplete tramp paths).
	(ido-set-current-directory, ido-file-internal)
	(ido-file-name-all-completions1): Use it.

2003-12-30  Luc Teirlinck  <teirllm@auburn.edu>

	* help-mode.el (help-xref-info-regexp): Make hyperlinks to Info
	documentation if the anchor (or node) name is preceded by `info
	anchor' or `Info anchor' in addition to earlier `info node' and
	`Info node'.
	(help-make-xrefs): Adapt to new value of `help-xref-info-regexp'.

2003-12-30  Eli Zaretskii  <eliz@gnu.org>

	* mail/rmail.el (rmail-convert-to-babyl-format): Fix off-by-one
	error in arguments to base64-decode-region.  Remove ^M characters
	after decoding base64.

2003-12-30  Simon Josefsson  <jas@extundo.com>

	* textmodes/texinfo.el: Change maintainer to FSF.  Suggested by
	karl@freefriends.org (Karl Berry), since the Texinfo Elisp files
	have only been distributed with Emacs for some years.
	(texinfo-mode-hook): Customize.

2003-12-30  Eli Zaretskii  <eliz@gnu.org>

	* mail/rmail.el (rmail-convert-to-babyl-format): Make the code
	cleaner (suggested by Richard Stallman).

	* progmodes/gud.el (gud-tool-bar-map): Modify names of icon files
	for gud-next, gud-nexti, gud-step and gud-stepi to prevent
	file-name clashes on 8+3 DOS filesystems.

	* toolbar/gud-next.pbm, toolbar/gud-next.xpm
	* toolbar/gud-nexti.pbm, toolbar/gud-nexti.xpm
	* toolbar/gud-step.pbm, toolbar/gud-step.xpm
	* toolbar/gud-stepi.pbm, toolbar/gud-stepi.xpm: Renamed to
	gud-n.*, gud-ni.*, gud-s.*, and gud-si.*, respectively, to avoid
	file-name clashes on 8+3 filesystems.

	* emacs-lisp/tcover-unsafep.el, emacs-lisp/tcover-ses.el:
	Renamed from testcover-unsafep.el and testcover-ses.el to avoid
	file-name clashes on 8+3 DOS filesystems.

2003-12-29  Richard M. Stallman  <rms@gnu.org>

	* mail/mail-utils.el (mail-unquote-printable-hexdigit):
	Upcase the character.

	* textmodes/flyspell.el (mail-mode-flyspell-verify):
	Search for header separator alone on a line, literally,
	and search for it backward, not forward.
	(flyspell-abbrev-table): Always use global-abbrev-table
	if there is no local one.

	* progmodes/sh-script.el (sh-get-indent-info):
	Don't move point back if at bob.

	* progmodes/antlr-mode.el (save-buffer-state-x): Use with-no-warnings.

	* play/handwrite.el (handwrite): Make the handwrite credit message
	a comment rather than an output command.

	* obsolete/sc.el: Display message that this file is obsolete.

	* net/ange-ftp.el (ange-ftp-start-process): Copy the environment.

	* mail/rfc822.el (rfc822-address-start): Declare variable.
	Renamed from address-start.  All uses changed.

	* term.el (term-exec): Set up sentinel.
	(term-sentinel): New function.
	(term-handle-exit): New function.

	* subr.el (assoc-ignore-case, assoc-ignore-representation):
	Use assoc-string, and mark them obsolete.
	(delay-mode-hooks): Mark as permanent local.

	* simple.el (sendmail-user-agent-compose): Use assoc-string.

	* register.el (copy-rectangle-to-register): Doc fix.

	* info.el (Info-insert-dir): Use assoc-string.

	* info-look.el (info-lookup): Use assoc-string.

	* frame.el (pop-up-frame-function): Use quote, not `function'.
	(frame-notice-user-settings): Calculate ADJUSTED-TOP
	copying with lists as coordinate values.

	* font-lock.el (font-lock-after-change-function): Bind inhibit-quit.

	* find-dired.el (kill-find): New command.
	(find-dired): Make buffer read-only.
	Set up a keymap with C-c C-k running kill-find.
	(find-dired-filter, find-dired-sentinel): Bind inhibit-read-only.

	* files.el (backup-buffer-copy): If MODES is nil, don't set modes.

	* filecache.el (file-cache-ignore-case): New variable.
	(file-cache-assoc-function): Var deleted.  Use assoc-string instead.

	* comint.el (comint-arguments): Set COUNT after ARGS is complete.
	(comint-dynamic-complete-as-filename): Rename local vars.
	(comint-dynamic-list-filename-completions): Likewise.

	* comint.el (comint-dynamic-list-completions-config): New var.
	(comint-dynamic-list-completions): Handle both SPC and TAB right.

	* comint.el (comint-file-name-chars): Add [].
	(comint-word): Use skip-chars-backward, not search.

	* shell.el (shell-file-name-chars): Add [].

	* shell.el (shell-dynamic-complete-as-command): Rename local vars.

	* bookmark.el (bookmark-get-bookmark): Use assoc-string.

	* generic.el (define-generic-mode): Doc fix.

2003-12-29  Eli Zaretskii  <eliz@gnu.org>

	* files.el (kill-some-buffers): Doc fix.

2003-12-29  David Herring  <sdh6@ra.msstate.edu>  (tiny change)

	* comint.el (comint-watch-for-password-prompt): Pass `string' as
	arg to send-invisible
	(send-invisible): Doc fix.  The argument is now a prompt, not the
	string to send.
	(comint-read-noecho): Doc fix.

2003-12-29  Michael R. Wolf  <MichaelRWolf@att.net>  (tiny change)

	* net/ange-ftp.el (ange-ftp-name-format): Allow USER to contain
	"@", as required by some ISP hosting service.  Fix defcustom
	argument syntax errors that prevented use of customization.

2003-12-29  Eli Zaretskii  <eliz@gnu.org>

	* xml.el (xml-get-attribute-or-nil): Doc fix.

2003-12-29  Peter 'Luna' Runestig  <peter@runestig.com>

	* net/zone-mode.el (zone-mode): Use write-file-functions, not
	write-file-hooks.

2003-12-29  Eric Hanchrow  <offby1@blarg.net>  (tiny change)

	* autorevert.el (auto-revert-interval): Doc fix.

2003-12-29  Mark A. Hershberger  <mah@everybody.org>

	* xml.el (xml-get-attribute-or-nil): New function, like
	xml-get-attribute, but returns nil if the attribute was not found.
	(xml-get-attribute): Convert to defsubst, uses
	xml-get-attribute-or-nil.

2003-12-29  Eli Zaretskii  <eliz@gnu.org>

	* emacs-lisp/easymenu.el (easy-menu-define): Doc fix.

2003-12-29  Alex Schroeder  <alex@emacswiki.org>  (tiny change)

	* custom.el (custom-declare-theme): Use `value' when putting
	properties on `theme'.

2003-12-29  Takaaki Ota  <Takaaki.Ota@am.sony.com>

	* subr.el (insert-for-yank): Call insert-for-yank-1 repetitively
	for each yank-handler segment.
	(insert-for-yank-1): New function, with the body of the previous
	insert-for-yank.

	* textmodes/table.el (table-yank-handler): New defcustom.
	(table--put-cell-indicator-property): Put yank-handler property
	that indicates the yank handler for the table cell.

2003-12-29  Jesper Harder  <harder@ifa.au.dk>  (tiny change)

	* generic-x.el (etc-modules-conf-generic-mode): A more complete
	set of keywords.

2003-12-29  Eli Zaretskii  <eliz@gnu.org>

	* international/mule-cmds.el (reset-language-environment)
	(set-language-environment): Don't invoke fontset-related functions
	if fontset-list is not fboundp.

2003-12-29  Kenichi Handa  <handa@m17n.org>

	* international/mule-cmds.el (reset-language-environment):
	Call set-overriding-fontspec-internal with nil.
	(set-language-environment): Call set-overriding-fontspec-internal
	if the language environment specify `overriding-fontspec'.
	(language-info-alist): Doc added.

	* language/cyrillic.el (ccl-encode-koi8-font): Make it work for
	characters of mule-unicode-0100-24ff.
	(ccl-encode-windows-1251-font): New CCL program.
	("Bulgarian"): Specify overriding-fontspec.
	("Belarusian"): Likewise.

2003-12-28  Sam Steingold  <sds@gnu.org>

	* net/ange-ftp.el (ange-ftp-file-attributes): Add new optional
	parameter ID-FORMAT to conform with the 2003-11-30 patch.

2003-12-28  Nick Roberts  <nick@nick.uklinux.net>

	* progmodes/gud.el (gud-gdb-command-name): Set default to
	"gdb --annotate=3".
	(gud-gdb-marker-filter): Look out for annotations.
	(gdb-first-pre-prompt): New variable.
	Remove trailing white space.

	* gdb-ui.el (gdb-prompt): Change filter for level 3 annotations,
	if necessary.
	(gdb-ann3): New function.  Initialise M-x gdb as for M-x gdba if
	annotations are detected.
	(gud-gdba-marker-filter): Use global variable gud-marker-acc
	instead of a local one to allow transition from
	gud-gdb-marker-filter.
	Remove trailing white space.

2003-12-27  Kim F. Storm  <storm@cua.dk>

	* ido.el: Handle non-readable directories.
	(ido-decorations): Add 9th element for non-readable directory.
	(ido-directory-nonreadable): New dynamic var.
	(ido-set-current-directory): Set it.
	(ido-read-buffer, ido-file-internal):
	(ido-read-file-name, ido-read-directory-name): Let-bind it.
	(ido-file-name-all-completions1): Return empty list for
	non-readable directory.
	(ido-exhibit): Print [Not readable] if directory is not readable.
	(ido-expand-directory): New defun (based on tiny fix from Karl Chen).
	(ido-read-file-name, ido-file-internal, ido-read-directory-name):
	Use it.

2003-12-27  Lars Hansen  <larsh@math.ku.dk>

	* ls-lisp.el (ls-lisp-insert-directory): Add parameter 'string in
	calls to directory-files-and-attributes and file-attributes.
	(ls-lisp-format): Remove system dependent handling of user and
	group id's.

2003-12-25  Luc Teirlinck  <teirllm@auburn.edu>

	* ffap.el (ffap-read-file-or-url): Revert previous change.

2003-12-25  Robert J. Chassell  <bob@rattlesnake.com>

	* textmodes/texnfo-upd.el (texinfo-multi-file-update): Create a
	new list of included files called `files-with-node-lines', that
	only have node lines.  This way @include commands can include any
	file, such as version and update files without node lines, not
	just files that are chapters.

2003-12-25  Andreas Schwab  <schwab@suse.de>

	* jka-compr.el (jka-compr-insert-file-contents): Avoid error when
	file not found.

2003-12-08  Miles Bader  <miles@gnu.org>

	* dired.el (dired-between-files): Always use dired-move-to-filename,
	which is more robust in non-english locales.

2003-12-25  Markus Rost  <rost@mathematik.uni-bielefeld.de>

	* vc.el (vc-dired-purge): Avoid error from `kill-line'.

2003-12-24  Andreas Schwab  <schwab@suse.de>

	* shell.el (shell-file-name-quote-list): Add backslash.

	* comint.el (comint-quote-filename): Correctly handle backslash
	in comint-file-name-quote-list.

2003-12-24  Kenichi Handa  <handa@m17n.org>

	* international/mule-cmds.el (set-default-coding-systems):
	Call ucs-set-table-for-input for all buffers that don't have local
	value of buffer-file-coding-system.

	* international/ucs-tables.el (ucs-set-table-for-input):
	If translation-table-for-encode is a symbol, get its
	translation-table property.

2003-12-23  Luc Teirlinck  <teirllm@auburn.edu>

	* ffap.el (ffap-read-file-or-url): Eliminate reliance of the call
	to `completing-read' on a recently fixed bug.

	* fringe.el (fringe-query-style): Suggest `?' in minibuffer prompt,
	instead of SPACE, to get the list of possible fringe modes.
	SPACE only works if both `partial-completion-mode' and
	`completion-auto-help' are nil.

	* complete.el (PC-is-complete-p): Delete.
	(PC-do-completion): Replace all calls to `PC-is-complete-p' with
	calls to `test-completion'.

2003-12-23  Nick Roberts  <nick@nick.uklinux.net>

	* progmodes/gud.el (gud-speedbar-buttons): Use speed-bar-edit-line
	to edit values when there are no children.

	* gdb-ui.el (gdba, gdb-assembler-mode): Call the mode "Machine" as
	a mode called "Assembler" already exists.
	(gdb-use-colon-colon-notation, gdb-show-changed-values): New options.
	(gud-watch): Use format option.  Remove font properties from string.
	(gdb-var-create-handler, gdb-var-list-children-handler):
	Don't bother about properties as there are none.
	(gdb-var-create-handler, gdb-var-list-children-handler)
	(gdb-var-update-handler): Call gdb-var-evaluate-expression-handler
	with two arguments.
	(gdb-var-evaluate-expression-handler, gdb-post-prompt):
	Let speedbar show value changes with a different font.
	(gdb-edit-value): New defun.
	(gdb-clear-partial-output, gdb-clear-inferior-io)
	(def-gdb-auto-update-handler): Use erase-buffer.
	(gdb-frame-handler): Display watch expressions in
	FUNCTION::VARIABLE format if required.

2003-12-23  John Paul Wallington  <jpw@gnu.org>

	* info.el (Info-unescape-quotes, Info-split-parameter-string)
	(Info-goto-emacs-command-node): Doc fixes.

2003-12-12  Jesper Harder  <harder@ifa.au.dk>

	* cus-edit.el (custom-add-parent-links): Define "many".

2003-12-08  Per Abrahamsen  <abraham@dina.kvl.dk>

	* wid-edit.el (widget-child-value-get, widget-child-value-inline)
	(widget-child-validate, widget-type-value-create)
	(widget-type-default-get, widget-type-match): New functions.
	(lazy): New widget.
	(menu-choice, checklist, radio-button-choice, editable-list)
	(group, documentation-string): Remove redundant (per 2003-10-25
	change) calls to `widget-children-value-delete'.
	(widget-choice-value-get, widget-choice-value-inline): Remove.
	(menu-choice): Update widget.

2003-12-03  Kenichi Handa  <handa@m17n.org>

	* language/cyrillic.el: Register "microsoft-cp1251" in
	ctext-non-standard-encodings-alist.
	("Bulgarian"): Add ctext-non-standard-encodings.
	("Belarusian"): Likewise.

	* international/mule-conf.el (compound-text-with-extensions):
	Change the type to 2 (iso-2022 base).

	* international/mule.el (ctext-non-standard-encodings-alist):
	Change the format.
	(ctext-non-standard-encodings): New variable.
	(ctext-post-read-conversion): Fully re-written.
	(ctext-non-standard-designations-alist): Delete it.
	(ctext-non-standard-encodings-table): New function.
	(ctext-pre-write-conversion): Fully re-written.

2003-11-30  Per Abrahamsen  <abraham@dina.kvl.dk>

	* cus-edit.el (custom-add-parent-links): Add documentation links
	for parent, if the item has none of its own.

2003-11-30  Richard M. Stallman  <rms@gnu.org>

	* dired-aux.el (dired-do-query-replace-regexp):
	Report files visited read-only.

2003-11-30  Juri Linkov  <juri@jurta.org>

	* dired-aux.el (dired-compare-directories): New command.
	(dired-file-set-difference, dired-files-attributes): New functions.

2003-11-30  Kai Grossjohann  <kai.grossjohann@gmx.net>
	Version 2.0.38 of Tramp released.

	* net/tramp.el (tramp-chunksize): Extend docstring.  Suggested by
	Charles Curley <charlescurley@charlescurley.com>.
	(tramp-multi-connection-function-alist): Add ssht entry which adds
	"-e none -t -t" to the list of ssh args.  Suggested by Adrian
	Aichner.
	(tramp-get-method-parameter): New function to retrieve a method
	parameter.  This allows for omission of method parameters.
	Callers adjusted.

2003-11-30  Michael Albinus  <Michael.Albinus@alcatel.de>

	* net/tramp.el: Add new optional parameter ID-FORMAT to
	`file-attributes'.  Calls of `file-attributes' won't use this
	parameter for backward compatibility reasons.
	(tramp-perl-file-attributes): Add a new parameter to Perl script
	in order to handle uid/gid as strings, if desired.
	(tramp-handle-file-truename, tramp-handle-file-symlink-p):
	Apply `file-attributes' instead of `tramp-handle-file-attributes' in
	order to make the function more general.
	(tramp-handle-file-attributes): Replace proprietary optional
	parameter NONNUMERIC by the recently (Emacs 21.4) introduced ID-FORMAT.
	(tramp-handle-file-attributes-with-perl): Handle parameter
	NONNUMERIC if set.  This wasn't done in the past.
	(tramp-post-connection): Apply second parameter "$2" if
	`tramp-remote-perl' is called.

	* net/tramp-smb.el (tramp-smb-handle-delete-file):
	Correct cut'n'waste error (`filename' instead of `directory').
	(tramp-smb-handle-directory-files-and-attributes)
	(tramp-smb-handle-file-attributes): Add recently (Emacs 21.4)
	introduced parameter ID-FORMAT.
	(tramp-smb-handle-make-directory-internal): Correct cut'n'waste
	error (`directory' instead of `ldir').

	* net/tramp-vc.el (tramp-handle-vc-user-login-name): Check if
	`file-attributes' has a second parameter.  If yes, apply it with
	value "'integer".  Otherwise, don't use that parameter (default is
	integer format).

2003-11-30  Luc Teirlinck  <teirllm@auburn.edu>

	* help.el (help-map): Bind `display-local-help' to `C-h .'.
	(help-for-help): Add `C-h .' to the listed Help options.
	Remove trailing whitespace.

	* help-at-pt.el: New file.

2003-11-30  Jonathan Yavner  <jyavner@member.fsf.org>

	* subr.el (noreturn, 1value): New macros for test coverage.
	See `testcover.el'.

	* emacs-lisp/edebug.el: Add def-edebug-spec for `noreturn' and `1value'.

	* emacs-lisp/testcover.el (testcover-reinstrument): Special case
	for macro `1value'.
	(testcover-1value): New function.  Checks that a 1value form
	actually returns only one value.  Requested by RMS.

2003-11-29  Nick Roberts  <nick@nick.uklinux.net>

	* gdb-ui.el (gud-watch, gdb-var-create-handler)
	(gdb-var-list-children, gdb-var-list-children-handler)
	(gdb-var-update-handler, gdb-var-delete): Add server prefix to the
	gdb commands that use mi to keep them out of the command history.

2003-11-29  Jan Dj,Ad(Brv  <jan.h.d@swipnet.se>

	* cus-start.el (all): Add use-file-dialog.

2003-11-27  Stefan Monnier  <monnier@iro.umontreal.ca>

	* textmodes/tex-mode.el (latex-mode): `tex-trailer' is not a regexp.

2003-11-27  Kim F. Storm  <storm@cua.dk>

	* subr.el (posn-object-x-y): New defun.

2003-11-26  Stefan Monnier  <monnier@iro.umontreal.ca>

	* progmodes/make-mode.el (makefile-font-lock-syntactic-keywords):
	Don't use `space' for \\\n.
	Be more selective as to which # are comment-starters.

2003-11-26  Luc Teirlinck  <teirllm@auburn.edu>

	* subr.el (number-sequence): Improve handling of floating point
	arguments (suggested by Kim Storm).  Allow negative arguments.

2003-11-26  Kenichi Handa  <handa@m17n.org>

	* international/mule-cmds.el (standard-display-european-internal):
	Cancel the standard-display-table setting for ` and '.

2003-11-26  Kim F. Storm  <storm@cua.dk>

	* ido.el (ido-use-filename-at-point, ido-use-url-at-point):
	New defcustoms to add ffap-like functionality to ido.
	(ido-saved-vc-hb): Rename from ido-saved-vc-mt.  Uses changed.
	(ido-no-final-slash): New defun.
	(ido-make-prompt, ido-file-internal, ido-toggle-vc)
	(ido-read-file-name): ): Toggle VC checking via
	vc-handled-backends instead of vc-master-templates.
	(ido-file-internal): Handle ido-use-url-at-point and
	ido-use-filename-at-point via code borrowed from ffap-guesser.
	Handle new ido-exit code ffap.
	(ido-sort-list): Ignore final slash when sorting file names.

2003-11-25  Kim F. Storm  <storm@cua.dk>

	* emulation/cua-base.el (cua--standard-movement-commands):
	Add forward-sentence and backward-sentence.

2003-11-25  Stephen Eglen  <stephen@gnu.org>

	* iswitchb.el (iswitchb-read-buffer,iswitchb-exit-minibuffer):
	iswitchb-exit is set to 'usefirst when user selects buffer at head
	of list using RET.  (Selecting buffers at the head of the list was
	broken if the substring was also a complete buffername.)

2003-11-23  Kim F. Storm  <storm@cua.dk>

	* progmodes/compile.el (grep-command, grep-use-null-device)
	(grep-find-command, grep-tree-command, grep-tree-files-aliases)
	(grep-tree-ignore-case, grep-tree-ignore-CVS-directories)
	(grep-regexp-alist, grep-program, find-program)
	(grep-find-use-xargs, grep-history, grep-find-history)
	(grep-process-setup, grep-compute-defaults)
	(grep-default-command, grep, grep-tag-default, grep-find)
	(grep-expand-command-macros, grep-tree-last-regexp)
	(grep-tree-last-files, grep-tree): Move grep variables, functions
	and commands to new file grep.el.
	(compilation-mode-map): Remove grep commands from Compile sub-menu.
	(compilation-process-setup-function): Doc fix.
	(compilation-highlight-regexp, compilation-highlight-overlay): New
	defvars used for highlighting current compile error in source buffer.
	(compile-internal): New optional args HIGHLIGHT-REGEXP and
	LOCAL-MAP which overrides compilation-highlight-regexp and
	compilation-mode-map for this compilation.
	Delay calling compilation-set-window-height until after running
	compilation-process-setup-function so it can buffer-local override
	compilation-window-height.
	Check buffer-local value of compilation-scroll-output.
	(compilation-set-window-height): Use buffer-local value of
	compilation-window-height.
	(compilation-revert-buffer): Don't pass (undefined)
	preserve-modes arg to revert-buffer.
	(next-error-no-select, previous-error-no-select): New commands.
	(compilation-goto-locus): Temporarily highlight current match in
	source buffer using compilation-highlight-regexp.

	* progmodes/grep.el: New file with grep code from compile.el.
	(grep): New defcustom group.
	(grep-window-height): New defcustom, like compilation-window-height.
	(grep-auto-highlight): New defcustom, like compile-auto-highlight.
	(grep-scroll-output): New defcustom, like compilation-scroll-output.
	(grep-command, grep-use-null-device, grep-find-command)
	(grep-tree-files-aliases, grep-tree-ignore-case)
	(grep-tree-ignore-CVS-directories): Move to grep custom group.
	(grep-setup-hook): New hook variable.
	(grep-mode-map): New keymap for grep commands.  Add Grep menu.
	(grep-last-buffer): New defvar, override compilation-last-buffer.
	(grep): Add optional arg HIGHLIGHT-REGEXP.  Doc fix.
	Call compile-internal with args highlight-regexp and grep-mode-map.

2003-11-23  Kim F. Storm  <storm@cua.dk>

	* subr.el (event-start, event-end): Doc fix.
	(posn-window, posn-x-y, posn-timestamp): Simplify doc.
	(posn-area, posn-actual-col-row, posn-object): New defuns.
	(posn-col-row): Simplify doc.  Rewrite to use cond.
	(posn-point): Also return buffer position for events outside text
	area (that info is now present in the event position).

	* mouse.el: Bind mouse-1 on left-fringe and right-fringe to
	mouse-set-point so that hscroll still works now that clicks on
	fringes generate specific mouse events.
	(mouse-set-point): Note that it now works in fringes and margins
	too due to new semantics of posn-point in fringes and margins.

	* gdb-ui.el (gdb-mouse-toggle-breakpoint): New defun.
	(gdba): Bind it to [left-margin mouse-1] and [left-fringe mouse-1].

2003-11-20  Kim F. Storm  <storm@cua.dk>

	* gdb-ui.el (gud-gdba-command-name): Find gdb command via PATH.
	(breakpoint-xpm-data, breakpoint-enabled-pbm-data): Make smoother.
	(breakpoint-enabled-icon, breakpoint-disabled-icon): Set :ascent
	to 100 for icons to avoid increasing line height when shown.

2003-11-17  Jesper Harder  <harder@ifa.au.dk>  (tiny change)

	* newcomment.el (comment-normalize-vars): Initialize properly if
	comment-start was nil.

2003-11-19  Andreas Schwab  <schwab@suse.de>

	* simple.el (set-variable): Fix indentation.

2003-11-17  Kenichi Handa  <handa@m17n.org>

	* international/latin1-disp.el (latin1-display-ucs-per-lynx):
	Fix docstring.

2003-11-17  Jesper Harder  <harder@ifa.au.dk>  (tiny change)

	* international/latin1-disp.el (latin1-display): Fix docstring.

2003-11-16  John Wiegley  <johnw@newartisans.com>

	* eshell/em-ls.el (eshell-ls-file): There are times with
	size-width is nil and uncomputed (when directories are created in
	dired, for example); in this case, 4 is reasonable default value,
	although it may caused skewed new entries (which could be avoided
	by returning the original value of 8 in all cases, but 99% of the
	time this is a waste of whitespace).

2003-11-16  Martin Stjernholm  <bug-cc-mode@gnu.org>

	* cc-engine.el (c-guess-continued-construct)
	(c-guess-basic-syntax): Check a little more carefully if it's a
	function declaration when an unknown construct followed by a block
	is found inside a statement context.  This avoids macros followed
	by blocks to be taken as function declarations.

	(c-guess-continued-construct): Change the analysis of a statement
	continuation with a brace open to `substatement-block', for
	consistency with recognized statements.

	(c-add-stmt-syntax): Don't continue to the surrounding sexp if the
	start is in a position so that `c-beginning-of-statement-1' jumped
	to the beginning of the same statement.

	* cc-fonts.el, cc-engine.el (c-forward-<>-arglist-recur):
	Don't accept binary operators in the arglist if we're in a function
	call context, i.e. if `c-restricted-<>-arglists' is set.  That avoids
	template recognition in cases like "if (a < b || c > d)".

	(c-restricted-<>-arglists): New more appropriate name for
	`c-disallow-comma-in-<>-arglists'.

	Accessing functions updated for the variable name change.

	* cc-engine.el (c-syntactic-re-search-forward): Fix bug where the
	match data could get clobbered if NOT-INSIDE-TOKEN is used.

	* cc-engine.el (c-beginning-of-statement-1): Don't allow parens in
	labels.

	(c-backward-to-decl-anchor): Use `c-beginning-of-statement-1'
	instead of duplicating parts of it.  This fixes bogus label
	recognition.

	* cc-align.el (c-gnu-impose-minimum): Revert to the old method
	of checking the context in which to apply the minimum indentation,
	so that it isn't enforced in e.g. namespace blocks.

	* cc-vars.el (c-inside-block-syms): New constant used by
	`c-gnu-impose-minimum'.  It's defined close to `c-offsets-alist'
	to somewhat reduce the risk of becoming stale.

	* cc-cmds.el, cc-engine.el (c-shift-line-indentation): Move from
	cc-cmds to cc-engine to allow use from cc-align.

	* cc-engine.el (c-beginning-of-inheritance-list): Cope with fully
	qualified identifiers containing "::".

	* cc-defs.el (c-make-keywords-re): Add kludge for bug in
	`regexp-opt' in Emacs 20 and XEmacs when strings contain newlines.

	* cc-vars.el (c-emacs-features): Use a space in front of the name
	of the temporary buffer.  That also avoids dumping problems in
	XEmacs due to undo info being left around after the buffer is killed.

	* cc-engine.el (c-in-knr-argdecl): Look closer at the function
	arglist to see if it's a K&R style declaration.

	(c-guess-basic-syntax): CASE 5B.2: Check with `c-in-knr-argdecl'
	before returning `knr-argdecl-intro'.

2003-11-16  John Wiegley  <johnw@newartisans.com>

	* eshell/em-ls.el (eshell-ls-file): Instead of making the size
	field in a long-listing always 8 characters, use `size-width',
	which has already been computed.

2003-11-15  Thien-Thi Nguyen  <ttn@gnu.org>

	* subr.el (minor-mode-list): Add `hs-minor-mode'.

2003-11-14  Thien-Thi Nguyen  <ttn@gnu.org>

	* diff-mode.el (diff-hunk-prev, diff-hunk-next):
	Support operation while narrowed, with `diff-restrict-view'.

2003-11-14  Thien-Thi Nguyen  <ttn@gnu.org>

	* emacs-lisp/easy-mmode.el (easy-mmode-define-navigation):
	Take additional optional arg NARROWFUN.  For the generated functions:
	Add local var `was-narrowed-p'.  Also, if NARROWFUN is specified,
	include frags that arrange to check for and save narrowing state before
	the move and then conditionally call NARROWFUN after the move.

2003-11-14  John Wiegley  <johnw@newartisans.com>

	* eshell/esh-var.el (eshell-parse-variable-ref): Add a backslash
	that was optional, but obviously missing based on surrounding code.

	* eshell/esh-cmd.el (eshell-lisp-command): Do not late-convert
	string arguments to numbers unless the whole argument was seen as
	a number.

2003-11-14  Kenichi Handa  <handa@m17n.org>

	* international/mule.el (ctext-non-standard-encodings-alist):
	Fix coding systems.

2003-11-10  Kenichi Handa  <handa@m17n.org>

	* language/kannada.el ("Kannada"): Add sample-text.

	* language/knd-util.el (kannada-compose-region)
	(kannada-compose-string, kannada-post-read-conversion):
	Add autoload cookie.

	* international/quail.el (quail-completion): Change the message
	"corresponding translations" to "corresponding characters".

2003-11-09  Markus Rost  <rost@mathematik.uni-bielefeld.de>

	* descr-text.el (describe-char): Fix typo.

2003-11-08  Kailash C. Chowksey  <klchxbec@m-net.arbornet.org>

	These changes are to support Kannada language/script.

	* Makefile.in (DONTCOMPILE): Add kannada.el.

	* makefile.w32-in (DONTCOMPILE): Add kannada.el.

	* loadup.el: Preload kannada.el.

	* language/ind-util.el (ucs-kannada-to-is13194-alist)
	(is13194-to-ucs-kannada-hashtbl, is13194-to-ucs-kannada-regexp):
	New variables.

	* language/kannada.el: New file.

	* language/knd-util.el: New file.

2003-11-07  Andreas Schwab  <schwab@suse.de>

	* progmodes/autoconf.el (autoconf-font-lock-keywords):
	Also highlight AH_*.

	* xml.el (xml-parse-dtd): Fix misplaced paren.

2003-11-07  Kenichi Handa  <handa@m17n.org>

	* language/european.el (windows-1252): Fix table (0x8F and 0x9E).

2003-11-05  Juri Linkov  <juri@jurta.org>

	* desktop.el (desktop-locals-to-save): Add buffer-file-coding-system.
	(desktop-buffer-file): Use saved buffer-file-coding-system
	for file reading.  Set auto-insert to nil to prevent automatic
	insertion into restored empty files.

2003-11-04  Luc Teirlinck  <teirllm@auburn.edu>

	* files.el (risky-local-variable-p): Make second argument optional.

2003-11-03  Stefan Monnier  <monnier@iro.umontreal.ca>

	* subr.el (add-hook): Fix last change.

2003-11-03  Eli Zaretskii  <eliz@gnu.org>

	* mail/rmail.el (rmail-convert-to-babyl-format):
	If base64-decode-region signals an error, catch it and silently
	ignore it.

2003-11-01  Mark A. Hershberger  <mah@everybody.org>

	* xml.el (xml-parse-region): Allow comments to appear after the
	topmost element has closed.
	(xml-ns-parse-ns-attrs, xml-ns-expand-el)
	(xml-ns-expand-attr): New functions to do namespace handling.
	(xml-intern-attrlist): Back-compatible handling of attribute names.
	(xml-parse-tag): Move namespace handling to separate functions.
	Now produces elements in the form ((:ns . "element") (attr-list)
	children) instead of ('ns:element (attr-list) children).
	(xml-parse-attlist): Fix attribute parsing.
	(xml-parse-dtd): Change parsing so that it produces strings
	instead of interned symbols.

2003-11-01  era@iki.fi  <era@iki.fi>  (tiny change)

	* dired.el (dired-ls-sorting-switches): Doc fix.

2003-11-01  Oliver Scholz  <epameinondas@gmx.de>

	* emacs-lisp/rx.el (rx-or): Fix the case of
	"(rx (and ?a (or ?b ?c) ?d))".

2003-11-01  Christoph Wedler  <wedler@users.sourceforge.net>  (tiny change)

	* textmodes/texinfmt.el (texinfo-pre-format-hook): New variable.
	(texinfo-format-region): Use it.
	(texinfo-format-buffer-1): Ditto.

2003-11-01  Alan Mackenzie  <acm@muc.de>

	Changes to allow scrolling whilst in isearch mode:
	* isearch.el (isearch-unread-key-sequence): New function,
	extracted from isearch-other-meta-char.
	(top level): (put 'foo 'isearch-scroll) on all Emacs's
	"scrollable" standard functions.
	(isearch-allow-scroll): New customizable variable.
	(isearch-string-out-of-window, isearch-back-into-window)
	(isearch-reread-key-sequence-naturally)
	(isearch-lookup-scroll-key): New functions.
	(isearch-other-meta-char): Doc string and functionality enhanced.
	Now accepts a prefix argument.
	(isearch-lazy-highlight-window-end): New variable.
	(isearch-lazy-highlight-new-loop): Pay attention to the window's
	end (thru isearch-lazy-highlight-window-end), not only its start.

	* simple.el (overriding-map-is-bound, saved-overriding-map): New vars.
	(ensure-overriding-map-is-bound, restore-overriding-map): New funs.
	(universal-argument, universal-argument-more, negative-argument)
	(digit-argument, universal-argument-other-key): Minor changes.

2003-11-01  Alexander Pohoyda  <alexander.pohoyda@gmx.net>  (tiny change)

	* mail/rmailsum.el (rmail-summary-goto-msg): Don't call itself
	recursively if the last message is deleted, thus avoiding an
	infinite loop.

2003-10-30  Stefan Monnier  <monnier@iro.umontreal.ca>

	* textmodes/tex-mode.el (tex-compile-commands): Add `yap' and `ps2pdf'.
	(tex-main-file): Don't add .tex if the extension is already present.
	(tex-uptodate-p): Don't recurse indefinitely with symlinks.

2003-10-29  Lute Kamstra  <lute@gnu.org>

	* progmodes/octave-inf.el (inferior-octave-prompt):
	Recognize version number in prompt.

2003-10-28  Dave Love  <fx@gnu.org>

	* international/characters.el: Fix some Unicode ranges.

2003-10-28  Kenichi Handa  <handa@m17n.org>

	* disp-table.el (standard-display-8bit)
	(standard-display-default, standard-display-ascii)
	(standard-display-g1, standard-display-graphic)
	(standard-display-underline): Assure that standard-display-table
	is a display table.

2003-10-27  Stefan Monnier  <monnier@iro.umontreal.ca>

	* simple.el (reindent-then-newline-and-indent): Delete space *after*
	reindenting the first line.

2003-10-25  Per Abrahamsen  <abraham@dina.kvl.dk>

	* wid-edit.el (widget-default-delete): Always delete child widgets.

2003-10-24  Stefan Monnier  <monnier@iro.umontreal.ca>

	* newcomment.el (comment-indent): Don't call indent-according-to-mode
	if the line has code.
	Don't try to line up with something that's too far left.

	* progmodes/octave-mod.el (octave-comment-start): Simplify.
	(octave-mode-syntax-table): Add % as a comment starter.
	(octave-point): Remove.
	(octave-in-comment-p, octave-in-string-p)
	(octave-not-in-string-or-comment-p, calculate-octave-indent)
	(octave-blink-matching-block-open, octave-auto-fill):
	Use line-(beginning|end)-position instead.

2003-10-23  Francesco Potort,Al(B  <pot@gnu.org>

	* emacs-lisp/authors.el (authors-aliases): Add correct realname
	for Francesco Potort,Al(B.

2003-10-23  Dave Love  <fx@gnu.org>

	* international/mule-cmds.el (locale-charset-to-coding-system):
	Don't rely on nil being a coding system.

	* mail/mail-extr.el (mail-extr-ignore-single-names): Add :version.
	(mail-extr-address-syntax-table): Remove non-ASCII unibyte chars.
	(mail-extr-voodoo): Use char classes in regexps (for non-ASCII).

2003-10-21  Nick Roberts  <nick@nick.uklinux.net>

	* gdb-ui.el (gdb-current-language): New variable.
	(gdb-update-flag): Remove variable.
	(gud-watch, gdb-frame-handler): Adapt for other languages (Fortran).
	(gdb-take-last-elt): Remove function.
	(gdb-dequeue-input): Avoid recursion by not using gdb-take-last-elt.
	(gdb-post-prompt): Check for variable object changes here.

	* progmodes/gud.el (gud-speedbar-buttons): Check for variable
	object changes in gdb-ui.el.

2003-10-21  Richard M. Stallman  <rms@gnu.org>

	* emacs-lisp/edebug.el (edebug-display-freq-count): Doc fix.

	* ls-lisp.el (ls-lisp-insert-directory): Arg is now wildcard-regexp.
	Don't check for foo*/ wildcard form here.
	(insert-directory): Recognize foo*/ as a wildcard.
	Separate wildcard-regexp variable from the arg, wildcard.

	* subr.el (add-hook): Correctly detect when make-local-hook was used.
	(remove-hook): Correctly handle strange cases about local hooks.

2003-10-21  David Ponce  <david@dponce.com>

	* ruler-mode.el (ruler-mode-left-fringe-cols): Add new optional
	argument REAL, to return a real number instead of a rounded
	integer value.  Define as inline function.
	(ruler-mode-right-fringe-cols): Likewise.
	(ruler-mode-scroll-bar-cols): New function.
	(ruler-mode-left-scroll-bar-cols): Use it.  Define as macro.
	(ruler-mode-right-scroll-bar-cols): Likewise.
	(ruler-mode-space): New function.
	(ruler-mode-ruler): Use it.  Handle variations of fringe style,
	scroll bar mode and margins in a more robust way.

2003-10-21  Christoph Wedler  <Christoph.Wedler@sap.com>

	* progmodes/antlr-mode.el: Make major mode work with cc-mode-5.30+.
	(antlr-c-init-language-vars): New function.
	(antlr-mode): Use it with cc-mode before v5.29.
	(antlr-c-common-init): Don't set some local vars here.
	(antlr-mode): Set them here.
	(antlr-c-forward-sws): New function alias.
	(antlr-mode): Redefine with cc-mode before v5.30.
	(antlr-skip-sexps): Use it.
	(antlr-skip-exception-part): Ditto.
	(antlr-skip-file-prelude): Ditto.
	(antlr-outside-rule-p): Ditto.
	(antlr-end-of-body): Ditto.
	(antlr-option-kind): Ditto.
	(antlr-insert-option-area): Ditto.
	(antlr-file-dependencies): Ditto.

2003-10-21  Roland Winkler  <Roland.Winkler@physik.uni-erlangen.de>

	* textmodes/bibtex.el (bibtex-move-outside-of-entry):
	Move backward only if point was not inside an entry.

2003-10-21  Richard M. Stallman  <rms@gnu.org>

	* progmodes/compile.el (compile-auto-highlight): Undo July 7 change.

2003-10-21  Juri Linkov  <juri@jurta.org>

	* compare-w.el: Automatically skip non-matching text to resync.
	(compare-windows-whitespace): Doc fix.
	(compare-windows-sync, compare-windows-sync-string-size)
	(compare-windows-recenter, compare-ignore-whitespace)
	(compare-windows-highlight, compare-windows-face): New variables.
	(compare-windows): Use compare-windows-sync.
	(compare-windows-highlight, compare-windows-dehighlight)
	(compare-windows-sync-regexp)
	(compare-windows-sync-default-function): New functions.

2003-10-21  Juri Linkov  <juri@jurta.org>

	* diff.el (diff-parse-differences): Don't visit the files now;
	instead, just record the error locus.

2003-10-21  Dave Love  <fx@gnu.org>

	* progmodes/cfengine.el: New file.

2003-10-20  Stefan Monnier  <monnier@iro.umontreal.ca>

	* complete.el (PC-do-completion): Do not forget to use `pred' as the
	default-directory when completing file names.

2003-10-20  Luc Teirlinck  <teirllm@auburn.edu>

	* help-mode.el (help-make-xrefs): Make sure that if a symbol is
	followed by the word `face', it gets treated as a face, even if
	it is also defined as a variable or a function.

2003-10-20  Dave Love  <fx@gnu.org>

	* emacs-lisp/easy-mmode.el (easy-mmode-define-navigation):
	Avoid incf in macro expansion.

2003-10-20  John Paul Wallington  <jpw@gnu.org>

	* emacs-lisp/elint.el (elint-check-defcustom-form): Don't use
	`evenp'	so we don't implicitly require cl library at runtime.

2003-10-18  Luc Teirlinck  <teirllm@auburn.edu>

	* help-mode.el (help-xref-symbol-regexp): Treat newlines as whitespace.
	(help-make-xrefs): Only make cross-references for faces if
	preceded or followed by the word `face'.  Do not make a
	cross-reference for variables without variable documentation,
	unless preceded by the word `variable' or `option'.  Update doc
	string accordingly.

2003-10-18  Thien-Thi Nguyen  <ttn@gnu.org>

	* progmodes/hideshow.el: Rewrite one-armed `if'
	constructs using either `when' or `unless'.
	(hs-grok-mode-type): Elide superfluous `progn'; nfc.

2003-10-16  Nick Roberts  <nick@nick.uklinux.net>

	* gdb-ui.el (breakpoint-xpm-data, breakpoint-enabled-pbm-data)
	(breakpoint-disabled-pbm-data): Make breakpoint icons 10x10
	instead of 12x12.

2003-10-16  Eli Zaretskii  <eliz@gnu.org>

	* mail/rmail.el (rmail-convert-to-babyl-format): Display a
	message while converting to Babyl.

2003-10-16  Vadim Nasardinov  <vadimn@redhat.com>  (tiny change)

	* allout.el (allout-mode): Doc fix.

2003-10-16  Lute Kamstra  <lute@gnu.org>

	* subr.el (force-mode-line-update): Fix docstring.

2003-10-14  Dave Love  <fx@gnu.org>

	* international/mule-cmds.el (find-multibyte-characters): Doc fix.
	(default-input-method): Add :link, improve :type.
	(locale-charset-language-names): Fix utf-8 pattern.
	(locale-charset-match-p, locale-charset-alist)
	(locale-charset-to-coding-system): New.
	(set-locale-environment): Deal with codeset part of locale specs.

2003-10-14  Lute Kamstra  <lute@gnu.org>

	* fringe.el (fringe-mode): Use active voice in docstring.
	(set-fringe-style): Ditto.

2003-10-13  Lute Kamstra  <lute@gnu.org>

	* fringe.el (fringe-mode): Fix docstring.
	(set-fringe-style): Ditto.

2003-10-12  Michael Kifer  <kifer@cs.stonybrook.edu>

	* ediff-mult.el (ediff-filegroup-action):
	Use ediff-default-filtering-regexp.

	* ediff-util.el (ediff-recenter): Don't call
	ediff-restore-highlighting twice.
	(ediff-select-difference): Set current difference.
	(ediff-unselect-and-select-difference): Add comment.

	* ediff.el (ediff-directories,ediff-directory-revisions)
	(ediff-directories3,ediff-merge-directories)
	(ediff-merge-directories-with-ancestor)
	(ediff-merge-directory-revisions)
	(ediff-merge-directory-revisions-with-ancestor):
	Use ediff-default-filtering-regexp.

2003-10-12  Andreas Schwab  <schwab@suse.de>

	* international/mule-cmds.el (locale-charset-language-names):
	Simplify regex by removing unused grouping.

2003-10-10  Dave Love  <fx@gnu.org>

	* bindings.el: Don't bind stop.

2003-10-08  Miles Bader  <miles@gnu.org>

	* gdb-ui.el (gdb-info-frames-custom): Use proper :inverse-video
	face instead of attempting to emulate it.

2003-10-07  Kenichi Handa  <handa@m17n.org>

	* international/mule-diag.el (list-coding-systems-1): List coding
	systems that are loaded automatically.

	* international/code-pages.el (iso-8859-11): Add autoload cookie.

	* international/mule.el (autoload-coding-system): New function.

2003-10-07  Andreas Schwab  <schwab@suse.de>

	* log-edit.el (log-edit-changelog-entries): Prefer local value of
	change-log-default-name in the buffer visiting the file.

2003-10-06  Dave Love  <fx@gnu.org>

	* files.el (find-file-hook): Customize.
	(auto-mode-alist): Add .stk, .ss, .sch, .orig.

	* bindings.el (completion-ignored-extensions): Remove .log.
	(global-map): Add again, open, stop keys.

2003-10-05  Richard M. Stallman  <rms@gnu.org>

	* progmodes/sh-script.el (sh-feature): Handle sh-modify like sh-append.
	(sh-for, sh-indexed-loop, sh-function, sh-while, sh-while-getopts):
	Use sh-modify directly.
	(sh-select): Use sh-append, not eval.

	* mail/emacsbug.el (report-emacs-bug): Fix previous change.

	* info.el (Info-following-node-name): New function.

	* loadhist.el (unload-feature-special-hooks):
	Rename from loadhist-hook-functions.
	(loadhist-hook-functions): Now an alias.

2003-10-04  Eli Zaretskii  <eliz@gnu.org>

	* ldefs-boot.el: Renamed from loaddefs-boot.el, to prevent
	file-name clashes on 8+3 filesystems.

	* Makefile.in (DONTCOMPILE, bootstrap-clean):
	Rename loaddefs-boot.el to ldefs-boot.el

	* makefile.w32-in (DONTCOMPILE, bootstrap-clean-CMD)
	(bootstrap-clean-SH): Rename loaddefs-boot.el to ldefs-boot.el

2003-10-03  Lute Kamstra  <lute@gnu.org>

	* info.el (Info-mode): Revert previous change.
	(Info-escape-percent): New function.
	(Info-fontify-node): Use it.

2003-10-02  Andreas Schwab  <schwab@suse.de>

	* loaddefs-boot.el: Regenerated.

2003-10-01  Rajesh Vaidheeswarran  <rv@gnu.org>

	* ffap.el: Remove defadvice related code from CVS since `complete'
	provides a `PC-completion-as-file-name-predicate' variable that
	ffap can override.

2003-10-02  Kenichi Handa  <handa@m17n.org>

	* international/utf-8.el (ccl-decode-mule-utf-8):
	Lookup utf-subst-table-for-decode even for U+E000..U+FFFF.

	* international/subst-jis.el: Include U+FF00..U+FFEF in decode table.
	* international/subst-big5.el: Likewise.
	* international/subst-gb2312.el: Likewise.
	* international/subst-ksc.el: Likewise.

2003-10-01  Glenn Morris  <gmorris@ast.cam.ac.uk>

	* calendar/calendar.el (increment-calendar-month)
	(calendar-leap-year-p, calendar-absolute-from-gregorian)
	(generate-calendar, calendar-read-date, calendar-interval)
	(calendar-day-of-week): Handle years BC.
	(generate-calendar-month, calendar-gregorian-from-absolute): Doc fix.

2003-10-01  Dave Love  <fx@gnu.org>

	* language/cyrillic.el (cp1251): Alias for windows-1251.

	* vc-cvs.el (vc-cvs-parse-entry): Revert last change to allow
	bootstrap.

2003-10-01  Lute Kamstra  <lute@gnu.org>

	* files.el: Fix typo.
	* imenu.el (imenu--generic-function): Docstring fix.

2003-09-30  Richard M. Stallman  <rms@gnu.org>

	* dired.el (dired-mode): Handle dired-directory as a list.

2003-09-30  Nick Roberts  <nick@nick.uklinux.net>

	* toolbar/gud-watch.xpm, toolbar/gud-watch.pbm: Add.

	* toolbar/gud-display.xpm, toolbar/gud-display.pbm: Remove.

	* progmodes/gud.el (gud-menu-map, gud-tool-bar-map):
	Replace gud-display with gud-watch.
	(gud-speedbar-buttons): Add stuff for watching expressions
	in the speedbar when using M-x gdba.  Use dolist on old part
	of this function.

	* gdb-ui.el (gdb-var-list, gdb-var-changed, gdb-update-flag)
	(gdb-update-flag): New variables.
	(gdb-var-update, gdb-var-update-handler,gdb-var-delete)
	(gdb-speedbar-expand-node, gdb-var-evaluate-expression-handler)
	(gud-watch, gdb-var-create-handler) : New functions.
	(gdb-var-list-children, gdb-var-list-children-handler)
	(gdb-var-create-regexp, gdb-var-update-regexp)
	(gdb-var-list-children-regexp): New constants.
	(gud-gdba-command-name): Don't specify -noasync so that GDB/MI works.
	(gdb-annotation-rules): Reduce annotation set (level 3).
	(gdb-pre-prompt, gdb-prompt): Call handler in gdb-prompt.
	(gdb-post-prompt): Don't update GDB buffers every time speedbar
	updates.
	(gdb-window-height, gdb-window-width, gdb-display-in-progress)
	(gdb-expression-buffer-name, gdb-display-number, gdb-point)
	(gdb-dive-display-number, gdb-nesting-level, gdb-expression)
	(gdb-annotation-arg, gdb-dive-map, gdb-values, gdb-array-start)
	(gdb-array-stop, gdb-array-slice-map, gdb-display-string)
	(gdb-array-size, gdb-display-mode-map, gdb-expressions-mode-map):
	(gdb-expressions-mode-menu, gdb-dive): Remove variables.
	(gud-display, gud-display1)
	(gdb-display-begin,gdb-display-number-end, gdb-delete-line)
	(gdb-display-end, gdb-display-go-back, gdb-array-section-end)
	(gdb-field-begin, gdb-field-end, gdb-elt,gdb-field-format-begin)
	(gdb-field-format-end, gdb-dive, gdb-dive-new-frame)
	(gdb-insert-field, gdb-array-format, gdb-mouse-array-slice)
	(gdb-array-slice, gdb-array-format1, gdb-info-display-custom)
	(gdb-delete-frames, gdb-display-mode, gdb-display-buffer-name)
	(gdb-display-display-buffer, gdb-toggle-display)
	(gdb-delete-display, gdb-expressions-popup-menu)
	(gdb-expressions-mode, gdb-array-visualise): Remove functions.
	(gdb-setup-windows, gdb-reset, gdb-source-info): Remove references
	to display buffer.

2003-09-30  Richard M. Stallman  <rms@gnu.org>

	* progmodes/ada-mode.el (ada-mode): Don't use advice.
	Instead, set which-func-functions.

	* progmodes/which-func.el (which-func-modes): Add ada-mode.
	(which-func-functions): New variable.
	(which-function): Use that.

	* info.el (Info-mode): Double each `%' in header line.

	* emacs-lisp/lisp-mnt.el (lm-with-file):
	When FILE is nil, run BODY in current buffer.

	* mail/emacsbug.el (report-emacs-bug): Mention major and minor modes.

	* help.el (describe-mode): Start with a brief list of minor modes.
	Find them thru minor-mode-list so as to find them all.
	Show them in alphabetical order.

	* mail/sendmail.el (mail-aliases): Doc fix.

	* progmodes/sh-script.el (sh-mode-syntax-table): Add defvar.

2003-09-30  Alexander Pohoyda  <alexander.pohoyda@gmx.net>  (tiny change)

	* mail/rmailsum.el (rmail-make-summary-line-1):
	Change comma after last label to a space.
	(rmail-summary-font-lock-keywords): Adapt to that change.

2003-09-30  Thien-Thi Nguyen  <ttn@gnu.org>

	* progmodes/scheme.el (scheme-mode-variables): When setting
	`font-lock-defaults', also specify that "#" should
	be interpreted with `word' syntax.
	(scheme-font-lock-keywords-2): Also interpret "#:foo" as keyword.

2003-09-30  Lars Hansen  <larsh@math.ku.dk>

	* desktop.el: A lot of comments updated.
	(desktop-save-mode): Minor mode introduced.
	(desktop-enable, desktop-clear-preserve-buffers): Make vars obsolete.
	(desktop-load-default): Function made obsolete.
	(desktop-locals-to-save): Variable made customizable.
	(desktop-read): Optional parameter `dirname' added.
	(desktop-change-dir, desktop-revert): Parameter `dirname' in
	`desktop-read' used.
	(desktop-save-in-load-dir): Rename to `desktop-save-in-desktop-dir'.

2003-09-29  Rajesh Vaidheeswarran  <rv@gnu.org>

	* whitespace.el (whitespace-clean-msg): Add user customizable message
	for displaying ``clean'' output.
	(whitespace-buffer): Use `whitespace-clean-msg'.
	(whitespace-global-mode): Fix typo.

2003-09-29  Thien-Thi Nguyen  <ttn@gnu.org>

	* pcvs.el (cvs-mode-unmark-up): Move to goal column when done.

2003-09-29  Lute Kamstra  <lute@gnu.org>

	* bindings.el (mode-line-modes): Remove superfluous :propertize
	construct in initialization.
	(mode-line-position): Change cons cell into proper list in
	initialization.

2003-09-29  SAITO Takuya  <tabmore@rivo.mediatti.net>  (tiny change)

	* international/mule.el (decode-coding-inserted-region): Use car
	of the return value of find-operation-coding-system.

2003-09-29  Kenichi Handa  <handa@m17n.org>

	* descr-text.el (describe-char): Fix previous change.

2003-09-28  Kenichi Handa  <handa@m17n.org>

	* descr-text.el (describe-char-display): New function.
	(describe-char): Pay attention to display table on describing how
	a character is displayed.

	* international/mule-cmds.el (encoded-string-description):
	Prepend "0x" to each encoded byte.

2003-09-28  Andreas Schwab  <schwab@suse.de>

	* find-file.el (ff-special-constructs): Add autoload cookie.

2003-09-28  Kevin Ryde  <user42@zip.com.au>

	* info.el (Info-find-index-name): Remove any "<n>" suffixes which
	makeinfo appends to duplicate index entries.

2003-09-28  Eli Zaretskii  <eliz@gnu.org>

	* dired-x.el (dired-clean-tex): Doc fix.

	* language/chinese.el ("Chinese-GB", "Chinese-BIG5"): Set up for
	using a Chinese tutorial.

2003-09-28  Jesper Harder  <harder@ifa.au.dk>  (tiny change)

	* mail/smtpmail.el (smtpmail-via-smtp): Don't insert a space
	between "MAIL FROM:" and "RCPT TO:" and the following address.

2003-09-28  Jesper Harder  <harder@ifa.au.dk>  (tiny change)

	* textmodes/text-mode.el (paragraph-indent-minor-mode): Doc fix.

2003-09-28  David Ponce  <david@dponce.com>

	* recentf.el (recentf-initialize-file-name-history): New defcustom.
	(recentf-load-list): When `recentf-initialize-file-name-history'
	is non-nil, initialize an empty `file-name-history' with the
	recent list.

2003-09-28  Evgeni Dobrev  <evgeni_dobrev@developer.bg>  (tiny change)

	* man.el (Man-default-man-entry): Remove the leading `*' from the
	word at point.

2003-09-26  Lute Kamstra  <lute@gnu.org>

	* bindings.el (mode-line-position): Mention size indication in
	docstring.

2003-09-26  Andre Spiegel  <spiegel@gnu.org>

	* calendar/parse-time.el (parse-time-string): Add autoload cookie.

	* vc-cvs.el (vc-cvs-parse-entry): Don't require parse-time,
	because it's autoloaded now.

2003-09-25  Glenn Morris  <gmorris@ast.cam.ac.uk>

	* progmodes/sh-script.el (sh-builtins): Add bash `shopt' builtin.
	(sh-font-lock-keywords, sh-feature): Fix previous change of
	sh-feature to avoid infloop with sh-font-lock-keywords.

2003-09-25  Kim F. Storm  <storm@cua.dk>

	* frame.el (frame-current-scroll-bars): New defun.

	* window.el (window-current-scroll-bars): New defun.

2003-09-24  Martin Stjernholm  <bug-cc-mode@gnu.org>

	* progmodes/cc-engine.el (c-parse-state): Fix bug that could
	cause errors when the state cache contains info on parts that have
	been narrowed out.

2003-09-24  Martin Stjernholm  <bug-cc-mode@gnu.org>

	* progmodes/cc-vars.el (c-comment-prefix-regexp): Document that
	`c-setup-paragraph-variables' has to be used when this variable is
	changed; it doesn't work to reinitialize the mode since that
	typically clobbers the variable.

	* progmodes/cc-styles.el (c-setup-paragraph-variables):
	Make it interactive.

2003-09-24  Martin Stjernholm  <bug-cc-mode@gnu.org>

	* progmodes/cc-fonts.el (c-font-lock-declarations):
	Fix recognition of constructors and destructors for classes whose
	names are matched by `*-font-lock-extra-types'.

	* progmodes/cc-langs.el (c-type-list-kwds): If "operator" is
	followed by an identifier in C++ then it's a type.

2003-09-24  Martin Stjernholm  <bug-cc-mode@gnu.org>

	* progmodes/cc-fonts.el (c-font-lock-invalid-string): Fix eob
	problem that primarily affected XEmacs.  Don't use faces to find
	unterminated strings since Emacs and XEmacs fontify strings
	differently - this function should now work better in XEmacs.

2003-09-24  Martin Stjernholm  <bug-cc-mode@gnu.org>

	* progmodes/cc-cmds.el (c-electric-brace): Fix a bug in the
	`expand-abbrev' workaround which caused braces to misbehave inside
	macros.

	* progmodes/cc-engine.el (c-forward-keyword-clause): Fix error
	handling.  This bug could cause interactive font locking to bail out.

2003-09-24  Martin Stjernholm  <bug-cc-mode@gnu.org>

	* progmodes/cc-engine.el (c-just-after-func-arglist-p):
	Handle paren-style types in Pike.  Also fixed some cases of
	insufficient handling of unbalanced parens.

2003-09-24  Rajesh Vaidheeswarran  <rv@gnu.org>

	* ffap.el (ffap-shell-prompt-regexp): Add regexp to identify
	common shell prompts that are not common filename or URL characters.
	(ffap-file-at-point): Use the new regexp to strip the prompts from
	the file names.  This is an issue mostly for user prompts that
	don't have a trailing space and find-file-at-point is invoked from
	within a shell inside Emacs.

2003-09-24  Andre Spiegel  <spiegel@gnu.org>

	* vc-cvs.el (vc-cvs-parse-entry): Restore the code to compare time
	stamps numerically, rather than textually.

2003-09-24  Kenichi Handa  <handa@m17n.org>

	* language/devan-util.el (devanagari-post-read-conversion):
	* language/mlm-util.el (malayalam-post-read-conversion):
	* language/tml-util.el (tamil-post-read-conversion):
	Add autoload cookie.

	* international/utf-8.el (utf-8-post-read-conversion):
	Call post-read-conversion functions for Devanagari, Malayalam,
	and Tamil.

2003-09-23  Dave Love  <fx@gnu.org>

	* Makefile.in (bootstrap-clean): Fix misplaced `!'.

2003-09-22  Nick Roberts  <nick@nick.uklinux.net>

	* progmodes/gud.el (perldb): Add gud-until to list of commands.
	Update gud-remove.

2003-09-22  Richard M. Stallman  <rms@gnu.org>

	* progmodes/sh-script.el (sh-mode-default-syntax-table):
	Rename from sh-mode-syntax-table.  Call sh-mode-syntax-table directly.
	(sh-mode-syntax-table-input): New variable.
	(sh-require-final-newline): Don't use eval.
	(sh-builtins, sh-leading-keywords, sh-other-keywords)
	(sh-variables, sh-font-lock-keywords): Don't use eval.
	(sh-set-shell): When setting require-final-newline,
	treat value = `require-final-newline' as don't change it.
	Set sh-mode-syntax-table locally based on
	sh-mode-syntax-table-input and sh-mode-default-syntax-table.

	* progmodes/compile.el (compile-internal):
	Call compilation-set-window-height before setting window start.

2003-09-22  Greg Hill  <ghill@synergymicro.com>  (tiny change)

	* emacs-lisp/bytecomp.el (byte-compile-log-file):
	Clear out byte-compile-last-warned-form.

2003-09-22  Richard M. Stallman  <rms@gnu.org>

	* woman.el (woman-file-name, woman-follow-word):
	If current-word returns nil, use "".

	* simple.el (eval-expression): Bind standard-output in to-buffer case.

2003-09-22  Richard M. Stallman  <rms@gnu.org>

	* emacs-lisp/lisp-mnt.el (lm-with-file):
	Don't visit the file, just use insert-file-contents in temp buffer.

2003-09-22  Jari Aalto  <jari.aalto@poboxes.com>

	* emacs-lisp/lisp-mnt.el (lm-get-header-re):
	Add surrounding \\( and \\) around the header, as in
	for lm-history-header 'Change Log\\|History'.

2003-09-22  John Paul Wallington  <jpw@gnu.org>

	* progmodes/ld-script.el: Add Commentary section,
	minor cleanup of file header.
	(ld-script-font-lock-keywords): Doc fix.
	(toplevel): Provide `ld-script' feature.

2003-09-21  Kim F. Storm  <storm@cua.dk>

	* scroll-bar.el (set-scroll-bar-mode): Initialize to
	new built-in variable default-frame-scroll-bars.
	(scroll-bar-mode): Use default-frame-scroll-bars when enabling
	scroll-bar-mode; notably, use it instead of t when we toggle
	scroll-bars on.
	(toggle-scroll-bar): Use default-frame-scroll-bars.

2003-09-19  Masatake YAMATO  <jet@gyve.org>

	* pcvs.el (cvs-do-removal): Change the prompt depending on
	`filter' value.

2003-09-19  Glenn Morris  <gmorris@ast.cam.ac.uk>

	* startup.el (command-line-1): Stop startup-echo-area-message
	being hidden by "Loading image..." message.
	(use-fancy-splash-screens-p, display-splash-screen):
	Move display-graphic-p test from latter to former.

	* progmodes/sh-script.el (sh-font-lock-keywords):
	Highlight escaped EOLs differently from other backslash constructs.

2003-09-19  Richard M. Stallman  <rms@gnu.org>

	* emacs-lisp/edebug.el (edebug-var-status, edebug-restore-status):
	New functions.
	(edebug-enter, edebug-outside-excursion): Use them.

	* emacs-lisp/bytecomp.el (byte-compile-warning-prefix):
	Fix the condition for whether to print "In WHERE".

2003-09-19  Jari Aalto  <jari.aalto@poboxes.com>

	* finder.el (finder-mode-hook): New variable.
	(finder-mode): Run hook finder-mode-hook

2003-09-18  Masatake YAMATO  <jet@gyve.org>

	* progmodes/ebrowse.el: Fix broken magic autoload comments.

2003-09-17  Mario Lang  <mlang@delysid.org>

	* progmodes/gud.el (perldb): Change gud-print from just "%e" to
	"p %e" to actually print the value in the GUD buffer.

2003-09-16  Miles Bader  <miles@gnu.ai.mit.edu>

	From David Ponce <david.ponce@wanadoo.fr>:
	* makefile.w32-in (DONTCOMPILE): Add loaddefs-boot.el.
	(bootstrap-clean-CMD, bootstrap-clean-SH): Recreate loaddefs.el
	from loaddefs-boot.el if necessary.

2003-09-15  Zoltan Kemenczy  <kemenczy@rogers.com>

	* progmodes/gud.el (gud-find-class): Make jdb work again since
	cc-mode changed the syntactic information.

2003-09-15  David Ponce  <david@dponce.com>

	* recentf.el: (recentf-exclude): Accept predicates too.
	(recentf-file-readable-p): New function.
	(recentf-include-p): Handle predicates in recentf-exclude.
	(recentf-add-file): Doc fix.  Use recentf-file-readable-p.
	(recentf-cleanup): Likewise.
	(recentf-save-list): Use write-file to handle backup of
	recentf-save-file.

2003-09-15  Miles Bader  <miles@gnu.ai.mit.edu>

	* loaddefs-boot.el: Renamed from `loaddefs.el'
	* Makefile.in (DONTCOMPILE): Add loaddefs-boot.el.
	(bootstrap-clean): Recreate loaddefs.el from loaddefs-boot.el if
	necessary.

2003-09-13  Thien-Thi Nguyen  <ttn@gnu.org>

	* electric.el (Electric-pop-up-window): For the `one-window' case,
	no longer disconcertingly move point in the original buffer.

2003-09-12  Stefan Monnier  <monnier@iro.umontreal.ca>

	* emacs-lisp/tq.el (tq-create): Fix mixed up unquote style.

2003-09-12  Eric Hanchrow  <offby1@blarg.net>  (tiny change)

	* dired.el (dired-mode-map): Fix typo.

2003-09-11  Richard M. Stallman  <rms@gnu.org>

	* dired.el (dired-mode-map): Bind M-g to dired-goto-file.

2003-09-11  Paul Pogonyshev  <pogonyshev@gmx.net>  (tiny change)

	* window.el (kill-buffer-and-window): Remove `yes-or-no-p' so that
	the function is less noisy.  Now only `kill-buffer' can ask questions.

2003-09-10  Mario Lang  <mlang@delysid.org>

	* battery.el: Update Commentary and Copyright.
	(battery-linux-proc-acpi): Fix a bug in %b which made "!" never
	appear due to wrong ordering of the expressions in `or'.

2003-09-09  Lute Kamstra  <lute@gnu.org>

	* misc.el (upcase-char): Fix docstring.
	(zap-up-to-char): New command.

2003-09-08  David Ponce  <david@dponce.com>

	Ensure that recentf correctly updates the menu bar.
	* recentf.el (recentf-menu-path,recentf-menu-before): Doc fix.
	(recentf-menu-bar): New function.
	(recentf-clear-data): Use it
	(recentf-update-menu): Likewise.  Use easy-menu-add-item instead
	of easy-menu-change.

2003-09-08  Lute Kamstra  <lute@gnu.org>

	* simple.el (size-indication-mode): New.
	* bindings.el (mode-line-position): Add buffer size indicator.

2003-09-04  Mario Lang  <mlang@delysid.org>

	* battery.el (battery-linux-proc-acpi): New function.
	(battery-status-function): Modify default value calculation to also
	check for availability of ACPI.
	(battery-echo-area-format): Ditto.
	(battery-mode-line-format): Ditto.

2003-09-06  Dave Love  <fx@gnu.org>

	* ielm.el (ielm-mode-hook): Add :options.

	* emacs-lisp/eldoc.el (eldoc-print-current-symbol-info-function): New.
	(eldoc-print-current-symbol-info): Use it.

2003-09-04  Nick Roberts  <nick@nick.uklinux.net>

	* gdb-ui.el (gud-display1): Use gud-call to prevent extra prompt
	being displayed in GUD buffer.
	(gdb-idle-input-queue): Remove var.  Use just one queue.
	(gdb-enqueue-idle-input,gdb-dequeue-idle-input):
	Remove functions.  Use just one queue.
	(gdb-prompt, gdb-subprompt, def-gdb-auto-update-trigger)
	(gdb-invalidate-assembler, gdb-get-current-frame):
	Modify functions.  Use just one queue.

2003-09-04  Dave Love  <fx@gnu.org>

	* cus-start.el: Add blink-cursor-alist.

	* ruler-mode.el (ruler-mode-fill-column-char)
	(ruler-mode-current-column-char): Use char-displayable-p,
	not window-system.

	* international/codepage.el ("mule-diag"): Add eval-after-load clause.

	* language/european.el (windows-1252): Move from code-pages.

	* language/cyrillic.el ("Windows-1251"): Delete.
	("Bulgarian", "Belarusian"): Remove `features'.
	(windows-1251): Move from code-pages.

	* international/mule-diag.el (non-iso-charset-alist):
	Remove `codepage' stuff.
	(print-designation, list-coding-systems-1): Output fixes.

	* international/code-pages.el (cp-make-translation-table)
	(cp-valid-codes): Made defsubsts.
	(cp-fix-safe-chars): Delete.
	(mule-diag): Don't require.
	(windows-1251, windows-1252): Remove to cyrillic.el/european.el.
	(top-level): Check for defined coding system when defining
	cp... aliases.  Change w32-add-charset-info test to avoid warning.
	(non-iso-charset-alist): Defvar when compiling.
	(cp-make-coding-system): Doc fix.

2003-09-02  Jason Rumney  <jasonr@gnu.org>

	* international/titdic-cnv.el (tsang-quick-converter): Fix broken
	line-ends from CVS before doing conversion.

2003-09-02  Glenn Morris  <gmorris@ast.cam.ac.uk>

	* calendar/diary-lib.el (diary-header-line-flag)
	(diary-header-line-format): New variables.
	(list-diary-entries): Use them to set header line in simple diary.

	* progmodes/sh-script.el (sh-font-lock-keywords): Use something
	other than font-lock-string-face to highlight backslashes.

2003-09-01  Jason Rumney  <jasonr@gnu.org>

	* international/titdic-cnv.el (tit-read-key-value): Include \r in
	regexp.

2003-09-01  Dave Love  <fx@gnu.org>

	* mouse.el (mouse-popup-menubar, mouse-skip-word): Doc fix.

	* menu-bar.el (menu-bar-showhide-menu): Amend date and time label
	and :help; also line and column numbers labels.

	* international/mule-util.el (char-displayable-p): Move from
	latin1-disp, rename and autoload.

	* international/latin1-disp.el (latin1-char-displayable-p):
	Now obsolete alias.  Replace uses with char-displayable-p.
	(latin1-display-ucs-per-lynx): Fix last change.

	* international/mule-cmds.el (standard-display-european-internal):
	Don't use char code for Latin-1 NBSP.
	<XFree86 4>: Unfrob NBSP display table.  Set display table to use
	U+2018, U+2019 for `'.
	(select-safe-coding-system): Message fix.

2003-09-01  Kenichi Handa  <handa@m17n.org>

	* international/fontset.el (setup-default-fontset): For Thai
	font, specify "*" family.

2003-09-01  Kevin Rodgers  <ihs_4664@yahoo.com>  (tiny change)

	* progmodes/compile.el (previous-error): Accept a prefix
	argument, similarly to next-error.

2003-08-31  Masatake YAMATO  <jet@gyve.org>

	* pcvs.el (cvs-do-removal): Use = instead of eq to check
	the number of files.  Bind the number of files to a local
	variable.  Suggested by Kevin Rodgers <ihs_4664@yahoo.com>.

2003-08-30  Eli Zaretskii  <eliz@gnu.org>

	* vc-hooks.el (vc-make-version-backup): Fix the change made on
	2003-07-26: msdos-long-file-names is a function, not a variable.

2003-08-29  Richard M. Stallman  <rms@gnu.org>

	* mail/sendmail.el (sendmail-sync-aliases, mail-setup):
	Do nothing with mail-personal-alias-file if it is nil.

	* mail/mailabbrev.el (mail-abbrevs-sync-aliases):
	Do nothing if mail-personal-alias-file is nil.

	* term.el (term-exec-1): Bind coding-system-for-read.

	* dired.el (dired-mouse-find-file-other-window):
	Use dired-view-command-alist here, as in dired-view-file.
	(dired-view-command-alist): Use %s to substitute file name.
	Handle .ps_pages, .eps, .jpg, .gif, .png.

2003-08-29  Paul Pogonyshev  <pogonyshev@gmx.net>  (tiny change)

	* info.el (Info-mode-map): Bind S-tab and <backtab> to
	`Info-prev-reference', instead of M-tab.

2003-08-29  Martin Stjernholm  <mast@lysator.liu.se>

	* simple.el (blink-matching-open): Work correctly on chars that
	are designated as parens through the syntax-table text property.

2003-08-29  Thierry Emery  <thierry.emery@club-internet.fr>  (tiny change)

	* kinsoku.el (kinsoku-longer, kinsoku-shorter): Do not choose a
	line break position in the middle of a non-kinsoku (e.g. latin)
	word, making it skip until either a space or a character with
	category "|".
	(kinsoku-longer): Test for end of buffer.

2003-08-28  Eli Zaretskii  <eliz@gnu.org>

	* mail/rmail.el (rmail-convert-to-babyl-format):
	Detect quoted-printable- and base64-encoded messages and decode them
	automatically.  Set the message's encoding from the charset=
	header, if any.  Decode base64-encoded messages in Mail format as well.

2003-08-26  Glenn Morris  <gmorris@ast.cam.ac.uk>

	* mail/smtpmail.el: Fix previous change.
	(smtpmail-send-queued-mail): Set smtpmail-mail-address before
	calling smtpmail-via-smtp.
	(smtpmail-via-smtp): Add fall-back values for envelope-from.

2003-08-26  John Paul Wallington  <jpw@gnu.org>

	* image.el (image-jpeg-p): Don't search beyond length of data.

2003-08-26  Martin Stjernholm  <bug-cc-mode@gnu.org>

	* progmodes/cc-cmds.el (c-electric-brace): Work around for a
	misfeature in `expand-abbrev' which caused electric keywords like
	"else" to disappear if an open brace was typed directly afterwards.

2003-08-26  Martin Stjernholm  <bug-cc-mode@gnu.org>

	* progmodes/cc-vars.el (c-extra-types-widget): The doc string is
	mandatory in `define-widget'.

	* progmodes/cc-align.el, progmodes/cc-langs.el (c-lineup-math):
	Don't align the operators "!=", "<=" and ">=" as assignment operators.

	(c-assignment-operators): New language constant that only contains
	the assignment operators.

	(c-assignment-op-regexp): New language var used by `c-lineup-math'.

2003-08-26  Martin Stjernholm  <bug-cc-mode@gnu.org>

	* progmodes/cc-engine.el (c-just-after-func-arglist-p):
	Safeguard against unbalanced sexps.

2003-08-26  Terje Rosten  <terjeros@phys.ntnu.no>

	* version.el (emacs-version): Check for gtk.  Include gtk version info.

2003-08-25  John Paul Wallington  <jpw@gnu.org>

	* man.el (Man-default-man-entry): Don't whizz past the section
	number before looking for it.

2003-08-24  Nick Roberts  <nick@nick.uklinux.net>

	* progmodes/gud.el (gud-display-line): Don't set window-point if
	source buffer is not visible.  (Only happens with M-x gdba.)

	* gdb-ui.el (gdba): Remove gdb-quit (previously removed) from
	documentation.
	(gdb-source, gdb-source-info): Update to assembler unnecessary
	as its done after each GDB command anyway.
	(gdb-pre-prompt): Use with-current-buffer.
	(gdb-insert-field): Add help-echo text.
	(gdb-invalidate-assembler): Re-display of assembler now done in
	gdb-info-breakpoints-custom.
	(gdb-info-breakpoints-custom): Force re-display of assembler to
	happen *after* update of breakpoints buffer.
	(gdb-display-source-buffer): Don't choke if gdb-source-window
	isn't visible.
	(gdb-put-string, gdb-put-arrow): Remove free variables.

2003-08-24  John Paul Wallington  <jpw@gnu.org>

	* ibuffer.el (ibuffer-formats): Make name and size columns wider.

	* man.el (Man-default-man-entry): Strip text properties when
	snarfing parts of entry because `format' preserves properties.

2003-08-24  Glenn Morris  <gmorris@ast.cam.ac.uk>

	* files.el (file-newest-backup): Use `expand-file-name'.

	* calendar/diary-lib.el (simple-diary-display, make-diary-entry):
	Allow the diary to pop up a new frame, if needed.

	* mail/sendmail.el (mail-specify-envelope-from): Doc change.
	* mail/smtpmail.el (smtpmail-mail-address): Doc change.
	(smtpmail-send-it): Make treatment of envelope-from consistent with
	sendmail.el.

	* progmodes/sh-script.el (sh-builtins): Add some bash builtins.
	(sh-leading-keywords): Add the bash `time' reserved word.
	(sh-variables): Add some bash variables.
	(sh-add-completer): Fix nil branch of case statement.

2003-08-24  Masatake YAMATO  <jet@gyve.org>

	* progmodes/ld-script.el: New file.

2003-08-23  Markus Rost  <rost@math.ohio-state.edu>

	* vc-hooks.el (vc-ignore-vc-files, vc-master-templates): Doc fix.

2003-08-23  Andre Spiegel  <spiegel@gnu.org>

	* vc-hooks.el (vc-ignore-vc-files, vc-master-templates):
	Better explain obsolescence, and what to use instead.

2003-08-23  Masatake YAMATO  <jet@gyve.org>

	* pcvs.el (cvs-do-removal): Show the deleted file name
	on the prompt.

2003-08-20  Dave Love  <fx@gnu.org>

	* international/mule.el (make-coding-system)
	(set-buffer-file-coding-system): Doc fix.

	* emacs-lisp/lisp-mode.el (common-lisp-mode): New.

	* emacs-lisp/lisp.el (beginning-of-defun-function): Doc fix.

	* international/utf-8.el (ucs-unicode-to-mule-cjk): Use smaller :size.

	* international/utf-16.el: Add mime-text-unsuitable coding system
	properties.

	* international/latin1-disp.el (latin1-display): Add ?$,1s"(B.

	* cus-edit.el: Add some :links.
	(bib): Remove.

	* textmodes/bib-mode.el (bib): Add :group external.

2003-08-18  Luc Teirlinck  <teirllm@mail.auburn.edu>

	* wid-edit.el (widget-echo-help): Make it handle expressions that
	evaluate to strings.

2003-08-18  Michael Mauger  <mmaug@yahoo.com>

	Version 1.8.0 of sql-mode.  (Patch submitted 2003-06-21)

	Simplify selection of SQL products to define highlighting and
	interactive mode.  Includes detailed instructions on adding
	support for new products.

	* progmodes/sql.el (sql-product): New variable.  Identifies SQL
	product for use in highlighting and interactive mode.
	(sql-interactive-product): New variable.  SQL product for
	sql-interactive-mode.
	(sql-product-support): New variable.  Specifies product-specific
	parameters to drive highlighting and interactive mode.
	(sql-imenu-generic-expression): Add more object types.
	(sql-sqlite-options): Correct comment.
	(sql-ms-program): Use "osql" rather than "isql".
	(sql-prompt-regexp, sql-prompt-length): Update comment.
	(sql-mode-menu): Add "Start SQLi session" entry.
	Replace Highlighting submenu with Product menu.  Fix Send Region entry.
	(sql-mode-abbrev-table): Add abbreviations.  Support of
	SYSTEM-FLAG on define-abbrev.  Support was removed with last
	check-in; it now handles older Emacsen without the SYSTEM-FLAG.
	(sql-mode-font-lock-object-name): Add font-lock pattern for object
	names.
	(sql-mode-ansi-font-lock-keywords): Set as default value.
	(sql-mode-oracle-font-lock-keywords): Set as default value.
	Support Oracle 9i keywords.
	(sql-mode-postgres-font-lock-keywords): Set as default value.
	(sql-mode-linter-font-lock-keywords): Set as default value.
	(sql-mode-ms-font-lock-keywords): New variable.  Support Microsoft
	SQLServer 2000.
	(sql-mode-sybase-font-lock-keywords)
	(sql-mode-interbase-font-lock-keywords)
	(sql-mode-sqlite-font-lock-keywords)
	(sql-mode-strong-font-lock-keywords)
	(sql-mode-mysql-font-lock-keywords)
	(sql-mode-db2-font-lock-keywords): New variables.  Default to ANSI
	keywords.
	(sql-mode-font-lock-defaults): Update comment.
	(sql-product-feature): New function.  Returns feature associated
	with a product from `sql-product-support' alist.
	(sql-product-font-lock): New function.  Set font-lock support
	based on `sql-product'.
	(sql-add-product-keywords): New function.  Add font-lock rules to
	product-specific keyword variables.
	(sql-set-product): New function.  Set `sql-product' and apply
	appropriate font-lock highlighting.
	(sql-highlight-product): New function.  Set font-lock support
	based on a product.  Also set mode name to include product name.
	(sql-highlight-ansi-keywords, sql-highlight-oracle-keywords)
	(sql-highlight-postgres-keywords, sql-highlight-linter-keywords):
	Use `sql-set-product'.
	(sql-highlight-ms-keywords)
	(sql-highlight-sybase-keywords)
	(sql-highlight-interbase-keywords)
	(sql-highlight-strong-keywords)
	(sql-highlight-mysql-keywords)
	(sql-highlight-sqlite-keywords)
	(sql-highlight-db2-keywords): New functions.  Use `sql-set-product'.
	(sql-get-login): Prompt in the same order as the tokens.
	(sql-mode): Uses `sql-product-highlight' and `sql-product-font-lock'.
	(sql-product-interactive): New function.  Common portions of
	product-specific interactive mode wrappers.
	(sql-interactive-mode): Rewritten to use product features.
	(sql-oracle, sql-sybase, sql-informix, sql-sqlite, sql-mysql)
	(sql-solid, sql-ingres, sql-ms, sql-postgres, sql-interbase)
	(sql-db2, sql-linter): Use `sql-product-interactive'.
	(sql-connect-oracle, sql-connect-sybase, sql-connect-informix)
	(sql-connect-sqlite, sql-connect-mysql, sql-connect-solid)
	(sql-connect-ingres, sql-connect-postgres)
	(sql-connect-interbase, sql-connect-db2, sql-connect-linter):
	New functions.  Format command line parameters and invoke comint on
	the appropriate interpreter.  Code was in the corresponding
	`sql-xyz' function before.
	(sql-connect-ms): New function.  Support -E argument to use
	operating system credentials for authentication.

2003-08-18  Kenichi Handa  <handa@m17n.org>

	* international/mule.el (encode-char): Fix for the ASCII case.

2003-08-15  Kenichi Handa  <handa@m17n.org>

	* international/fontset.el (setup-default-fontset): Change "*" to
	nil in the specifications of font family.

2003-08-18  Kim F. Storm  <storm@cua.dk>

	* kmacro.el (kmacro-keymap): Group related bindings in
	initialization for clarity.  Bind C-s to start macro.
	Remove C-r binding.
	(kmacro-initial-counter-value): New defvar to hold initial counter
	value in case we set the value before defining a macro.
	(kmacro-insert-counter): Clear kmacro-initial-counter-value..
	(kmacro-set-counter): Set kmacro-initial-counter-value if we are
	not defining or executing macro.  Doc fix.
	(kmacro-add-counter): Clear kmacro-initial-counter-value.
	(kmacro-view-last-item, kmacro-view-item-no): New defvars used to
	temporarily view older elements on the macro ring without cycling
	the ring.
	(kmacro-display): Doc fix.
	(kmacro-exec-ring-item): New helper function.
	(kmacro-call-ring-2nd): Use it.
	(kmacro-call-ring-2nd-repeat): Doc fix.
	(kmacro-start-macro): Use (and clear) kmacro-initial-counter-value.
	(kmacro-end-or-call-macro): Execute last viewed macro (using
	kmacro-exec-ring-item) from ring if this follows
	kmacro-view-macro.  This allows us to find a macro on the ring
	with C-x C-k C-v C-v ... and execute it (with C-k) without cycling
	the ring to bring it to the head of the ring.
	(kmacro-bind-to-key): Doc fix (describe reserved bindings).
	Allow binding to reserved keys without specifying C-x C-k prefix.
	Ask for confirmation if entered key sequence is already bound to
	a non-macro command.
	(kmacro-view-macro): Repeating command will show older elements
	on the macro ring; C-k will execute the last viewed macro.
	(kmacro-view-macro-repeat): Doc fix.  Change its kmacro-repeat
	property from 'ring to 'head.

2003-08-17  Alan Shutko  <ats@acm.org>

	* calendar/calendar.el (calendar-make-alist): Correct off-by-one
	keeping December out of the alist.

2003-08-17  Edward M. Reingold  <reingold@emr.cs.iit.edu>

	* calendar/cal-move.el (calendar-goto-day-of-year): New function.
	* calendar/calendar.el (calendar-mode-map): Bind it to key.
	* calendar/cal-menu.el (calendar-mode-map): Add it to menu.
	(calendar-flatten): New function.
	(calendar-mouse-view-other-diary-entries)
	(calendar-mouse-view-diary-entries): Rewritten to put any holidays
	in the menu title and to show multi-line diary entries correctly
	in the menu.

2003-08-17  Luc Teirlinck  <teirllm@mail.auburn.edu>

	* info.el (Info-scroll-prefer-subnodes): Add :version keyword to
	defcustom, because the default was recently changed.

2003-08-16  Richard M. Stallman  <rms@gnu.org>

	* net/ange-ftp.el (ange-ftp-error): Add save-excursion.

	* emacs-lisp/lisp-mode.el (eval-last-sexp-print-value):
	New subroutine, broken out of eval-last-sexp-1.
	(eval-last-sexp-1): Use eval-last-sexp-print-value.

	* custom.el (custom-load-symbol): Load cus-load and cus-start first.

	* dabbrev.el (dabbrev--safe-replace-match): Use with-no-warnings.

	* simple.el (eval-expression): Use eval-last-sexp-print-value.

2003-08-14  Jari Aalto  <jari.aalto@poboxes.com>

	* progmodes/compile.el (compilation-error-regexp-alist):
	Add Java ANt error detection as described in document
	http://ant.apache.org/faq.html

2003-08-12  Juri Linkov  <juri@jurta.org>  (tiny change)

	* simple.el (backward-word, forward-to-indentation)
	(backward-to-indentation): Argument changed to optional.
	(next-line, previous-line): Use `or' instead of `unless'.

2003-08-12  Vinicius Jose Latorre  <viniciusjl@ig.com.br>

	* progmodes/ebnf-iso.el (ebnf-no-meta-identifier): Becomes a var
	instead of a constant.

2003-08-12  Markus Rost  <rost@math.ohio-state.edu>

	* shell.el (shell): With prefix-arg, suggest a new buffer name.

2003-08-12  Andre Spiegel  <spiegel@gnu.org>

	* vc-sccs.el (vc-sccs-state-heuristic): Fix parentheses.
	(vc-sccs-workfile-version): Search the entire delta table, rather
	than just the first entry, because that might be a deleted version.

2003-08-11  Karl Fogel  <kfogel@red-bean.com>

	* menu-bar.el (menu-bar-options-menu): Supply a body for the
	[save-place] binding in the Options menu.  Have it require
	'saveplace' and then toggle the variable manually, to avoid an an
	unbound variable error.  Thanks to <Sebastien.Kirche@sage.com>
	for the bug report.

2003-08-11  Nick Roberts  <nick@nick.uklinux.net>

	* gdb-ui.el (gdb-insert-field, gdb-array-format1)
	(gdb-info-breakpoints-custom, gdb-info-frames-custom)
	(gdb-info-threads-custom): Add help-echo text.
	(gdb-display-back): Don't use purecopy.
	(gdb-info-breakpoints-custom, gdb-reset)
	(gdb-assembler-custom): Use display-images-p to test if breakpoint
	icons can be displayed.

2003-08-11  Markus Rost  <rost@math.ohio-state.edu>

	* textmodes/reftex-vars.el (reftex-auto-recenter-toc): Fix typo.

2003-08-11  Stefan Monnier  <monnier@cs.yale.edu>

	* bookmark.el (bookmark-completing-read):
	Return a string, instead of a list of one string.
	Use a popup menu if activated from the mouse.
	(bookmark-edit-annotation): Remove unused vars.
	(bookmark-jump, bookmark-relocate, bookmark-insert-location)
	(bookmark-rename, bookmark-insert, bookmark-delete): Adjust calls
	to bookmark-completing-read.
	(bookmark-bmenu-show-filenames, bookmark-bmenu-hide-filenames)
	(bookmark-bmenu-mark, bookmark-bmenu-select, bookmark-bmenu-unmark)
	(bookmark-bmenu-delete, bookmark-bmenu-list): Use inhibit-read-only
	and erase-buffer.
	(bookmark-menu-delete, bookmark-menu-rename, bookmark-menu-locate)
	(bookmark-menu-jump, bookmark-menu-insert)
	(bookmark-popup-menu-and-apply-function)
	(bookmark-menu-popup-paned-bookmark-menu): Remove.
	(bookmark-menu-build-paned-menu): Remove by folding it into
	bookmark-menu-popup-paned-menu.
	(menu-bar-bookmark-map): Move the define-key statements here.
	Use the "non-menu" commands since they now pop up a menu if needed.
	(bookmark-exit-hook-internal): Simplify.

2003-08-11  Carsten Dominik  <dominik@sand.science.uva.nl>

	* reftex-toc.el (reftex-toc-rename-label): New function.
	(reftex-toc-check-docstruct): New function.

	* reftex.el (reftex-region-active-p): New function.

	* reftex-parse.el (reftex-locate-bibliography-files): Improved the
	regexp to find the \bibliography macro.

	* reftex-vars.el (reftex-section-levels): Removed subsubparagraph,
	which does not exist in LaTeX.
	(reftex-cite-format-builtin): Added amsrefs support.
	(reftex-toc-confirm-promotion): New option

	* reftex-toc.el
	(reftex-toc): Use `reftex-toc-split-windows-fraction'.
	(reftex-toc-demote, reftex-toc-promote)
	(reftex-toc-do-promote, reftex-toc-promote-prepare)
	(reftex-toc-promote-action, reftex-toc-extract-section-number)
	(reftex-toc-newhead-from-alist)
	(reftex-toc-load-all-files-for-promotion): New functions.
	(reftex-toc-help): Added description of new keys.
	(reftex-toc-split-windows-fraction): New option.
	(reftex-recenter-toc-when-idle): Search *toc* window on all
	visible frames.
	(reftex-toc): Additional parameter REUSE
	(reftex-toc-recenter): Remember current frame.  Call `reftex-toc'
	with REUSE argument.
	(reftex-recenter-toc-when-idle): Reset `current-prefix-arg' for
	the call of `reftex-toc'.
	(reftex-make-separate-toc-frame): New function .
	(reftex-toc-recenter): When called with triple prefix arg, call
	`reftex-make-separate-toc-frame' first.
	(reftex-toc-toggle-dedicated-frame): New command.
	(reftex-toc-quit): Adapted to delete frame when called in
	dedicated frame.

	* reftex-index.el (reftex-index-phrase-match-is-indexed): Check
	all enclosing macros.


2003-08-08  Vinicius Jose Latorre  <viniciusjl@ig.com.br>

	* progmodes/ebnf2ps.el (ebnf-total, ebnf-nprod): Move defvar before
	first use.

2003-08-07  Vinicius Jose Latorre  <viniciusjl@ig.com.br>

	* progmodes/ebnf2ps.el (ebnf-begin-job): Code fix.

2003-08-06  Glenn Morris  <gmorris@ast.cam.ac.uk>

	* calendar/calendar.el (list-diary-entries-hook)
	(diary-display-hook, nongregorian-diary-listing-hook)
	(mark-diary-entries-hook, nongregorian-diary-marking-hook):
	Add some customize options for these hooks.
	(calendar-abbrev-construct): Don't try to take a substring longer
	than the original string.

2003-08-05  Richard M. Stallman  <rms@gnu.org>

	* emacs-lisp/testcover.el (noreturn): Report error if does return.
	(testcover-reinstrument-clauses): Doc fix.

	* emacs-lisp/warnings.el: Doc fixes, args renamed.
	(warning-type-format): Rename from warning-group-format.

	* emacs-lisp/bytecomp.el (byte-compile-not-obsolete-var): New var.
	(byte-compile-variable-ref): Handle byte-compile-not-obsolete-var.
	(byte-compile-defvar): Bind byte-compile-not-obsolete-var
	to prevent warnings about defvar for an obsolete variable.

	* emacs-lisp/bytecomp.el (byte-compile-log-warning):
	warning-group-format renamed to warning-type-format.

	* subr.el (read-passwd): Use clear-string instead of fillarray.

	* edmacro.el (edmacro-format-keys): Use edmacro-sanitize-for-string.
	Use vconcat instead of concat.
	(edmacro-sanitize-for-string): New function.

2003-08-05  Dave Love  <fx@gnu.org>

	* cus-start.el: Add open-paren-in-column-0-is-defun-start,
	line-number-display-limit-width.

	* textmodes/tex-mode.el (tex-dvi-view-command): Fix quoted quotes.

2003-08-05  Kenichi Handa  <handa@m17n.org>

	* international/code-pages.el: Don't require mule-diag.

	* international/mule-diag.el (non-iso-charset-alist):
	Add autoload cookie.

	* language/devan-util.el (dev-glyph-order): Add an entry for the
	glyph code #xC4.

2003-08-03  Glenn Morris  <gmorris@ast.cam.ac.uk>

	* calendar/calendar.el (diary-file, diary-file-name-prefix)
	(european-calendar-style, diary-date-forms)
	(calendar-day-name-array, calendar-month-name-array): Doc change.
	(generate-calendar-month): Adapt for new behaviour of
	`calendar-day-name' function.
	(calendar-abbrev-length, calendar-day-abbrev-array)
	(calendar-month-abbrev-array): New variables.
	(calendar-abbrev-construct): New function.
	(calendar-day-name, calendar-month-name): Use new abbrev arrays,
	rather than fixing abbrevs at some width.  Calling syntax change.
	(calendar-make-alist): Use abbrev arrays.  Calling syntax change.
	(calendar-date-string): Adapt for new behaviours of
	`calendar-day-name' and `calendar-month-name' functions.

	* calendar/diary-lib.el (list-diary-entries): Adapt for new
	behaviour of `calendar-day-name' and `calendar-month-name' functions.
	(diary-name-pattern): Use abbrev arrays, rather than fixing
	abbrevs at three chars.  Calling syntax change.
	(mark-diary-entries): Adapt for new behaviours of
	`diary-name-pattern' and `calendar-make-alist' functions.
	(fancy-diary-font-lock-keywords): Adapt for new behaviour of
	`diary-name-pattern' function.
	(font-lock-diary-date-forms): Use abbrev arrays, rather than
	fixing abbrevs at three chars.  Calling syntax change.
	(cal-hebrew, cal-islam): Require when compiling.
	(diary-font-lock-keywords): Adapt for new behaviour of
	`font-lock-diary-date-forms' function.

	* calendar/cal-hebrew.el: Reposition some code so defined before used.
	(calendar-hebrew-month-name-array-common-year)
	(calendar-hebrew-month-name-array-leap-year): Add doc strings.
	(list-hebrew-diary-entries): Adapt for new behaviours of
	`calendar-day-name' and `add-to-diary-list' functions.
	(mark-hebrew-diary-entries): Adapt for new behaviours of
	`diary-name-pattern' and `calendar-make-alist' functions.

	* calendar/cal-islam.el (calendar-islamic-month-name-array):
	Add doc string.
	(list-islamic-diary-entries): Adapt for new behaviours of
	`calendar-day-name' and `add-to-diary-list' functions.
	(mark-islamic-diary-entries): Adapt for new behaviours of
	`diary-name-pattern' and `calendar-make-alist' functions.

	* calendar/cal-menu.el (cal-menu-update): Adapt for new behaviour of
	`calendar-month-name' function.

	* calendar/cal-coptic.el (coptic-name): defvar rather than defconst.

	* calendar/solar.el (solar-seasons-data): Move definition before use.

	* calendar/cal-tex.el (cal-tex-day-name-format): Doc fix.
	(cal-tex-LaTeX-hourbox): Move definition before use.

	* calendar/cal-china.el, cal-hebrew.el, cal-islam.el,
	cal-julian.el, cal-menu.el, cal-move.el, holidays.el,
	lunar.el, solar.el
	(displayed-month, displayed-year): Define for compiler.

2003-08-03  Martin Stjernholm  <bug-cc-mode@gnu.org>

	* progmodes/cc-mode.el (c-init-language-vars-for): Add argument
	MODE.  Renamed from c-init-c-language-vars'.
	(c-initialize-cc-mode): Change accordingly.
	(c-common-init): Ditto.
	(c-mode): Ditto.
	(c++-mode): Use `c-init-language-vars-for'.
	(objc-mode): Ditto.
	(java-mode): Ditto.
	(idl-mode): Ditto.
	(pike-mode): Ditto.
	(awk-mode): Ditto.

2003-08-03  Martin Stjernholm  <bug-cc-mode@gnu.org>

	* progmodes/cc-engine.el (c-end-of-current-token): Return whether
	or not the point moved.

	(c-search-decl-header-end): Don't trip up on operator identifiers
	in C++ and operators like == in all languages.

	* progmodes/cc-engine.el (c-backward-to-decl-anchor):
	Detect leading labels correctly.

2003-08-02  Andreas Schwab  <schwab@suse.de>

	* textmodes/ispell.el: Don't redo key bindings on loading, put
	them only in loaddefs.el.
	* bookmark.el: Likewise.
	* dabbrev.el: Likewise.
	* emerge.el: Likewise.

	* apropos.el (apropos-words-to-regexp): Only add `wild' if `words'
	has more than one member.

	* progmodes/sh-script.el (sh-mode): Don't set mode-class property.

2003-08-01  Vinicius Jose Latorre  <viniciusjl@ig.com.br>

	* lpr.el (printify-region): It was ending conversion before the
	expected position.  Reported by Keiichi Suzuki <keiichi@nanap.org>.

2003-07-31  John Paul Wallington  <jpw@gnu.org>

	* net/browse-url.el (browse-url-epiphany): Doc fix.

2003-07-30  Kenichi Handa  <handa@m17n.org>

	* international/fontset.el (setup-default-fontset):
	Change registry names of Akurti fonts.

2003-07-29  Jesper Harder  <harder@ifa.au.dk>  (tiny change)

	* comint.el (comint-read-noecho): Use `clear-string' instead of
	`fillarray'.

2003-07-29  Thomas W Murphy  <twm@andrew.cmu.edu>  (tiny change)

	* outline.el (outline-mode-hook): Add defvar.

2003-07-28  Nick Roberts  <nick@nick.uklinux.net>

	* gdb-ui.el (gdb-setup-windows, gdb-restore-windows):
	Restore assembler in source window if that is what has been selected.
	(menu): Add gdb-restore-windows to menu.  Make gdba
	specific menus only visible from gdba.

2003-07-28  Tak Ota  <Takaaki.Ota@am.sony.com>  (tiny change)

	* progmodes/compile.el (compilation-environment): New user variable.
	(compile-internal): Respect it.

2003-07-23  Masatake YAMATO  <jet@gyve.org>

	* progmodes/gud.el (gdb-script-font-lock-keywords):
	Put `font-lock-function-name-face' on a symbol which includes
	`-' like `hook-run'.  Put font-lock-variable-name-face
	on a symbol starting with $.

2003-07-27  Markus Rost  <rost@math.ohio-state.edu>

	* files.el (set-visited-file-name): Use truename for buffer-file-name.

2003-07-26  Markus Rost  <rost@math.ohio-state.edu>

	* vc-hooks.el (vc-file-not-found-hook): Doc fix.

2003-07-26  Andre Spiegel  <spiegel@gnu.org>

	* vc-hooks.el (vc-default-registered, vc-make-version-backup):
	Use with-no-warnings.
	(vc-file-not-found-hook): Add this to find-file-not-found-functions,
	rather than to find-file-not-found-hook, which doesn't exist.

2003-07-26  Markus Rost  <rost@math.ohio-state.edu>

	* international/quail.el (quail-translate-key): Fix previous change.

2003-07-25  John Paul Wallington  <jpw@gnu.org>

	* server.el (server-start): Check `server-process' is non-nil
	before killing it to avoid killing current buffer's process.

	* simple.el (choose-completion-string): Use `minibufferp';
	test `completion-reference-buffer' if `buffer' arg is nil.
	(push-mark): Use `when' and `unless'.
	(pop-mark): Use `when'.

	* mouse-sel.el (mouse-sel-get-selection-function):
	Check `x-last-selected-text-primary'.  Don't barf if it or
	`x-last-selected-text' aren't bound.

2003-07-25  Kevin Rodgers  <ihs_4664@yahoo.com>  (tiny change)

	* menu-bar.el (menu-bar-tools-menu): Minor change in strings.

2003-07-23  Stefan Monnier  <monnier@cs.yale.edu>

	* vc-svn.el (vc-svn-diff-switches): Don't default to vc-diff-switches.

2003-07-23  John Paul Wallington  <jpw@gnu.org>

	* tooltip.el (defface tooltip): Inherit from variable-pitch.

2003-07-23  Glenn Morris  <gmorris@ast.cam.ac.uk>

	* emacs-lisp/derived.el (define-derived-mode): Mention hook in doc
	string.  Defvar the derived hook.

	* macros.el (insert-kbd-macro): Escape double quote character.
	From Thomas W Murphy <twm@andrew.cmu.edu>.

2003-07-22  Stefan Monnier  <monnier@cs.yale.edu>

	* textmodes/fill.el (fill-comment-paragraph): Construct a regexp
	to match the specific mark rather than reusing comment-start-skip.

2003-07-22  Thien-Thi Nguyen  <ttn@gnu.org>

	* progmodes/hideshow.el (hs-special-modes-alist):
	Clarify MDATA-SELECTOR doc; nfc.  Thanks to Michael Ernst.

2003-07-21  Markus Rost  <rost@math.ohio-state.edu>

	* progmodes/idlwave.el (idlwave-comment-indent-char): Fix default
	value using ?\s.

2003-07-21  John Paul Wallington  <jpw@gnu.org>

	* subr.el (with-selected-window): Add closing paren.

2003-07-21  Richard M. Stallman  <rms@gnu.org>

	* emacs-lisp/lisp-mode.el (emacs-lisp-mode): Use run-mode-hooks.
	(lisp-mode): Likewise.

	* subr.el (with-selected-window): Copy code form save-selected-window
	so as to call select-window with norecord arg.
	(dynamic-completion-table): Doc fix.
	(lazy-completion-table): Doc fix.

	* international/mule-cmds.el (set-locale-environment):
	langinfo renamed to locale-info.

	* international/mule.el (auto-coding-functions): Doc fix.

2003-07-21  Kenichi Handa  <handa@m17n.org>

	* international/quail.el (quail-translate-key):
	Update quail-current-str correctly.

2003-07-21  Andreas Schwab  <schwab@suse.de>

	* progmodes/sh-script.el (sh-mode-syntax-table): Change syntax of
	?, to "_".

2003-07-20  Kai Gro,A_(Bjohann  <kai.grossjohann@gmx.net>
	Version 2.0.36 of Tramp released.

	* net/tramp.el (tramp-default-password-end-of-line): Rename from
	tramp-password-end-of-line.
	(tramp-password-end-of-line): New method parameter.
	(tramp-get-password-end-of-line): Function to access method
	parameter `tramp-password-end-of-line', or variable
	`tramp-default-password-end-of-line' (default value).
	(tramp-methods): Add entries for new parameter
	tramp-password-end-of-line.
	(tramp-enter-password): Use new function
	`tramp-get-password-end-of-line'.
	(tramp-handle-insert-file-contents): Do not
	unconditionally inhibit the file operation file-local-copy, only
	do that when the inhibit-file-name-operation is currently
	insert-file-contents.  This fixes finding remote CVS-controlled
	files.  (It would barf on inserting the CVS/Entries file
	literally, because the file-local-copy handler wasn't called.)
	(tramp-handle-shell-command): Support optional third arg ERROR-BUFFER.
	(tramp-sh-extra-args): Adapt defcustom type to XEmacs.
	(tramp-initial-commands): New variable.
	(tramp-process-initial-commands): New function, using the variable.
	(tramp-open-connection-setup-interactive-shell): Call the new function.
	(tramp-buffer-name, tramp-debug-buffer-name): Always put the
	method into the buffer name, never use nil.  Reported by Hanak
	David <dhanak@inf.bme.hu>.
	(tramp-open-connection-setup-interactive-shell): Erase buffer
	before sending "stty -onlcr".

	* net/tramp-vc.el (vc-workfile-unchanged-p): Add comment.

2003-07-19  Markus Rost  <rost@math.ohio-state.edu>

	* textmodes/artist.el (artist-erase-char): Fix default value using ?\s.

2003-07-19  John Paul Wallington  <jpw@gnu.org>

	* textmodes/artist.el (artist-butlast-fn, artist-draw-sline)
	(artist-draw-rect, artist-draw-square): Doc fixes.

	* textmodes/enriched.el (enriched-decode-display-prop): Doc fix.

	* textmodes/two-column.el (2C-mode-line-format): Doc fix.

2003-07-19  Kenichi Handa  <handa@m17n.org>

	* international/kkc.el (kkc-show-conversion-list-update):
	Highlight the correct candidate in the message.

2003-07-18  John Paul Wallington  <jpw@gnu.org>

	* simple.el (current-word): Don't include punctuation char when
	`really-word' arg is non-nil.

2003-07-17  Martin Stjernholm  <bug-cc-mode@gnu.org>

	* progmodes/awk-mode.el: Obsoleted by the AWK support in CC Mode -
	moved to the directory obsolete.

2003-07-16  Stefan Monnier  <monnier@cs.yale.edu>

	* info.el (Info-menu-entry-name-re): Allow newlines in
	menu entry names.

	* emacs-lisp/syntax.el (syntax-ppss-flush-cache): Rename from
	syntax-ppss-after-change-function.
	(syntax-ppss-after-change-function): New alias.  Update uses.
	(syntax-ppss): Catch the case where the buffer is narrowed.

2003-07-16  Martin Stjernholm  <bug-cc-mode@gnu.org>

	* progmodes/cc-defs.el (c-langelem-sym, c-langelem-pos)
	(c-langelem-2nd-pos): Add accessor functions for syntactic elements.

2003-07-16  Martin Stjernholm  <bug-cc-mode@gnu.org>

	* progmodes/cc-engine.el (c-literal-faces): Declare as a variable
	since it might be modified.

	* progmodes/cc-langs.el (c++-make-template-syntax-table)
	(c-syntactic-ws-start, c-syntactic-ws-end): Give more consistent
	names to these language constants.

2003-07-15  Kim F. Storm  <storm@cua.dk>

	* apropos.el (apropos-sort-by-scores): Rename from apropos-show-scores.
	All uses changed.

2003-07-14  Mark A. Hershberger  <mah@everybody.org>

	* xml.el (xml-parse-tag, xml-parse-file, xml-parse-region):
	Namespace support.

2003-07-13  Juanma Barranquero  <lektu@terra.es>

	* frame.el (modify-all-frames-parameters): Reinstall (copyright
	papers received).

2003-07-13  Karl Eichwalder  <ke@suse.de>

	* textmodes/po.el (po-find-charset): White space at the start of the
	Content-Type field body is non-mandatory.

2003-07-13  Masayuki Ataka  <ataka@milk.freemail.ne.jp>  (tiny change)

	* textmodes/texinfo.el (texinfo-section-list):
	Append appendixsection; a synonym for appendixsec.

2003-07-13  Jari Aalto  <jari.aalto@poboxes.com>

	* man.el (Man-translate-cleanup): New.
	(Man-translate-references): Call `Man-translate-cleanup' to clean
	leading, trailing and middle spaces.

2003-07-13  Lars Hansen  <larsh@math.ku.dk>

	* desktop.el (desktop-buffer-dired-misc-data, desktop-buffer-dired):
	Handle `dired-directory' being a list.

2003-07-13  Jesper Harder  <harder@ifa.au.dk>  (tiny change)

	* mail/smtpmail.el (smtpmail-send-it): Create smtpmail-queue-dir if
	it doesn't exist.

2003-07-12  Richard M. Stallman  <rms@gnu.org>

	* progmodes/cc-engine.el (c-declare-lang-variables): Don't use mapcan.

	* progmodes/cc-defs.el (c-make-keywords-re):
	Don't use delete-duplicates.
	(c-lang-const): Don't use mapcan.

	* apropos.el (apropos-show-scores): Make it customizable.
	Document new meaning.
	(apropos): Compute scores from symbols.
	(apropos-print): Don't sort by scores if apropos-show-scores is nil.

2003-07-11  Vinicius Jose Latorre  <viniciusjl@ig.com.br>

	* ps-bdf.el: Fix copyright line.
	(bdf-directory-list): Fix initialization code.

2003-07-11  John Paul Wallington  <jpw@gnu.org>

	* emacs-lisp/ring.el (ring-empty-p): Use `zerop'.
	(ring-p, ring-plus1, ring-minus1, ring-length, ring-index)
	(ring-empty-p, ring-size, ring-copy, ring-ref): Doc fixes.

2003-07-11  NAKAJIMA Mikio  <minakaji@namazu.org>  (tiny change)

	* emacs-lisp/ring.el (ring-elements): Doc fix.

2003-07-11  Glenn Morris  <gmorris@ast.cam.ac.uk>

	* calendar/timeclock.el (timeclock-relative)
	(timeclock-ask-before-exiting, timeclock-use-display-time):
	Doc changes.
	(timeclock-modeline-display): Give a message if
	`timeclock-use-display-time' is non-nil but `display-time-mode'
	is not active.

2003-07-11  Kenichi Handa  <handa@m17n.org>

	* international/mule-cmds.el (set-language-environment):
	Set current-language-environment to the correct string.

2003-07-10  Vinicius Jose Latorre  <viniciusjl@ig.com.br>

	* ps-print.el: Print line number correctly in a region.  Reported by
	Tim Allen <timallen@ls83.fsnet.co.uk>.
	(ps-print-version): New version number (6.6.2).
	(ps-printing-region): Code fix.

2003-07-10  John Paul Wallington  <jpw@gnu.org>

	* progmodes/etags.el (visit-tags-table-buffer): Add autoload cookie;
	this function can be called from `add-completions-from-tags-table'.

2003-07-10  Glenn Morris  <gmorris@ast.cam.ac.uk>

	* calendar/timeclock.el (timeclock-use-display-time)
	(timeclock-day-over-hook, timeclock-workday-remaining)
	(timeclock-status-string, timeclock-when-to-leave)
	(timeclock-when-to-leave-string, timeclock-log-data)
	(timeclock-find-discrep, timeclock-day-base)
	(timeclock-generate-report, timeclock-visit-timelog): Doc fix.
	(timeclock-modeline-display): Set the variable
	`timeclock-modeline-display'.
	(timeclock-update-modeline): Doc fix.  Respect value of
	`timeclock-relative'.

2003-07-09  Richard M. Stallman  <rms@gnu.org>

	* textmodes/reftex-parse.el (reftex-all-document-files):
	Add autoload cookie.

	* textmodes/reftex.el (reftex-all-document-files): Delete autoload.
	(reftex-scanning-info-available-p): Add autoload cookie.

	* international/mule-cmds.el
	(set-display-table-and-terminal-coding-system): Delete duplicate
	aset on standard-display-table.

	* view.el (view-file): If existing buffer's major mode is special,
	don't go into view mode.

	* dired.el (dired-move-to-filename-regexp): Allow quote in months.

2003-07-08  Martin Stjernholm  <bug-cc-mode@gnu.org>

	* progmodes/cc-engine.el (c-guess-basic-syntax): Do not do hidden
	buffer changes; there's third party code that calls this function
	directly.

2003-07-08  Martin Stjernholm  <bug-cc-mode@gnu.org>

	* progmodes/cc-fonts.el (javadoc-font-lock-keywords)
	(autodoc-font-lock-keywords): Don't byte compile on font lock
	initialization when running from byte compiled files.

2003-07-08  Alan Mackenzie  <bug-cc-mode@gnu.org>

	* progmodes/cc-engine.el: Fix AWK mode indentation when previous
	statement ends with auto-increment "++".

2003-07-08  Martin Stjernholm  <bug-cc-mode@gnu.org>

	* progmodes/cc-langs.el, progmodes/cc-styles.el (c-style-alist)
	(c-lang-variable-inits, c-lang-variable-inits-tail): The values of
	these are changed, so declare them as variables and not constants.

2003-07-08  Markus Rost  <rost@math.ohio-state.edu>

	* subr.el (dolist, dotimes): Doc fix.

2003-07-08  Kim F. Storm  <storm@cua.dk>

	* international/mule-cmds.el
	(set-display-table-and-terminal-coding-system): Don't break
	bootstrap if standard-display-table isn't setup yet.

2003-07-07  Richard M. Stallman  <rms@gnu.org>

	* ehelp.el (ehelp-command): Use defalias to define ehelp-command.
	Give it a doc string, and autoload it.

	* desktop.el (desktop-buffer-info, desktop-buffer-mh):
	Use with-no-warnings.

	* info.el (Info-search): If find invisible text, search again.

	* isearch.el (search-whitespace-regexp): Add a shy group around it.

	* man.el (Man-name-regexp): Match + as part of name.

	* simple.el (visible-mode): Rename from vis-mode.
	(vis-mode-saved-buffer-invisibility-spec): Doc fix.

	* simple.el (current-word): New arg REALLY-WORD specifies
	don't include punctuation chars.

	* emacs-lisp/debug.el (debug, debugger-env-macro):
	Use with-no-warnings while accessing and binding unread-command-char.

	* international/mule-cmds.el
	(set-display-table-and-terminal-coding-system): Use explicit loop
	instead of calling standard-display-default.

	* net/ange-ftp.el (ange-ftp-file-symlink-p):
	Use condition-case to catch error in ange-ftp-get-files.

	* net/browse-url.el (browse-url-browser-function):
	Add alternative for Epiphany.
	(browse-url-epiphany-program, browse-url-epiphany-arguments)
	(browse-url-epiphany-startup-arguments)
	(browse-url-epiphany-new-window-is-tab): New variables.
	(browse-url-epiphany, browse-url-epiphany-sentinel): New functions.

	* progmodes/compile.el (compile-auto-highlight): Default now t.
	(compile): Doc fix.
	(compilation-next-error): Fix previous change.

	* textmodes/tex-mode.el (tex-main-file): Use with-no-warnings.

	* textmodes/sgml-mode.el (xml-mode): Add autoload cookie.

2003-07-07  Nick Roberts  <nick@nick.uklinux.net>

	* gdb-ui.el (gdb-source-info): Display current frame when
	attaching to an existing process.
	(gdb-setup-windows, gdb-source-info): Start with gud-comint-buffer
	while laying out windows when attaching to an existing process.

2003-07-07  Stefan Monnier  <monnier@cs.yale.edu>

	* info.el (Info-menu): Use Info-menu-entry-name-re.

2003-07-06  Stefan Monnier  <monnier@cs.yale.edu>

	* vc-hooks.el (vc-stay-local, vc-stay-local-p): Move from vc.el.
	* vc.el (vc-stay-local, vc-stay-local-p): Move to vc-hooks.el.

	* info.el (Info-menu-entry-name-re): Be careful to avoid multiple ways
	to match the same text.

2003-07-06  John Paul Wallington  <jpw@gnu.org>

	* vc.el (vc-annotate-offset): Move defvar up.

2003-07-06  Kim F. Storm  <storm@cua.dk>

	* info.el (Info-menu-entry-name-re): Add `:' to second [] part.
	This should fix the infinite loop when extracting menu names.

2003-07-05  Martin Stjernholm  <bug-cc-mode@gnu.org>

	* files.el (auto-mode-alist, interpreter-mode-alist):
	Remove entries to CC Mode modes to avoid duplicates; they are now added
	with autoload directives in cc-mode.el.

2003-07-05  Martin Stjernholm  <bug-cc-mode@gnu.org>

	* progmodes/cc-langs.el, progmodes/cc-styles.el (c-style-alist)
	(c-lang-variable-inits, c-lang-variable-inits-tail): The values of
	these are changed, so declare them as variables and not constants.

	* progmodes/cc-mode.el: Fix some autoload problems: Try to
	ensure that the entry for ".c" extension comes before the one for
	".C" on `auto-mode-alist', to behave better on case insensitive OS:es.
	Fix incorrect entries that were added to `interpreter-mode-alist'.
	Move the autoload directives for AWK to the top level since they
	aren't recognized anywhere else.  Do not use the new AWK mode doc
	in the autoload form for the old AWK mode.

2003-06-30  Roland Winkler  <Roland.Winkler@physik.uni-erlangen.de>

	* textmodes/bibtex.el (bibtex-sort-entry-class): New entry catch-all.
	(bibtex-sort-ignore-string-entries): Default value t.
	(bibtex-entry-kill-ring-max): Reintroduce as it was removed
	erroneously in previous version.
	(bibtex-string-files): Docstring reflects new parsing scheme.
	(bibtex-autokey-transcriptions): Merge some rewrite entries, fix
	docstring, add # as one of the chars to crush
	(bibtex-autokey-prefix-string, bibtex-autokey-names)
	(bibtex-autokey-names-stretch, bibtex-autokey-additional-names)
	(bibtex-autokey-name-change-strings)
	(bibtex-autokey-name-case-convert, bibtex-autokey-name-length)
	(bibtex-autokey-name-separator, bibtex-autokey-year-length)
	(bibtex-autokey-use-crossref, bibtex-autokey-titlewords)
	(bibtex-autokey-title-terminators)
	(bibtex-autokey-titlewords-stretch)
	(bibtex-autokey-titleword-ignore)
	(bibtex-autokey-titleword-case-convert)
	(bibtex-autokey-titleword-abbrevs)
	(bibtex-autokey-titleword-abbrevs)
	(bibtex-autokey-titleword-change-strings)
	(bibtex-autokey-titleword-length)
	(bibtex-autokey-titleword-separator)
	(bibtex-autokey-name-year-separator)
	(bibtex-autokey-year-title-separator)
	(bibtex-autokey-before-presentation-function)
	(bibtex-entry-type-history, bibtex-entry-maybe-empty-head):
	Fix docstring.
	(bibtex-strings, bibtex-reference-keys):
	Use lazy-completion-table and make-variable-buffer-local.
	(bibtex-sort-entry-class-alist): Use downcase, account for catch-all.
	(bibtex-braced-string-syntax-table)
	(bibtex-quoted-string-syntax-table): New variables.
	(bibtex-parse-nested-braces): Remove.
	(bibtex-parse-field-string): Use syntax table and forward-sexp.
	(bibtex-parse-association): Simplify.
	(bibtex-parse-field-name): Obey bibtex-autoadd-commas.
	(bibtex-parse-field-text): Simplify.
	(bibtex-search-forward-field, bibtex-search-backward-field):
	argument BOUND can take value t.
	(bibtex-start-of-field, bibtex-start-of-name-in-field)
	(bibtex-end-of-name-in-field, bibtex-end-of-field)
	(bibtex-start-of-text-in-field, bibtex-end-of-text-in-field)
	(bibtex-start-of-text-in-string, bibtex-end-of-text-in-string)
	(bibtex-end-of-string, bibtex-type-in-head): Use defsubst.
	(bibtex-skip-to-valid-entry): Return buffer position of beginning
	and ending of entry.  Update for changes of bibtex-search-entry.
	Simplify.
	(bibtex-map-entries): FUN is called with three arguments.
	(bibtex-search-entry): Return a cons pair with buffer positions of
	beginning and end of entry.
	(bibtex-enclosing-field): Simplify.
	(bibtex-format-entry): Use booktitle to set a missing title.
	(bibtex-autokey-get-names): Fiddle with regexps.
	(bibtex-generate-autokey): Use identity.
	(bibtex-parse-keys): Use simplified parsing algorithm if
	bibtex-parse-keys-fast is non-nil.  Simplify.  Change order of
	arguments.  Return alist of keys.
	(bibtex-parse-strings): Simplify.  Return alist of strings.
	(bibtex-complete-string-cleanup): Fix docstring.
	(bibtex-read-key): New function.
	(bibtex-mode): Fix docstring.  Do not parse for keys and
	strings when the mode is entered.  Set fill-paragraph-function to
	bibtex-fill-field.  Setup font-lock-mark-block-function the way
	font-lock intended.
	(bibtex-entry): Use bibtex-read-key.  Obey bibtex-autofill-types.
	(bibtex-parse-entry, bibtex-autofill-entry): New functions.
	(bibtex-print-help-message, bibtex-remove-OPT-or-ALT)
	(bibtex-Preamble): Avoid hard coded constants.
	(bibtex-make-field): Fix docstring.  Simplify.
	(bibtex-beginning-of-entry): Always return new position of point.
	(bibtex-end-of-entry): Rearrange cond clauses.
	(bibtex-count-entries, bibtex-validate, bibtex-reformat):
	Update for changes of bibtex-map-entries.
	(bibtex-ispell-abstract): Do not move point.
	(bibtex-entry-index): Use downcase.  Simplify.
	(bibtex-lessp): Handle catch-all.
	(bibtex-find-crossref): Turn into a command.
	(bibtex-find-entry): Simplify.  Use bibtex-read-key.  Fix regexp.
	(bibtex-clean-entry): Use bibtex-read-key.  Handle string and
	preamble entries.
	(bibtex-fill-field-bounds): New function.
	(bibtex-fill-field): New command.  Bound to fill-paragraph-function.
	(bibtex-fill-entry): Use bibtex-fill-field-bounds
	(bibtex-String): Use bibtex-strings.  Always obey
	bibtex-sort-ignore-string-entries.

2003-07-05  John Paul Wallington  <jpw@gnu.org>

	* cus-theme.el (customize-create-theme):
	Call `customize-create-theme' in Reset widget's notify function.

	* ibuffer.el (ibuffer-backward-line, ibuffer-forward-line)
	(ibuffer-mark-interactive): Use `or' instead of `unless'.
	(define-ibuffer-column name): Add summarizer.
	(define-ibuffer-column size): Likewise.
	(define-ibuffer-column filename): Likewise.
	(define-ibuffer-column process): Likewise.  Change BODY's output too.
	(define-ibuffer-column filename-and-process): Likewise, likewise.
	(ibuffer): Remove local vars `already-in' and `need-update'.

	* ibuf-ext.el: Don't require `derived' at compile-time.

2003-07-05  Kim F. Storm  <storm@cua.dk>

	* info.el: Disable paragraph refilling.
	(Info-refill-paragraphs): New defcustom.
	(Info-fontify-node): Use it.

2003-07-04  Stefan Monnier  <monnier@cs.yale.edu>

	* emacs-lisp/cl-macs.el (cl-transform-lambda): Strip &cl-defs
	thingies from constructors created by defstruct.

	* emacs-lisp/bytecomp.el (byte-compile-defvar): Check and set
	the default value of the variable.
	(byte-code-meter): Move declaration to top level.

	* pcvs-parse.el (cvs-parse-status): Ignore extra fields from CVSNT.

	* info.el (Info-following-node-name-re): New fun.
	(Info-following-node-name): Remove.
	(Info-insert-dir): Use the new fun.
	(Info-extract-pointer): Don't save restriction; use new fun.
	(Info-menu-entry-name-re): New const.
	(Info-menu-entry-name-re): Use it along with new fun.
	(Info-node-spec-re): Use new fun.
	(Info-complete-menu-item, Info-fontify-node): Use new const.
	(Info-goto-node, Info-follow-reference, Info-menu-update):
	Use match-string.
	(Info-follow-reference): Use assoc-string.
	Use a list of strings for the completion table.
	(Info-fontify-node): Use match-string, line-end-position.
	Limit the search for `node:' to the first line.

	* newcomment.el (uncomment-region): Remove padding coming from
	comment-start rather than just from comment-padding.

	* vc-cvs.el (vc-cvs-repository-hostname): New operation.
	(vc-cvs-stay-local-p): Use vc-stay-local-p.
	(vc-cvs-rename-file): Remove (use the default).
	(vc-cvs-register): Register parent dir if needed.
	(vc-cvs-could-register): Return non-nil if parent can be registered.
	(vc-cvs-state, vc-cvs-dir-state, vc-cvs-print-log, vc-cvs-diff)
	(vc-cvs-diff-tree, vc-cvs-make-version-backups-p): Use vc-stay-local-p.

	* vc-svn.el (vc-svn-use-edit): Make it into a const.
	(vc-svn-update): Fix the arguments to `svn'.
	(vc-svn-diff-tree): Just use `vc-svn-diff'.
	(vc-svn-create-snapshot, vc-svn-retrieve-snapshot):
	Simple implementations, assuming `name' is a URL.

	* progmodes/sh-script.el (sh-font-lock-paren): Add [ and ] to the
	set of chars allowed unquoted in a case pattern.

	* font-core.el (font-lock-defaults-alist): Remove obsolete entries.

	* font-lock.el (font-lock-extra-types-widget)
	(c-font-lock-extra-types, c++-font-lock-extra-types)
	(objc-font-lock-extra-types, java-font-lock-extra-types)
	(c-font-lock-keywords-1, c-font-lock-keywords-2, c-font-lock-keywords)
	(c-font-lock-keywords-3, c-font-lock-syntactic-face-function)
	(font-lock-match-c++-style-declaration-item-and-skip-to-next)
	(font-lock-match-c++-structor-declaration)
	(c++-font-lock-keywords-1, c++-font-lock-keywords-2)
	(c++-font-lock-keywords-3, c++-font-lock-keywords)
	(objc-font-lock-keywords-1, objc-font-lock-keywords-2)
	(objc-font-lock-keywords-3, objc-font-lock-keywords)
	(java-font-lock-keywords-1, java-font-lock-keywords-2)
	(java-font-lock-keywords-3, java-font-lock-keywords)
	(java-font-lock-syntactic-face-function): Remove obsolete code
	and constants.  It's all in cc-fonts.el now.

2003-07-04  Glenn Morris  <gmorris@ast.cam.ac.uk>

	* mail/sendmail.el (mail-specify-envelope-from)
	(mail-envelope-from): Doc fix.

2003-07-04  Martin Stjernholm  <mast@lysator.liu.se>

	* generic-x.el: Do away with the dependency on `c-emacs-features'
	when populating `rul-generic-mode-syntax-table'; we already know
	this isn't XEmacs.

See ChangeLog.10 for earlier changes.

;; Local Variables:
;; coding: iso-2022-7bit
;; End:

    Copyright (C) 2001, 02, 04  Free Software Foundation, Inc.
  Copying and distribution of this file, with or without modification,
  are permitted provided the copyright notice and this notice are preserved.

;;; arch-tag: e39939be-dab3-400e-86f5-0e2701a883c1<|MERGE_RESOLUTION|>--- conflicted
+++ resolved
@@ -1,4 +1,3 @@
-<<<<<<< HEAD
 2004-04-29  Miles Bader  <miles@gnu.org>
 
 	* emacs-lisp/bytecomp.el (byte-compile-top-level): Add new entries
@@ -231,8 +230,6 @@
 	* subr.el (functionp): Function removed (now a subr).
 	* help-fns.el (describe-function-1): Handle interpreted closures.
 
-2004-06-03  Karl Fogel  <kfogel@red-bean.com>
-=======
 2004-06-10  Miles Bader  <miles@gnu.ai.mit.edu>
 
 	* eshell/esh-module.el (eshell-load-defgroups): Bind
@@ -355,7 +352,6 @@
 	* wid-edit.el (widget-specify-button): Use hand pointer rather
 	than mouse-face as visible mouse-over effect.
 
->>>>>>> d38a912d
 2004-06-07  Karl Fogel  <kfogel@red-bean.com>
 
 	* saveplace.el (save-place-alist-to-file): Bind `print-length'
