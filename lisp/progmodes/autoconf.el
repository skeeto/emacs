;;; autoconf.el --- mode for editing Autoconf configure.in files

;; Copyright (C) 2000, 2003 Free Software Foundation, Inc.

;; Author: Dave Love <fx@gnu.org>
;; Keywords: languages
<<<<<<< HEAD
;; $Revision: 1.6 $
=======
>>>>>>> a723102d

;; This file is part of GNU Emacs.

;; GNU Emacs is free software; you can redistribute it and/or modify
;; it under the terms of the GNU General Public License as published by
;; the Free Software Foundation; either version 2, or (at your option)
;; any later version.

;; GNU Emacs is distributed in the hope that it will be useful,
;; but WITHOUT ANY WARRANTY; without even the implied warranty of
;; MERCHANTABILITY or FITNESS FOR A PARTICULAR PURPOSE.  See the
;; GNU General Public License for more details.

;; You should have received a copy of the GNU General Public License
;; along with GNU Emacs; see the file COPYING.  If not, write to the
;; Free Software Foundation, Inc., 59 Temple Place - Suite 330,
;; Boston, MA 02111-1307, USA.

;;; Commentary:

;; Provides fairly minimal font-lock, imenu and indentation support
;; for editing configure.in files.  Only Autoconf syntax is processed.
;; There is no attempt to deal with shell text -- probably that will
;; always lose.

;; This is specialized for configure.in files.  It doesn't inherit the
;; general M4 stuff from M4 mode.

;; There is also an autoconf-mode.el in existence.  That appears to be
;; for editing the Autoconf M4 source, rather than configure.in files.

;;; Code:

(defvar autoconf-mode-map (make-sparse-keymap))

(defvar autoconf-mode-hook nil
  "Hook run by `autoconf-mode'.")

(defconst autoconf-font-lock-syntactic-keywords
  '(("\\<dnl\\>" 0 '(11))))

(defconst autoconf-definition-regexp
  "AC_\\(SUBST\\|DEFINE\\(_UNQUOTED\\)?\\)(\\(\\sw+\\)")

(defvar autoconf-font-lock-keywords
  `(("A[CHM]_\\sw+" . font-lock-keyword-face)
    (,autoconf-definition-regexp
     3 font-lock-function-name-face)
    ;; Are any other M4 keywords really appropriate for configure.in,
    ;; given that we do `dnl'?
    ("changequote" . font-lock-keyword-face)))

(defvar autoconf-mode-syntax-table
  (let ((table (make-syntax-table)))
    (modify-syntax-entry ?\" "." table)
    (modify-syntax-entry ?\n ">" table)
    (modify-syntax-entry ?# "<" table)
    table))

(defvar autoconf-imenu-generic-expression
  (list (list nil autoconf-definition-regexp 3)))

;; It's not clear how best to implement this.
(defun autoconf-current-defun-function ()
  "Function to use for `add-log-current-defun-function' in Autoconf mode.
This version looks back for an AC_DEFINE or AC_SUBST.  It will stop
searching backwards at another AC_... command."
  (save-excursion
    (with-syntax-table (copy-syntax-table autoconf-mode-syntax-table)
      (modify-syntax-entry ?_ "w")
      (if (re-search-backward autoconf-definition-regexp
			      (save-excursion (beginning-of-defun) (point))
			      t)
	  (match-string-no-properties 3)))))

;;;###autoload
(defun autoconf-mode ()
  "Major mode for editing Autoconf configure.in files."
  (interactive)
  (kill-all-local-variables)
  (use-local-map autoconf-mode-map)
  (setq major-mode 'autoconf-mode)
  (setq mode-name "Autoconf")
  (set-syntax-table autoconf-mode-syntax-table)
  (set (make-local-variable 'parens-require-spaces) nil) ; for M4 arg lists
  (set (make-local-variable 'defun-prompt-regexp)
       "^[ \t]*A[CM]_\\(\\sw\\|\\s_\\)+")
  (set (make-local-variable 'comment-start) "dnl ")
  (set (make-local-variable 'comment-start-skip) "\\(?:\\<dnl\\|#\\) +")
  (set (make-local-variable 'font-lock-syntactic-keywords)
       autoconf-font-lock-syntactic-keywords)
  (set (make-local-variable 'font-lock-defaults)
       `(autoconf-font-lock-keywords nil nil (("_" . "w"))))
  (set (make-local-variable 'imenu-generic-expression)
       autoconf-imenu-generic-expression)
  (set (make-local-variable 'imenu-syntax-alist) '(("_" . "w")))
  (set (make-local-variable 'indent-line-function) #'indent-relative)
  (set (make-local-variable 'add-log-current-defun-function)
	#'autoconf-current-defun-function)
  (run-hooks 'autoconf-mode-hook))

(provide 'autoconf-mode)

;;; arch-tag: 4f44778f-2ab3-49a1-a103-f0acb9df2de4
;;; autoconf.el ends here<|MERGE_RESOLUTION|>--- conflicted
+++ resolved
@@ -4,10 +4,6 @@
 
 ;; Author: Dave Love <fx@gnu.org>
 ;; Keywords: languages
-<<<<<<< HEAD
-;; $Revision: 1.6 $
-=======
->>>>>>> a723102d
 
 ;; This file is part of GNU Emacs.
 
