configure
aclocal.m4
compile
config.guess
config.sub
depcomp
install-sh
missing
lib/Makefile.in
src/config.in
autom4te.cache
makefile
TAGS
*~
/README.W32

/bin/
/site-lisp/
<<<<<<< HEAD
*.o
*.elc
.bzr
*#
=======
/leim/ja-dic/
>>>>>>> f987bf29
<|MERGE_RESOLUTION|>--- conflicted
+++ resolved
@@ -16,11 +16,4 @@
 
 /bin/
 /site-lisp/
-<<<<<<< HEAD
-*.o
-*.elc
-.bzr
-*#
-=======
-/leim/ja-dic/
->>>>>>> f987bf29
+/leim/ja-dic/