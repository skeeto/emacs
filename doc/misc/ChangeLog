<<<<<<< HEAD
2010-08-08  Jay Belanger  <jay.p.belanger@gmail.com>

	* calc.texi (Making Selections, Selecting Subformulas)
	(Customizing Calc): Mention how to use faces to emphasize selected
	sub-formulas.

2010-08-05  Michael Albinus  <michael.albinus@gmx.de>

	* tramp.texi (External packages): File attributes cache flushing
	for asynchronous processes.

2010-08-01  Alan Mackenzie  <acm@muc.de>

	Enhance the manual for the latest Java Mode.

	* cc-mode.texi (Syntactic Symbols): New symbols annotation-top-cont and
	annotation-var-cont.
	(Java Symbols): Page renamed from Anonymous Class Symbol.  Document the
	two new symbols.

2010-07-28  Michael Albinus  <michael.albinus@gmx.de>

	* tramp.texi (Traces and Profiles): Describe verbose level 9.

2010-07-27  Chong Yidong  <cyd@stupidchicken.com>
=======
2010-08-01  Juanma Barranquero  <lekktu@gmail.com>

	* org.texi (Footnotes, Tables in HTML export): Fix typos.

2010-07-23  Chong Yidong  <cyd@stupidchicken.com>
>>>>>>> 15f066f2

	* nxml-mode.texi (Limitations): Remove obsolete discussion (Bug#6708).

2010-07-19  Juanma Barranquero  <lekktu@gmail.com>

	* org.texi: Fix typo in previous change (revno:100847).

2010-07-19  Carsten Dominik  <carsten.dominik@gmail.com>

	* org.texi: Add macros to get plain quotes in PDF output.
	List additional contributors.
	(Capture): New section, replaces the section about remember.
	(Working With Source Code): New chapter, focused on documenting Org
	Babel.
	(Code evaluation security): New section.
	(MobileOrg): Document DropBox support.
	(TaskJuggler export): Document taskjuggler and Gantt chart support.
	(Special symbols): Show how to display UTF8 characters for entities.
	(Global TODO list): Clarify the use of the "M" key and the differences
	to the "m" key.
	(RSS Feeds): Mention Atom feeds as well.
	(Setting tags): Remove paragraph about
	`org-complete-tags-always-offer-all-agenda-tags'.

2010-07-17  Michael Albinus  <michael.albinus@gmx.de>

	* tramp.texi (Inline methods): Remove remark about doubled "-t"
	argument.
	(Frequently Asked Questions): Recommend "sshx" and "scpx" for
	echoing shells.

2010-07-10  Michael Albinus  <michael.albinus@gmx.de>

	* tramp.texi (Inline methods): Remove "kludgy" phrase.
	(Filename Syntax): Describe port numbers.

2010-07-09  Michael Albinus  <michael.albinus@gmx.de>

	* dbus.texi (Top): Introduce Index.  Emphasize "nil" whereever
	forgotten.
	(Type Conversion): Precise conversion of natural numbers.
	(Errors and Events): Add "debugging" to concept index.  Add variable
	`dbus-debug'.

2010-07-04  Michael Albinus  <michael.albinus@gmx.de>

	* dbus.texi (Receiving Method Calls): Add optional argument
	EMITS-SIGNAL to `dbus-register-property'.

2010-06-27  Alex Schroeder  <alex@gnu.org>

	* nxml-mode.texi (Commands for locating a schema): Fix typo.

2010-06-24  Glenn Morris  <rgm@gnu.org>

	* ada-mode.texi, auth.texi, autotype.texi, calc.texi, cc-mode.texi:
	* dired-x.texi, ebrowse.texi, ede.texi, edt.texi, eieio.texi:
	* emacs-mime.texi, epa.texi, erc.texi, eshell.texi, eudc.texi:
	* flymake.texi, gnus.texi, info.texi, mairix-el.texi, message.texi:
	* newsticker.texi, org.texi, pgg.texi, rcirc.texi, reftex.texi:
	* remember.texi, sasl.texi, semantic.texi, ses.texi, smtpmail.texi:
	* speedbar.texi, tramp.texi, url.texi, viper.texi, widget.texi:
	* woman.texi: Start direntry descriptions in column 32, per Texinfo
	convention.   Make them end with a period.

2010-06-23  Glenn Morris  <rgm@gnu.org>

	* autotype.texi, cl.texi, dired-x.texi, ebrowse.texi, ede.texi:
	* eieio.texi, epa.texi, faq.texi, flymake.texi, forms.texi:
	* gnus-faq.texi, idlwave.texi, mh-e.texi, nxml-mode.texi, org.texi:
	* pcl-cvs.texi, pgg.texi, reftex.texi, sasl.texi, sc.texi,
	* sem-user.texi, semantic.texi, sieve.texi, smtpmail.texi,
	* speedbar.texi, vip.texi, viper.texi, widget.texi: Untabify.

2010-06-10  Glenn Morris  <rgm@gnu.org>

	* idlwave.texi (Load-Path Shadows):
	* org.texi (Handling links): Fix typos.

2010-06-07  Teodor Zlatanov  <tzz@lifelogs.com>

	* gnus.texi (Interactive): Explain effect of gnus-expert-user better.

2010-05-26  Michael Albinus  <michael.albinus@gmx.de>

	* eshell.texi (Built-ins): Describe, how to disable a built-in command
	by an alias.  (Bug#6226)

2010-05-16  Jay Belanger  <jay.p.belanger@gmail.com>

	* calc.texi (Manipulating Vectors): Mention that vectors can
	be used to determine bins for `calc-histogram'.

2010-05-13  Jay Belanger  <jay.p.belanger@gmail.com>

	* calc.texi: Remove "\turnoffactive" commands throughout.

2010-05-08  Štěpán Němec  <stepnem@gmail.com>  (tiny change)

	* url.texi (HTTP language/coding, Customization):
	* message.texi (Header Commands, Responses):
	* cl.texi (Argument Lists): Fix typos.

2010-05-08  Chong Yidong  <cyd@stupidchicken.com>

	* ede.texi (EDE Mode): Refer to init file rather than `.emacs'.
	Note that Development menu is always available.
	(Creating a project): Fix terminology.
	(Add/Remove files): Fix typo.

2010-05-07  Chong Yidong  <cyd@stupidchicken.com>

	* Version 23.2 released.

2010-05-01  Daniel E. Doherty  <ddoherty03@gmail.com>  (tiny change)

	* calc.texi (Tutorial): Use "^{\prime}" to indicate primes.

2010-05-01  Michael Albinus  <michael.albinus@gmx.de>

	* tramp.texi (Inline methods, Default Method):
	Mention `tramp-inline-compress-start-size'.

2010-04-18  Teodor Zlatanov  <tzz@lifelogs.com>

	* gnus.texi (Gnus Versions, Oort Gnus): Mention the Git repo instead of
	the CVS repo.  Put the Git repo in the news section.

	* gnus-coding.texi (Gnus Maintainance Guide): Fix title typo.
	Removed some mentions of CVS.  Mention the new Git repo.

2010-04-18  Andreas Seltenreich  <seltenreich@gmx.de>

	* gnus.texi (Score File Format): Fix typo.  Reported by Štěpán Němec.
	(Mail Group Commands): Add index entry.

2010-04-18  Glenn Morris  <rgm@gnu.org>

	* info.texi (Search Index): Mention Emacs's Info-virtual-index.

2010-04-18  Jay Belanger  <jay.p.belanger@gmail.com>

	* calc.texi (Radix modes): Mention that the option prefix will
	turn on twos-complement mode.
	(Inverse and Hyperbolic Flags): Mention the Option flag.

2010-04-15  Carsten Dominik  <carsten.dominik@gmail.com>

	* org.texi (LaTeX and PDF export): Add a footnote about xetex.
	(LaTeX/PDF export commands): Rename and Move section.
	(Sectioning structure): Update.
	(References): New use case for field coordinates.
	(The export dispatcher): Rename from ASCII export.
	(Setting up the staging area): Document the availability of
	encryption for MobileOrg.
	(Images and tables): Document how to reference labels.
	(Index entries): New section.
	(Generating an index): New section.
	(Column width and alignment): Document that <N> now
	means a fixed width, not a maximum width.
	(Publishing options): Document the :email option.
	(Beamer class export): Fix bug in the BEAMER example.
	(Refiling notes): Document refile logging.
	(In-buffer settings): Document refile logging keywords.
	(Drawers): Document `C-c C-z' command.
	(Agenda commands): Mention the alternative key `C-c C-z'.
	(Special properties): Document the BLOCKED property.
	(The spreadsheet): Mention the formula editor.
	(References): Document field coordinates.
	(Publishing action): Correct the documentation for the
	publishing function.
	(The date/time prompt): Document that we accept dates
	like month/day/year.
	(Cooperation): Document the changes in table.el support.
	(Faces for TODO keywords, Faces for TODO keywords)
	(Priorities): Document the easy colors.
	(Visibility cycling): Document the new double prefix
	arg for `org-reveal'.
	(Cooperation): Remember.el is part of Emacs.
	(Clean view): Mention that `wrap-prefix' is also set by
	org-indent-mode.
	(Agenda commands): Add information about prefix args to
	scheduling and deadline commands.
	(Search view): Point to the docstring of
	`org-search-view' for more details.
	(Agenda commands): Document that `>' prompts for a date.
	(Setting tags): Document variable
	org-complete-tags-always-offer-all-agenda-tags.
	(Column attributes): Cross-reference special properties.

2010-04-10  Michael Albinus  <michael.albinus@gmx.de>

	Synchronize with Tramp repository.

	* tramp.texi (Auto-save and Backup): Remove reference to Emacs 21.
	(Frequently Asked Questions): Adapt supported (X)Emacs versions.  Adapt
	supported MS Windows versions.  Remove obsolete URL.  Use the $()
	syntax, texi2dvi reports errors with the backquotes.

	* trampver.texi: Update release number.

2010-04-01  Teodor Zlatanov  <tzz@lifelogs.com>

	* gnus.texi (Finding the News): Add pointers to the Server buffer
	because it's essential.

2010-03-31  Katsumi Yamaoka  <yamaoka@jpl.org>

	* gnus.texi (MIME Commands): Update description of
	gnus-article-browse-html-article.

2010-03-27  Teodor Zlatanov  <tzz@lifelogs.com>

	* auth.texi (Secret Service API): Add TODO node.
	(Help for users): Explain the new source options for `auth-sources'.

2010-03-24  Michael Albinus  <michael.albinus@gmx.de>

	* trampver.texi: Update release number.

2010-03-10  Chong Yidong  <cyd@stupidchicken.com>

	* Branch for 23.2.

2010-03-03  Chong Yidong  <cyd@stupidchicken.com>

	* faq.texi (Escape sequences in shell output): Note that ansi-color is
	now enabled by default.

2010-02-28  Michael Albinus  <michael.albinus@gmx.de>

	* dbus.texi (Errors and Events): D-Bus messages are retrieved only,
	when Emacs runs in interactive mode.  (Bug#5645)

2010-02-16  Glenn Morris  <rgm@gnu.org>

	* nxml-mode.texi (Commands for locating a schema): Fix keybinding.

2010-02-05  Mark A. Hershberger  <mah@everybody.org>

	* ede.texi, eieio.texi, semantic.texi: Use standard direntry format.

2010-01-21  Katsumi Yamaoka  <yamaoka@jpl.org>

	* gnus.texi (Score File Format): Fix typo.

2010-01-19  Mark A. Hershberger  <mah@everybody.org>

	* cc-mode.texi: Replace references to obsolete c-subword-mode.

2010-01-18  Juanma Barranquero  <lekktu@gmail.com>

	* ada-mode.texi (Project File Overview): Fix typo.

2010-01-17  Chong Yidong  <cyd@stupidchicken.com>

	* semantic.texi: Add Richard Y. Kim credit.

	* eieio.texi (Making New Objects): Fix typo (Bug#5406).

2010-01-17  Michael Albinus  <michael.albinus@gmx.de>

	* tramp.texi (Frequently Asked Questions): Add GNU Emacs 23 and
	SXEmacs 22 to the supported systems.  New item for hung ssh sessions.

2010-01-17  Glenn Morris  <rgm@gnu.org>

	* calc.texi (Reporting Bugs): Don't mention format of repository.

	* woman.texi (Bugs): Make "Emacs repository" less specific,
	and the URL for same more specific.

	* faq.texi (Latest version of Emacs): The repository is now Bazaar.

2010-01-17  Juanma Barranquero  <lekktu@gmail.com>

	* ede.texi (ede-step-project, ede-proj-target):
	* tramp.texi (Remote processes): Fix typos.

2010-01-16  Mario Lang  <mlang@delysid.org>

	* ede.texi (ede-target):
	* org.texi (Refiling notes): Remove duplicated words.

2010-01-04  Stefan Monnier  <monnier@iro.umontreal.ca>

	* gnus.texi (Posting Styles): Use with-current-buffer.
	* calc.texi (Defining Simple Commands): Prefer save-current-buffer.

2010-01-02  Kevin Ryde  <user42@zip.com.au>

	* eieio.texi (Naming Conventions): Correction to xref on elisp
	coding conventions, is "Tips" node not "Standards".

2009-12-24  Chong Yidong  <cyd@stupidchicken.com>

	* calc.texi (General Mode Commands): Calc file should be in .emacs.d.

	* faq.texi (New in Emacs 22): Max buffer size is now 512 MB.

2009-12-18  Katsumi Yamaoka  <yamaoka@jpl.org>

	* gnus.texi (Direct Functions): Add missing port number to tls method.

2009-12-15  Juanma Barranquero  <lekktu@gmail.com>

	* makefile.w32-in (INFO_TARGETS, DVI_TARGETS, clean): Add edt.
	($(infodir)/edt, edt.dvi): New targets.

2009-12-15  Glenn Morris  <rgm@gnu.org>

	* Makefile.in (INFO_TARGETS, DVI_TARGETS): Add edt.
	(edt, $(infodir)/edt, edt.dvi): New targets.
	* edt.texi: New file (etc/edt-user.doc converted to Texinfo).

	* Makefile.in (PDF_TARGETS, pdf): New.
	(clean): Add *.pdf.
	Add pdf rules for all manuals.

2009-12-15  Jay Belanger  <jay.p.belanger@gmail.com>

	* calc/calc.texi (Radix Modes): Clarify two's complement notation.

2009-12-14  Chong Yidong  <cyd@stupidchicken.com>

	* sem-user.texi (Semantic mode, Idle Scheduler, Smart Completion)
	(Smart Jump, Analyzer Debug): Copyedits.
	(Semantic mode user commands): Link to new nodes.
	(Speedbar, SymRef, MRU Bookmarks, Sticky Func Mode)
	(Highlight Func Mode, Tag Decoration Mode): New nodes, from the
	upstream Semantic manual.

	* semantic.texi (Introduction): Minor fix to diagram.

2009-12-09  Michael Albinus  <michael.albinus@gmx.de>

	* eshell.texi (History): Add the other built-in variables.
	(Built-ins): Explain built-ins, and how to apply the external commands.
	Add `history', `su' and `sudo'.

	* tramp.texi (Remote processes): Add missing <RET> in the example.

2009-12-01  Bill Wohler  <wohler@newt.com>

	* mh-e.texi (Searching): Use mh vfolder_format and fix typo in database
	path for mairix example.  Specify -q in namazu example since namazu is
	excessively garrulous.

2009-11-29  Michael Albinus  <michael.albinus@gmx.de>

	* tramp.texi (Remote processes): Improve eshell example with "su"
	and "sudo" commands.

2009-11-28  Chong Yidong  <cyd@stupidchicken.com>

	* semantic.texi (Analyzer Internals): Rename from Analyzer.

	* sem-user.texi (Semantic mode user commands): Fix key syntax.
	Document semantic-complete-analyze-inline.
	(Semanticdb search debugging commands): Minor clarification.
	(Analyzer, Smart Completion, Smart Summary, Smart Jump)
	(Analyzer Debug): New nodes, adapted from the upstream Semantic user
	manual.
	(Semantic mode): Link to Idle Scheduler.

2009-11-28  Kevin Ryde  <user42@zip.com.au>

	* cl.texi (Porting Common Lisp): Update EIEIO dead ftp link to a
	@pxref, now EIEIO is in Emacs.

	* erc.texi (Development): Correction to git tutorial url.

2009-11-26  Glenn Morris  <rgm@gnu.org>

	* faq.texi (Latest version of Emacs): Mention stability of development
	version.
	(Problems with very large files): Max buffer size increase in 23.2.
	(VM): VM has moved house again.

2009-11-22  Jay Belanger  <jay.p.belanger@gmail.com>

	* calc.texi (Radix modes): Discuss alternate bases for two's complement
	notations.

2009-11-20  Carsten Dominik  <dominik@u016822.science.uva.nl>

	* org.texi (Column attributes): Fix documentation of new operators.

2009-11-20  Chong Yidong  <cyd@stupidchicken.com>

	* sem-user.texi (Semanticdb Search Configuration): Rearrange nodes.
	(Search Throttle, Semanticdb Roots, Include paths, Idle Scheduler)
	(Idle Completions Mode): Numerous copyedits.

2009-11-17  Juanma Barranquero  <lekktu@gmail.com>

	* semantic.texi (Semantic Internals, Glossary):
	* sem-user.texi (Semantic mode, Include paths, Idle Scheduler)
	(Semanticdb search debugging commands): Fix typos.

2009-11-16  Jay Belanger  <jay.p.belanger@gmail.com>

	* calc.texi (Radix modes): Mention twos-complement notation.

2009-11-16  Juanma Barranquero  <lekktu@gmail.com>

	* makefile.w32-in (INFO_TARGETS, DVI_TARGETS, clean): Add semantic.
	($(infodir)/semantic, semantic.dvi): New targets.

2009-11-16  Chong Yidong  <cyd@stupidchicken.com>

	* Makefile.in: Build the Semantic manual.

	* semantic.texi, sem-user.texi: New files, adapted from the Semantic
	repository.

2009-11-16  Michael Albinus  <michael.albinus@gmx.de>

	* dbus.texi (Receiving Method Calls): New defun
	`dbus-unregister-service'.

2009-11-15  Carsten Dominik  <carsten.dominik@gmail.com>

	* org.texi (Speed keys): New section.

2009-11-13  Michael Albinus  <michael.albinus@gmx.de>

	* dbus.texi (Type Conversion): Fix typo.
	(Asynchronous Methods): Rename `dbus-registered-functions-table' to
	`dbus-registered-objects-table'.
	(Receiving Method Calls): New defun `dbus-register-property'.  Move
	`dbus-unregister-object' here.

2009-11-13  Carsten Dominik  <carsten.dominik@gmail.com>

	* org.texi: Removed @Ie, @ie, @Eg, @eg macros.

2009-11-13  James TD Smith  <ahktenzero@mohorovi.cc>

	* org.texi (Column attributes): Add the new age summary operators.
	Also, mention the fact you can only use one summary operator per
	property.

2009-11-13  John Wiegley  <johnw@newartisans.com>

	* org.texi (Tracking your habits): Added a new section in the
	manual about how to track habits.
	(Resolving idle time): Added a section on how idle and
	dangling clocks are resolved.

2009-11-13  Carsten Dominik  <carsten.dominik@gmail.com>

	* org.texi (Agenda commands): Document the new `i' command.
	(Inserting deadline/schedule): Document logging changes
	of scheduling and deadline times stamps.
	(In-buffer settings): Document the in-buffer keywords for logging
	changes of scheduling and deadline times stamps.
	(Structure editing, Plain lists): Document indentation
	cycling in empty entries with TAB.
	(Archiving): Document the default archiving command.
	(Moving subtrees): Document the new keys for archiving.
	(Internal archiving): Fix incorrect key.
	(Agenda commands): Document the TODO set switching commands.
	(Agenda commands): Document the new archiving keys.
	(Clocking work time): Better description on how to save
	and restore a clock.
	(Resolving idle time): Mention the x11idle program to get true
	idleness also under X11.
	(Resolving idle time): Use @kbd instead of @key for normal
	letters, because this is how he rest of the manual does this.
	(Pushing to MobileOrg): Mention that `org-directory'
	should be set.
	(Agenda commands): Document that SPC is a filter for
	any tag.
	(Search view): Renamed from "Keyword search".
	(Capure): New chapter.
	(Markup): New chapter.
	(Links in HTML export, Images in HTML export): Extend
	the section titles.
	(Images in HTML export): Document the align option.
	(Text areas in HTML export): Extend the section title.
	(Images in LaTeX export): Explain image placement in LaTeX.

2009-11-10  Glenn Morris  <rgm@gnu.org>

	* sc.texi (Hints to MUA Authors): MUA should do any decoding.

2009-11-08  Michael Albinus  <michael.albinus@gmx.de>

	* tramp.texi (Auto-save and Backup): Disable backups just for a
	method.

	* trampver.texi: Update release number.

2009-11-07  Michael Albinus  <michael.albinus@gmx.de>

	Sync with Tramp 2.1.17.

	* trampver.texi: Update release number.

2009-10-29  Glenn Morris  <rgm@gnu.org>

	* texinfo.tex: Update to version 2009-08-14.15 from ftp://tug.org/tex/.

2009-10-23  Michael Albinus  <michael.albinus@gmx.de>

	* tramp.texi (External methods): Temporary files are kept for
	`rsync' and `rsyncc' methods.

2009-10-09  Juanma Barranquero  <lekktu@gmail.com>

	* eieio.texi: Fix typos.

2009-10-07  Chong Yidong  <cyd@stupidchicken.com>

	* cl.texi (Argument Lists): Clarify explicit keyword arguments.

2009-10-07  Juanma Barranquero  <lekktu@gmail.com>

	* makefile.w32-in (INFO_TARGETS, DVI_TARGETS, clean): Add eieio, ede.
	($(infodir)/eieio, eieio.dvi, $(infodir)/ede, ede.dvi): New targets.

2009-10-07  Chong Yidong  <cyd@stupidchicken.com>

	* Makefile.in: Build EIEIO and EDE manuals.

2009-10-07  Eric Ludlam  <zappo@gnu.org>

	* eieio.texi:
	* ede.texi: New files.

2009-10-05  Michael Albinus  <michael.albinus@gmx.de>

	* tramp.texi (Remote processes): Association of a pty is not supported.

2009-10-01  Carsten Dominik  <carsten.dominik@gmail.com>

	* org.texi (Pushing to MobileOrg): Document `org-mobile-files'.
	(Processing LaTeX fragments): Document that the size of images can be
	changes using the variable `org-format-latex-options'.
	(The date/time prompt, Timestamps): Be more accurate over ISO format
	dates and times.
	(Visibility cycling): Document showeverything keyword.
	(In-buffer settings): Document showeverything keyword.
	(Setting up the staging area): Fix the example.
	(MobileOrg): New section.
	(Agenda commands, Exporting Agenda Views): Document exporting the
	agenda view to Org files.

2009-09-28  Michael Albinus  <michael.albinus@gmx.de>

	* tramp.texi (History): Add IMAP support.
	(External methods): Add `imap' and `imaps' methods.
	(GVFS based methods): Add indices for `davs'.
	(Password handling): Rename anchors.  Add IMAP entries for
	~/.authinfo.gpg.

	* trampver.texi: Set default value of `emacsimap'.

2009-09-22  Daiki Ueno  <ueno@unixuser.org>

	* gnus.texi (Security): Document mm-sign-option and mm-encrypt-option.

2009-09-13  Chong Yidong  <cyd@stupidchicken.com>

	* dired-x.texi (Technical Details): Delete
	dired-up-directory (Bug#4292).

2009-09-03  Michael Albinus  <michael.albinus@gmx.de>

	* tramp.texi (Frequently Asked Questions): New item for emacsclient.

2009-09-02  Carsten Dominik  <carsten.dominik@gmail.com>

	* org.texi (Effort estimates): Document new effort setting commands.
	(Agenda commands): Document the new keys fro agenda time motion.
	Document entry text mode.  Improve documentation of the keys to include
	inactive time stamps into the agenda view.
	(Feedback): Document the new bug report command.
	(Structure editing): Added an index entry for the sorting of subtrees.

2009-09-02  Teodor Zlatanov  <tzz@lifelogs.com>

	* auth.texi (Help for users): Corrected markup.

2009-09-02  Glenn Morris  <rgm@gnu.org>

	* emacs-mime.texi (time-date): Mention float-time.

2009-08-30  Jay Belanger  <jay.p.belanger@gmail.com>

	* calc.texi (Simplifying Formulas): Improve the wording.

2009-08-29  Teodor Zlatanov  <tzz@lifelogs.com>

	* auth.texi: Rewritten for coverage and clarity.

2009-08-29  Katsumi Yamaoka  <yamaoka@jpl.org>

	* gnus.texi (Expiring Mail): Mention
	gnus-mark-copied-or-moved-articles-as-expirable.
	(Various Various): Mention gnus-safe-html-newsgroups.

	* gnus-news.texi: Mention
	gnus-mark-copied-or-moved-articles-as-expirable.

	* emacs-mime.texi (Display Customization): Add xref to
	gnus-safe-html-newsgroups.

2009-08-28  Michael Albinus  <michael.albinus@gmx.de>

	* tramp.texi (Version Control): Remove.
	(Obtaining Tramp): Update cvs checkout command.  Remove nightly tarballs
	reference.
	(External methods): Correct `scpc' concept index entries.  New method
	`rsyncc'.
	(External packages): New subsections "Filename completion" and "File
	attributes cache".

2009-08-27  Jay Belanger  <jay.p.belanger@gmail.com>

	* calc.texi (Rewrite Rules): Improve the example.
	(Simplifying Formulas): Explain use of the I and H flags for
	simplification.

2009-08-25  Michael Albinus  <michael.albinus@gmx.de>

	* dbus.texi (Bus names): Add optional parameter TIMEOUT to dbus-ping.
	Describe autostart behaviour of dbus-ping.
	(Synchronous Methods, Asynchronous Methods): Use English numeric format
	for timeout values.
	(Top): Remove footnote saying D-Bus is not enabled by
	default.  (Bug#4256)

2009-08-23  Daiki Ueno  <ueno@unixuser.org>

	* epa.texi (Quick start): Don't refer to nonexistent epa-mode.
	Reported by Jari Aalto (Bug#4211).
	(Mail-mode integration): Mention epa-mail-mode and
	epa-global-mail-mode.
	(Encrypting/decrypting *.gpg files): Don't refer to nonexistent
	epa-setup.

2009-08-16  Michael Albinus  <michael.albinus@gmx.de>

	* dbus.texi (Asynchronous Methods): Allow nil handler.

2009-08-15  Michael Kifer  <kifer@cs.stonybrook.edu>

	* ediff.texi (ediff-current-file): Add information about this new function.

	* viper.texi: Add information about C-s in viper's search command.

2009-08-09  Colin Williams  <lackita@gmail.com>  (tiny change)

	* calc.texi (Date Forms): Fix typos.

2009-08-08  Glenn Morris  <rgm@gnu.org>

	* org.texi (Agenda commands): Restore clobbered change.

2009-08-07  Eli Zaretskii  <eliz@gnu.org>

	* calc.texi (Graphics, Devices): Update with the peculiarities of
	operation on MS-Windows.

2009-08-06  Carsten Dominik  <carsten.dominik@gmail.com>

	* org.texi (Publishing action): Improve documentation of file
	names when publishing to the source directory.
	(Clean view): Document `org-indent-mode'.
	(Clocking work time): Add documentation for the
	new :timetamp option when creating a clock report.
	(Paragraphs): Fix many typos.
	(Plain lists): Remove duplicate explanation about the
	`C-c *' command.
	(Literal examples): Update to reflect the new behavior
	of the -n -r -k switches when exporting source code examples.
	(Structure editing): Add information about `C-c *',
	converting a plain list into a list of Org items.
	(Remember): Small rephrasing of the paragraph
	describing remember.el.  Also mentioned that remember.el is part
	of Emacs 23, not Emacs 22.
	(Clocking work time): Add documentation about
	displaying the current clocking time against the effort estimate.
	Also add a footnote about using `org-clock-in-prepare-hook' to add
	an effort estimate on the fly, just before clocking it.
	(Footnotes): Document automatic renumbering and
	sorting.
	(Agenda commands): Document new bulk commands.
	(Plain lists): Document new behavior of
	`org-cycle-include-plain-lists'.
	Hyphenation only in TeX.
	(Clocking work time): Document the key to update effort
	estimates.
	(Clocking work time): Document the clock time display.
	(Structure editing, TODO basics): Document new
	variables.
	(Column attributes): Document new colciew operators.
	(Publishing options): Document :xml-declaration.
	(Tracking TODO state changes): Document the
	LOG_INTO_DRAWER property.
	(Literal examples): Document the new implementation for
	editing source code.
	(Publishing action): Mention the new publishing
	function, to publish an Org source file.
	(Publishing links): Mention how to link to an Org source file.
	(Macro replacement): Document new macros.
	(Handling links): Document type-specific completion
	when inserting links.
	(Structure editing, Plain lists): Improve documentation
	on sorting.
	(Internal links): Document custom ids for links.
	(Handling links): Document custom ids for links.
	(CSS support): Document new class.
	(Refiling notes): Document the possibility to create new nodes
	during refiling.
	(Agenda commands): Document the "?" operator to find
	tasks without effort setting.
	(Exporting agenda information): Section moved.
	(RSS Feeds): New section.
	(Built-in table editor): Document M-e and M-a navigate
	inside table field.
	(Stuck projects): Docment that projects identified as
	un-stuck will still be searchd for stuck sub-projects.
	(Paragraphs): Document centering.
	(Creating timestamps, Agenda commands): Document new
	behavior when changing time stamps.
	(Structure editing): Document the new command
	`org-clone-subtree-with-time-shift'.
	(Publishing): Refresh this chapter.
	(Export options, Export options, In-buffer settings):
	Document the new keywords.
	(Matching tags and properties): Collect all
	documentation about tags/property matches here.
	(Setting tags): Document `org-tag-persistent-alist'.
	(Weekly/daily agenda): New section.
	(Orgstruct mode): Describe `orgstruct++-mode'.
	(Drawers): Mention the LOGBOOK drawer.
	(Export options, Sectioning structure): Document the
	#+LEATEX_HEADER in-buffer setting.
	(Bugs): Section removed.
	(Hooks): New section.
	(Add-on packages): Moved here from old location.
	(Context-sensitive commands): New section.
	(Setting tags): Document newline option.
	(Global TODO list, Matching tags and properties):
	Mention more variables.
	(Checkboxes): Update to changed command behavior.

2009-08-02  Eric Yu  <sucode@gmail.com>  (tiny change)

	* speedbar.texi (Basic Key Bindings): Fix typo.

2009-07-30  Jay Belanger  <jay.p.belanger@gmail.com>

	* calc.texi (Vector/Matrix Functions): Add index entries for both
	"v" and "V" key bindings.  Mention that `calc-matrix-brackets' only
	affects matrices with more than one row.
	(Help Commands): Add index entries for "prefix ?" key bindings.

2009-07-29  Jay Belanger  <jay.p.belanger@gmail.com>

	* calc.texi (Stack Manipulation Commands): Add documentation for
	`calc-transpose-lines'

2009-07-27  Michael Albinus  <michael.albinus@gmx.de>

	* dbus.texi (Receiving Method Calls): Describe special return value
	`:ignore'.

2009-07-24  Alan Mackenzie  <acm@muc.de>

	* cc-mode.texi (Config Basics, File Styles): Document that at mode
	initialization, any individual variable setting now takes precedence
	over one done via c-file-style/c-file-offsets.

2009-07-21  Jay Belanger  <jay.p.belanger@gmail.com>

	* calc.texi (Undoing Mistakes): Mention that the undo list will be
	truncated when Calc is quit.
	(Customizing Calc): Document `calc-undo-length'.

2009-07-20  Chong Yidong  <cyd@stupidchicken.com>

	* calc.texi (About This Manual): Don't mention chapter numbers in text.

2009-07-11  Kevin Ryde  <user42@zip.com.au>

	* pcl-cvs.texi (About PCL-CVS):
	* widget.texi (Basic Types):
	Fix cross-references.

2009-07-01  Andreas Schwab  <aschwab@redhat.com>

	* dbus.texi (Type Conversion): Don't use literal control character.

2009-07-01  Michael Albinus  <michael.albinus@gmx.de>

	* tramp.texi (GVFS based methods): New section.
	(Remote processes): Processes for GVFS based methods run locally.

2009-06-30  Michael Albinus  <michael.albinus@gmx.de>

	* tramp.texi (Inline methods, External methods, Gateway methods): Avoid
	the words "kludge" and hack".
	(External methods): Add `synce' method.

	* trampver.texi: Update release number.

2009-06-22  Michael Albinus  <michael.albinus@gmx.de>

	Sync with Tramp 2.1.16.

	* tramp.texi (History): Add GVFS support.
	(External methods): Precise `rsync' description.  Add `dav', `davs' and
	`obex' methods.  Add 'tramp-gvfs-methods' option.
	(Multi-hops): Cells of `tramp-default-proxies-alist' can also be Lisp
	forms.
	(Remote Programs): Introduce `tramp-own-remote-path'.
	(Remote processes): New subsection "Running remote programs that create
	local X11 windows".
	(Frequently Asked Questions): Improve code for disabling vc.

	* trampver.texi: Update release number.  Set default value of
	`emacsgvfs'.

2009-06-21  Chong Yidong  <cyd@stupidchicken.com>

	* Branch for 23.1.

2009-06-17  Glenn Morris  <rgm@gnu.org>

	* faq.texi (Obtaining the FAQ): Add reference to Savannah.
	(Latest version of Emacs): Mention source code repository.

2009-06-16  Glenn Morris  <rgm@gnu.org>

	* faq.texi (Top): Language tweak.
	(Extended commands): Most people have arrow keys.
	(Emacs manual): Say how to follow info links.
	(File-name conventions): Change title a bit.  Explain about source
	versus installed.  Condense etc description.
	(Guidelines for newsgroup postings): Mention Savannah list page.
	(Newsgroup archives): Simplify.
	(Contacting the FSF): Add contact URL.
	(Emacs Lisp documentation): Printed version not always available.
	(Installing Texinfo documentation): Explain how by hand installation is
	not normally needed.  Use add-to-list.  Remove duplicate reference.
	(Informational files for Emacs): Move info on Help menu here from
	"File-name conventions".
	(Help installing Emacs): Tweak uref.
	(Obtaining the FAQ): Mention repository.
	(Origin of the term Emacs): Explain "ITS".
	(Changing load-path): Use add-to-list.
	(Automatic indentation): Clarify this is for Text mode.
	Don't mention Indented Text mode.
	(Finding Emacs on the Internet): The FSF does not seem to offer a
	deluxe distribution on CD anymore.

2009-06-16  Glenn Morris  <rgm@gnu.org>

	* faq.texi (Top): Mention which Emacs version this FAQ is about.
	Recommend the latest release.  Mention how to get older FAQs.
	Recommend the Emacs manual.
	(Guidelines for newsgroup postings): Discourage cross-posts.
	(Underlining paragraphs): Remove.
	(Editing MS-DOS files): Remove pre-Emacs 20 information.
	(Bugs and problems): Update key-binding.
	(Problems with very large files): Mention 64-bit.
	(Shell process exits abnormally): Remove.
	(Problems with Shell Mode): Rename and update.
	(Spontaneous entry into isearch-mode)
	(Problems talking to certain hosts): Remove.  This is old information,
	in etc/PROBLEMS if needed.
	(Emacs takes a long time to visit files, Updating Emacs): Remove.
	(Dired claims that no file is on this line): Update.
	(Installing Emacs, Problems building Emacs): Simplify.
	(Emacs for MS-DOS): Refer to msdos/INSTALL rather than duplicating
	information.
	(Emacs for MS-Windows): Rename from "Emacs for Windows".  Simplify.
	(Emacs for Mac OS X): Rename from "Emacs for Apple computers".
	(JDEE): "JDEE", not "JDE".
	(Handling C-s and C-q with flow control, Binding C-s and C-q):
	Remove.  This is old information, in etc/PROBLEMS if needed.
	(stty and Backspace key, Kanji and Chinese characters): Remove.
	(Right-to-left alphabets): Update section.
	(Changing the included text prefix): Gnus uses message-yank-prefix.
	Add cross-reference to Supercite manual.
	(Saving a copy of outgoing mail): Simplify output file description.
	(Expanding aliases when sending mail): Refer to Emacs manual.
	Remove old info about RFC822.
	Correct description of how to rebuild aliases.
	(Rmail writes to /var/spool/mail): Update location from /usr/spool/mail.
	(MIME with Emacs mail packages)
	(Viewing articles with embedded underlining)
	(Saving a multi-part Gnus posting, Gnus hangs for a long time):
	Remove old sections.
	(Killing based on nonstandard headers): Remove.  Scoring is preferable,
	and is well-documented in the Gnus manual.
	(Reading news with Emacs): Merge "Learning more about Gnus" into here.
	(Making Gnus faster): Rename from "Starting Gnus faster".
	Merge "Catch-up is slow in Gnus" into here.

2009-06-14  Glenn Morris  <rgm@gnu.org>

	* faq.texi (Status of Emacs): Re-order with most recent releases first.
	(New in Emacs 23): New section.
	(Handling C-s and C-q with flow control): Add xref.

2009-06-13  Glenn Morris  <rgm@gnu.org>

	* faq.texi (Setting up a customization file): Grammar fix.
	Customize is no longer "new".
	(Displaying the current line or column): Line-number mode is on by
	default.  Don't mention `column' package.  Mention linum.el.
	(Turning on abbrevs by default): Explain how to do it for buffers,
	modes, and everywhere.
	(Associating modes with files): Use add-to-list.  Don't mention Emacs
	19.
	(Highlighting a region): On by default since 23.1.
	(Replacing highlighted text): Update doc quote.
	(Working with unprintable characters): Don't mention search-quote-char.
	(Using an already running Emacs process): Gnuclient is probably not an
	enhancement these days.
	(Indenting switch statements): Remove mention of pre-Emacs 20.
	(Horizontal scrolling): Abbreviate Emacs 20 description.
	(Replacing text across multiple files): Fix name of dired command.
	(Disabling backups): Use require not load.
	(Learning more about Gnus): Add cross-refs to Gnus manual and FAQ.

2009-06-13  Bill Wohler  <wohler@newt.com>

	Release MH-E manual version 8.2.

	* mh-e.texi (VERSION, EDITION, UPDATED, UPDATE-MONTH): Update for
	release 8.2.

2009-06-13  Glenn Morris  <rgm@gnu.org>

	* faq.texi: Remove the term "on-line" (meaning "Info") throughout, since
	in this day and age the common meaning is "on the web".
	(copying): Use @copyright in all cases.
	(Basic keys): Remove reference to deleted manual node "Text Characters".
	(File-name conventions): Use GNU as an example rather than SERVICE.
	default.el lives in site-lisp.  Update Info directory location.
	(Real meaning of copyleft): GPL actions have been brought, but all
	settled out of court.
	(Guidelines for newsgroup postings): Shorten section title.
	Simplify comp.emacs description.
	(Newsgroup archives): Change Google URL.  Describe Gmane.
	(Unsubscribing from Emacs lists): Remove discussion of "distribution
	points".  Mention List-Unsubscribe header.
	(Contacting the FSF): Update email and URLs.
	(Basic editing): Mention F1 for help.
	(Installing Texinfo documentation): Refer to Texinfo website rather
	than ftp server.
	(Printing a Texinfo file): Mention texi2pdf.
	(Informational files for Emacs): Don't describe FTP or SERVICE, they
	are just stubs nowadays.
	(Latest version of Emacs): Explain version numbers.
	(Spell-checkers, Checking TeX and *roff documents): Remove sections.
	(Turning on syntax highlighting): No need to mention hilit19 any more.
	(Finding Emacs on the Internet): Refer to URLs rather than DISTRIB, FTP.
	(Modes for various languages): Remove section.
	(Major packages and programs): Remove most version and maintainer
	information - it's hard to keep up-to-date, and adds nothing.
	Similarly with direct links to mailing lists.
	(Spell-checkers): Rename node from Ispell.  Mention Aspell and Hunspell.
	(Mailcrypt): Remove section - mailcrypt has not been updated in mnay
	years, and Emacs comes with tools for this now.
	(Patch): Remove section - this is a standard tool.
	(Using function keys under X): Remove section.

2009-06-12  Glenn Morris  <rgm@gnu.org>

	* faq.texi (Viewing Info files outside of Emacs): Xinfo is no more.
	(Help installing Emacs): Remove reference to deleted X11 node.
	(Associating modes with files): Interpreter-mode-alist is no longer
	subservient to auto-mode-alist.
	(Installing Emacs): Change future Emacs version.
	(Linking with -lX11 fails): Remove old section.
	(Packages that do not come with Emacs): Update ELL location.
	Emacs Lisp archive is dead.
	(Emacs for Windows): Remove reference to old CE port.
	(Emacs for OS/2, Emacs for Atari ST, Emacs for the Amiga)
	(Emacs for VMS and DECwindows): Remove old ports.
	(Emacs for GNUstep): Rename from "Emacs for NeXTSTEP" and update.
	(Removing flashing messages): Remove section about non-existent Gnus
	option.

	* faq.texi (Top): Add @top command.
	Remove the optional arguments from all @node commands: makeinfo can
	generate these automatically, and it is easier to edit and rearrange
	nodes without them.

2009-06-11  Glenn Morris  <rgm@gnu.org>

	* faq.texi (Common acronyms): Remove no-longer-existing OSF.
	(The LPF): Make the updated URL the sole reference point.
	(Learning how to do something): Update refcard price and format.
	(Getting a printed manual): Sources in doc/emacs/, not man/.
	Also available in PDF format.  Since the page count varies, be less
	precise.
	(Informational files for Emacs): Remove references to deleted files
	LPF and SUN-SUPPORT, and to UUCP.
	(Obtaining the FAQ): Refer to the service web-page rather than SERVICE.
	Remove many obsolete ways to get the FAQ, which now seems only to be
	distributed with Emacs.
	(Mail and news): Remove sections about Rmail Babyl that no longer apply.

2009-06-09  Chong Yidong  <cyd@stupidchicken.com>

	* org.texi (Org Plot): Fix tags (Bug#3507).
	(Workflow states, Agenda commands): Fix tags (Bug#3508).

	* ada-mode.texi (Installation, Compile commands)
	(Project File Overview, No project files, Set compiler options)
	(Use GNAT project file, Use multiple GNAT project files)
	(Identifier completion): Use @samp for menu items, and @kbd for key
	sequences (Bug#3504).

2009-06-04  Daiki Ueno  <ueno@unixuser.org>

	* gnus.texi (Security): Fix wording; add a link to epa.info.

2009-06-04  Ryan Yeske  <rcyeske@gmail.com>

	* message.texi (Header Commands): Fix descriptions to match
	keybindings.

2009-04-22  Daiki Ueno  <ueno@unixuser.org>

	* gnus.texi (Security): Mention that EasyPG is the current default.

2009-04-13  Chong Yidong  <cyd@stupidchicken.com>

	* ediff.texi (Session Commands): Fix typo.

2009-04-05  Reiner Steib  <Reiner.Steib@gmx.de>

	* gnus-faq.texi (FAQ 8-4): Fix wrong group name of
	news.software.readers.  Reported by Florian Rehnisch.

2009-04-02  Glenn Morris  <rgm@gnu.org>

	* auth.texi: Capitalize direntry.

	* mairix-el.texi: Copy the direntry from ../../info/dir, and avoid
	using a period in the entry name.  (Bug#2797)

2009-03-03  Juanma Barranquero  <lekktu@gmail.com>

	* makefile.w32-in (INFO_TARGETS, DVI_TARGETS, clean): Add auth.
	($(infodir)/auth, auth.dvi): New targets.

2009-03-03  Glenn Morris  <rgm@gnu.org>

	* auth.texi: Fix @setfilename.

	* Makefile.in (INFO_TARGETS, DVI_TARGETS): Add auth.
	(auth, $(infodir)/auth, auth.dvi): New rules.

2009-02-25  Glenn Morris  <rgm@gnu.org>

	* faq.texi (Emacs for minimalists): New node.  (Bug#2452)

2009-02-23  Katsumi Yamaoka  <yamaoka@jpl.org>

	* gnus.texi (NoCeM): Fix description of gnus-use-nocem.

2009-02-23  Katsumi Yamaoka  <yamaoka@jpl.org>

	* gnus.texi (NoCeM): Update default values for gnus-nocem-groups,
	gnus-nocem-issuers, and gnus-nocem-verifyer.

2009-02-20  Juanma Barranquero  <lekktu@gmail.com>

	* ada-mode.texi (Project files, Automatic Casing):
	* dbus.texi (Signals):
	* gnus.texi (Selecting a Group, Filtering Incoming Mail):
	* mh-e.texi (HTML):
	* nxml-mode.texi (Locating a schema)
	(Using the document's URI to locate a schema):
	* org.texi (Footnotes, Using the mapping API):
	* rcirc.texi (Channels): Remove duplicate words.

2009-02-20  Glenn Morris  <rgm@gnu.org>

	* dired-x.texi (Miscellaneous Commands):
	* gnus.texi: Minor updates for mbox Rmail.

2009-02-16  Karl Berry  <karl@gnu.org>

	* ada-mode.texi, auth.texi, autotype.texi, calc.texi, cc-mode.texi:
	* cl.texi, dbus.texi, dired-x.texi, ebrowse.texi, ediff.texi:
	* emacs-mime.texi, epa.texi, erc.texi, eshell.texi, eudc.texi:
	* faq.texi, flymake.texi, forms.texi, gnus-coding.texi, gnus.texi:
	* idlwave.texi, info.texi, mairix-el.texi, message.texi, mh-e.texi:
	* newsticker.texi, nxml-mode.texi, org.texi, pcl-cvs.texi:
	* pgg.texi, rcirc.texi, reftex.texi, remember.texi, sasl.texi:
	* sc.texi, ses.texi, sieve.texi, smtpmail.texi, speedbar.texi:
	* tramp.texi, url.texi, vip.texi, viper.texi, widget.texi, woman.texi:
	Consistently use @insertcopying in the Top node,
	@contents at the front (after @end titlepage),
	and @direntry after @copying.  (Bug#1988)

2009-02-13  Teodor Zlatanov  <tzz@lifelogs.com>

	* auth.texi: New file documenting auth-source.

2009-02-13  Carsten Dominik  <dominik@science.uva.nl>

	* org.texi (Org Plot): Fix link.

2009-02-09  Daiki Ueno  <ueno@unixuser.org>

	* epa.texi (Mail-mode integration): Mention the way to do
	"encrypt-to-self".  (Bug#1807)

2009-02-05  Arni Magnusson  <arnima@hafro.is>  (tiny change)

	* ada-mode.texi (No project files): Fix typo.  (Bug#2214)

2009-02-04  Reiner Steib  <Reiner.Steib@gmx.de>

	* gnus-news.texi: Print version about Incoming*.

2009-02-02  Carsten Dominik  <dominik@science.uva.nl>

	* org.texi (Structure editing, Handling links)
	(Fast access to TODO states, Javascript support): Make standard docs
	correctly reflect default variable settings.

2009-02-02  Glenn Morris  <rgm@gnu.org>

	* org.texi: Fix typos.

2009-02-01  Michael Albinus  <michael.albinus@gmx.de>

	Sync with Tramp 2.1.15.

	* trampver.texi: Update release number.

2009-01-31  Carsten Dominik  <carsten.dominik@gmail.com>

	* org.texi (TODO dependencies): Document TODO dependencies on
	checkboxes.

2009-01-30  Carsten Dominik  <dominik@science.uva.nl>

	* org.texi (TODO dependencies): Document key binding for toggling
	ORDERED property.

2009-01-28  Michael Albinus  <michael.albinus@gmx.de>

	* dbus.texi (Errors and Events): Fix typos.  Describe second parameter
	of hook functions.

2009-01-28  Carsten Dominik  <dominik@science.uva.nl>

	* org.texi (TODO dependencies): New section.

2009-01-27  Carsten Dominik  <dominik@science.uva.nl>

	* org.texi (Plain lists, TODO basics, Priorities)
	(Multiple sets in one file, Conflicts): Document interaction with
	`shift-selection-mode'.

2009-01-27  Jay Belanger  <jay.p.belanger@gmail.com>

	* calc.texi (Embedded Mode, Algebraic-Style Calculations):
	Make Calc the subject of sentences.
	(Rearranging Formulas using Selections): Discuss new options
	for `j *'.

2009-01-26  Michael Albinus  <michael.albinus@gmx.de>

	* dbus.texi (Errors and Events): New variable dbus-event-error-hooks.

2009-01-26  Glenn Morris  <rgm@gnu.org>

	* org.texi: Fix typos.

2009-01-26  Bill Wohler  <wohler@newt.com>

	* mh-e.texi (EDITION, UPDATED): Update.

2009-01-25  Carsten Dominik  <dominik@science.uva.nl>

	* org.texi (References): Add information about remote references.
	(Built-in table editor): Document `C-c RET' in tables.
	(Math symbols, Quoting LaTeX code): Mention that simple
	LaTeX macros survive LaTeX export.
	(Images in LaTeX export): Show how to create a reference to a
	figure.
	(Sectioning structure): Document that the LaTeX class can be
	specified in a property.
	(Text areas in HTML export): New section.
	(External links): Add examples for text search and ID links.
	(Built-in table editor): Remove the descriptio of `C-c
	C-q', it not longer works.
	(Literal examples): Document that a space must follow
	the colon in short examples.
	(Relative timer): Document `org-timer-stop'.
	(Footnotes): New section.
	(Footnote markup): Shorten section and refer to new Footnote
	section.
	(Literal examples): Add documentation for line
	numbering in and references to code examples.
	(CSS support): Fix the description of default CSS styles.
	(Capturing column view): Document
	"file:path/to/file.org" as an allowed value for the ID property of
	a dynamic block copying column view.

2009-01-23  Stephen Eglen  <stephen@gnu.org>

	* mh-e.texi (Getting Started): Describe $MH.

2009-01-21  Michael Albinus  <michael.albinus@gmx.de>

	* tramp.texi (all): Harmonize usage of "external method",
	"external transfer method" and "out-of-band method".
	(Connection types): Precise the differences of inline and external
	methods.  Written by Adrian Phillips <a.phillips@met.no>.

2009-01-19  Reiner Steib  <Reiner.Steib@gmx.de>

	* gnus.texi (Limiting): `/ N' and `/ o' are not really limiting
	commands as described at the top.  Reported by Allan Gottlieb
	<gottlieb@nyu.edu>.

2009-01-19  Katsumi Yamaoka  <yamaoka@jpl.org>

	* gnus.texi (Non-ASCII Group Names, RSS): Update description of
	nnmail-pathname-coding-system.

2009-01-17  Peter Tury  <tury.peter@gmail.com>  (tiny change)

	* org.texi (Relative timer): Fix typo.

2009-01-15  Juanma Barranquero  <lekktu@gmail.com>

	* org.texi (Clocking work time): Fix typo.
	Reported by Peter Tury <tury.peter@gmail.com>.  (Bug#1925)

2009-01-13  Glenn Morris  <rgm@gnu.org>

	* org.texi: Fix some more typos.

2009-01-13  Peter Tury  <tury.peter@gmail.com>  (tiny change)

	* org.texi: Fix some typos.

2009-01-09  Katsumi Yamaoka  <yamaoka@jpl.org>

	* gnus.texi (Group Parameters): Add note for local variables.

2009-01-09  Reiner Steib  <Reiner.Steib@gmx.de>

	* gnus.texi (Converting Kill Files): Fix URL.  Include
	gnus-kill-to-score.el in contrib directory.

2009-01-09  Reiner Steib  <Reiner.Steib@gmx.de>

	* gnus.texi (Startup Variables): Fix gnus-before-startup-hook.
	Reported by Leo <sdl.web@gmail.com>.  (Bug#1660)
	(Paging the Article): Add index entry.

2009-01-03  Stephen Leake  <stephen_leake@member.fsf.org>

	* ada-mode.texi (Examples): Delete redundant text.

2009-01-03  Michael Albinus  <michael.albinus@gmx.de>

	* trampver.texi (top): Declare ipv6prefix and ipv6postfix.

	* tramp.texi (Filename Syntax, Filename completion): Handle IPv6
	addresses.

2009-01-03  Bill Wohler  <wohler@newt.com>

	* mh-e.texi (Scan Line Formats): Indicate that first column should be
	kept empty.

2008-12-20  Carsten Dominik  <dominik@science.uva.nl>

	* org.texi (Activation, Exporting, ASCII export, HTML export)
	(HTML Export commands, LaTeX/PDF export commands): Improve
	documentation about transient-mark-mode.
	(References): DOcuemtn the use of special names like $LR1 to reference
	to fields in the last table row.

2008-12-19  Juri Linkov  <juri@jurta.org>

	* info.texi (Search Text): Remove mention of removed key binding M-s.

2008-12-18  Carsten Dominik  <dominik@science.uva.nl>

	* org.texi (References): Remove mentioning of @0 as reference for the
	last line, this has been reverted in the Lisp sources.

2008-12-17  Juanma Barranquero  <lekktu@gmail.com>

	* makefile.w32-in (INFO_TARGETS, clean): Add sasl.
	(DVI_TARGETS): Remove duplicates.  Add sasl.
	($(infodir)/sasl, sasl.dvi): New targets.

2008-12-17  Carsten Dominik  <dominik@science.uva.nl>

	* org.texi: Version number pushed to 6.15d.

2008-12-16  Carsten Dominik  <dominik@science.uva.nl>

	* org.texi (Tables in LaTeX export): New section.
	(Images in LaTeX export): New section.
	(Inlined images, Images in HTML export): Sections renamed.

2008-12-08  Reiner Steib  <Reiner.Steib@gmx.de>

	* message.texi (Insertion Variables): Don't advertise sc-cite-original.

2008-12-04  David Engster  <dengste@eml.cc>

	* gnus.texi (nnmairix): Mention mairix.el.  Point out the importance
	of nnml-get-new-mail.  Change URL for mairix patch.

2008-12-02  Carsten Dominik  <carsten.dominik@gmail.com>

	* org.texi (Using the mapping API): Fix bug in mapping example.
	(Publishing options): Make the list of properties complete again, in
	correspondence to the variable `org-export-plist-vars'.
	(Property searches): Document new special values for time comparisons.
	(Tag inheritance): Refine the description of tag inheritance.
	(Project alist): Add info about the publishing sequence of components.
	(Effort estimates): Document the new relative timer.

2008-12-01  Jay Belanger  <jay.p.belanger@gmail.com>

	* calc.texi (About This Manual): Clarify behavior of `C-x * t'.
	(Using Calc): Clarify use of `C-x * o'.
	(Embedded Mode (Overview)): Clarify use of `C-x * e'.

2008-11-28  Richard M Stallman  <rms@gnu.org>

	* dbus.texi (Receiving Method Calls): Clean up previous change.

2008-11-26  Michael Albinus  <michael.albinus@gmx.de>

	* dbus.texi (Type Conversion): New defuns `dbus-string-to-byte-array',
	`dbus-escape-as-identifier', `dbus-byte-array-to-string' and
	`dbus-unescape-from-identifier'.
	(Receiving Method Calls): New constants `dbus-service-emacs' and
	`dbus-path-emacs'.  Precise return values of `dbus-register-method'.
	(Signals): Use the constants in the example.

2008-11-24  Carsten Dominik  <dominik@science.uva.nl>

	* org.texi: Re-apply change to FDL 1.3.

2008-11-23  Carsten Dominik  <dominik@science.uva.nl>

	* org.texi (Setting up Remember): Document `org-remember-mode'.
	(External links): Document that bbdb links can use a regular
	expression.
	(External links): Document that elisp links can contain interactive
	commands.

2008-11-22  Michael Kifer  <kifer@cs.stonybrook.edu>

	* viper.texi (viper-translate-all-ESC-keysequences):
	Description removed.

2008-11-19  Glenn Morris  <rgm@gnu.org>

	* doclicense.texi: Change to FDL 1.3.
	Relicense all texi files under FDL 1.3 or later.

2008-11-17  Jay Belanger  <jay.p.belanger@gmail.com>

	* calc.texi (Tutorial): Clarify how to set up the on-line tutorial.

2008-11-16  Michael Kifer  <kifer@cs.stonybrook.edu>

	* viper.texi (viper-ESC-keyseq-timeout, viper-ESC-key): Removed.

	* ediff.texi: Version/date change.

2008-11-14  Chong Yidong  <cyd@stupidchicken.com>

	* ns-emacs.texi: Moved into macos.texi in the main Emacs manual.

2008-11-14  Jay Belanger  <jay.p.belanger@gmail.com>

	* calc.texi (About This Manual): Comment out a mention of
	marginal notes.

2008-11-12  Carsten Dominik  <dominik@science.uva.nl>

	* org.texi (Clocking work time): Document the :formula property of
	clock tables.
	(Structure editing, Refiling notes): Document refiling regions.
	(Agenda commands): Document the double-prefix version
	of the `l' command in the agenda.
	(Handling links): Explain the effect of a double prefix
	arg to `C-c C-o'.
	(TODO basics): Add documentation for tag triggers.

2008-10-23  Glenn Morris  <rgm@gnu.org>

	* cl.texi (Function Bindings): Mention `flet' fails to deal with
	byte-compiling things like `+'.

	* ns-emacs.texi: Merge copyright years of author now with assignment
	into FSF years.
	(VER): Use it for easier automatic updating.  Use Emacs version rather
	than standalone Emacs.app version.

2008-10-12  Carsten Dominik  <dominik@science.uva.nl>

	* org.texi: Lots of minor fixes.
	(Capture): New chapter.
	(Org Plot): New section.

2008-09-30  Magnus Henoch  <mange@freemail.hu>

	* cl.texi (Porting Common Lisp): Fix parenthesis order in example.

2008-09-30  Jay Belanger  <jay.p.belanger@gmail.com>

	* calc.texi (User Defined Units): Mention how to enter optional display
	string.

2008-09-25  Teodor Zlatanov  <tzz@lifelogs.com>

	* message.texi (Sending Variables): Fixed variable documentation to
	avoid the "y/n" wording.

2008-09-24  Teodor Zlatanov  <tzz@lifelogs.com>

	* message.texi (Sending Variables): Added `message-confirm-send' doc.

2008-09-24  Katsumi Yamaoka  <yamaoka@jpl.org>

	* gnus.texi (The Gnus Registry): Don't give argument to @item used in
	@enumerate section so as to be able to be formatted with MAKEINFO=no.

2008-09-22  Bill Wohler  <wohler@newt.com>

	Release MH-E manual version 8.1.

	* mh-e.texi (VERSION, EDITION, UPDATED, UPDATE-MONTH): Update for
	release 8.1.

	* mh-e.texi: Retain dual license as agreed to by the FSF.
	However, bump GPL to Version 3.
	Use @include for license text.

2008-09-19  Katsumi Yamaoka  <yamaoka@jpl.org>

	* gnus.texi (Top, Setup, Fancy splitting to parent)
	(Store custom flags and keywords, Store arbitrary data):
	Clean up markup.

2008-09-16  Teodor Zlatanov  <tzz@lifelogs.com>

	* gnus.texi (The Gnus Registry): Document it.

2008-09-08  David Engster  <dengste@eml.cc>

	* gnus.texi (nnmairix): Point out that nnml uses MH format.
	Clarify section about choosing back end servers.

2008-08-23  Glenn Morris  <rgm@gnu.org>

	* dired-x.texi (Shell Command Guessing):
	Mention dired-guess-shell-case-fold-search.  (Bug#417)

2008-08-22  Michael Albinus  <michael.albinus@gmx.de>

	* trampver.texi: Update release number.

2008-08-18  Brian Cully  <bjc@kublai.com>  (tiny change)

	* ns-emacs.texi: Update version.
	(Introduction): Correct menu location for options save.
	(Customization): Note that defaults are stored under org.gnu.Emacs.

2008-08-11  Bill Wohler  <wohler@newt.com>

	* mh-e.texi (Getting Started): Rename variant mu-mh to gnu-mh and be
	explicit about GNU mailutils MH elsewhere (with thanks to Darel
	Henman) (closes SF #1768928).

2008-08-10  Glenn Morris  <rgm@gnu.org>

	* ns-emacs.texi: Use @copying.  Change copyright of authors with
	assignment to FSF.  Change license to GFDL.
	(Top): Remove outdated references.

2008-08-07  Reiner Steib  <Reiner.Steib@gmx.de>

	* gnus.texi (Sorting the Summary Buffer, Summary Sorting):
	Add gnus-summary-sort-by-most-recent-number and
	gnus-summary-sort-by-most-recent-date.
	(Summary Sorting): Explain prefix argument.

2008-08-07  Katsumi Yamaoka  <yamaoka@jpl.org>

	* gnus.texi (Saving Articles): Mention symbolic prefix `r' for
	gnus-summary-pipe-output.

2008-08-03  Michael Albinus  <michael.albinus@gmx.de>

	* dbus.texi (Receiving Method Calls): Document error handling of own
	D-Bus methods.

2008-08-01  Bill Wohler  <wohler@newt.com>

	* mh-e.texi (Reading Mail)
	(Viewing Attachments): Describe new function
	mh-show-preferred-alternative.
	(Sending Mail, Redistributing, Sending Message): Describe new hook
	mh-annotate-msg-hook.

2008-07-31  Michael Albinus  <michael.albinus@gmx.de>

	* dbus.texi (Arguments and Signatures): Fix example.
	(Synchronous Methods): New defun `dbus-call-method-non-blocking'.
	(Asynchronous Methods): New node.
	(Errors and Events): Describe extended layout of `dbus-event'.
	New defun `dbus-event-message-type'.

2008-07-31  Dan Nicolaescu  <dann@ics.uci.edu>

	* ediff.texi: Remove VMS support.

2008-07-29  Juanma Barranquero  <lekktu@gmail.com>

	* makefile.w32-in (INFO_TARGETS, DVI_TARGETS, clean): Add mairix-el.
	($(infodir)/mairix-el), mairix-el.dvi): New targets.

2008-07-29  Chong Yidong  <cyd@stupidchicken.com>

	* Makefile.in: Add mairix-el targets.

2008-07-29  David Engster  <deng@randomsample.de>

	* mairix-el.texi: New file.

2008-07-28  Stephen Leake  <stephen_leake@stephe-leake.org>

	* ada-mode.texi: Document using GNAT project files as Emacs Ada mode
	project files.  Delete 'main_unit' project variable; not needed.  Allow
	process environment variables wherever project variables are allowed.
	Add tutorial section on multiple GNAT project files.

2008-07-27  Michael Albinus  <michael.albinus@gmx.de>

	Sync with Tramp 2.1.14.

	* trampver.texi: Update release number.

2008-07-27  Dan Nicolaescu  <dann@ics.uci.edu>

	* ns-emacs.texi:
	* faq.texi: Remove mentions of Mac Carbon.

2008-07-24  Katsumi Yamaoka  <yamaoka@jpl.org>

	* gnus.texi (Saving Articles): Describe the 2nd argument of
	gnus-summary-save-in-pipe.
	(SpamAssassin): Use it.

2008-07-22  Katsumi Yamaoka  <yamaoka@jpl.org>

	* gnus.texi (SpamAssassin): Fix gnus-summary-save-in-pipe usage.

2008-07-25  Carsten Dominik  <dominik@science.uva.nl>

	* org.texi (Export options): Document the use of the creator flag.

2008-07-24  Carsten Dominik  <dominik@science.uva.nl>

	* org.texi: New version 6.06a.

2008-07-23  Juanma Barranquero  <lekktu@gmail.com>

	* makefile.w32-in (INFO_TARGETS, DVI_TARGETS, clean): Add ns-emacs.
	($(infodir)/ns-emacs, ns-emacs.dvi): New targets.

2008-07-23  Vincent Belaïche  <vincent.b.1@hotmail.fr>

	* calc.texi (Editing Stack Entries):
	(Algebraic Entry): Rewrite introductory sentences so it can be used by
	Calc's help functions.  Mention fixing typos.
	(Customizing Calc): Fix typo.

2008-07-23  Jay Belanger  <jay.p.belanger@gmail.com>

	* calc.texi (summarykey): New macro.  Use to correctly format keys in
	the summary.

2008-07-20  Adrian Robert  <adrian.b.robert@gmail.com>

	* ns-emacs.texi (Customization): Corrected documentation on color
	specification formats.

2008-07-19  Andreas Schwab  <schwab@suse.de>

	* ns-emacs.texi: Moved from ../emacs.  Add @direntry.

	* Makefile.in (INFO_TARGETS, DVI_TARGETS): Add ns-emacs.
	(ns-emacs, $(infodir)/ns-emacs, ns-emacs.dvi): New rules.

2008-07-18  Michael Albinus  <michael.albinus@gmx.de>

	* dbus.texi (Inspection): Rework, introduce submenus.
	(Bus names, Introspection, Nodes and Interfaces, Methods and Signal)
	(Properties and Annotations, Arguments and Signatures): New nodes.

2008-07-13  Michael Albinus  <michael.albinus@gmx.de>

	* dbus.texi (Receiving Method Calls): Fix description of
	`dbus-register-method'.
	(Signals): Allow also signal arguments for filtering in
	`dbus-register-signal'.

2008-07-13  Vincent Belaïche  <vincent.b.1@hotmail.fr>

	* calc.texi (Manipulating Vectors): Clarify definition of `rnorm' and
	`cnorm'.
	(Arithmetic Tutorial): Simplify the verification of prime factors.

2008-07-02  Katsumi Yamaoka  <yamaoka@jpl.org>

	* gnus.texi (Saving Articles): Mention
	gnus-summary-pipe-output-default-command and gnus-summary-save-in-pipe.

2008-06-29  Jay Belanger  <jay.p.belanger@gmail.com>

	* calc.texi: Adjust mode line throughout.

2008-06-28  Juanma Barranquero  <lekktu@gmail.com>

	* sasl.texi (Mechanisms): Fix typos.

2008-06-24  Jay Belanger  <jay.p.belanger@gmail.com>

	* calc.texi (Killing from the stack): Mention using normal Emacs
	copying.

2008-06-21  Michael Albinus  <michael.albinus@gmx.de>

	* tramp.texi (Password handling): Renamed from "Password caching".
	Add `auth-source' mechanism.
	(Connection caching): Tramp reopens the connection automatically,
	when the operating system on the remote host has been changed.

2008-06-20  Eli Zaretskii  <eliz@gnu.org>

	* makefile.w32-in (distclean): Remove makefile.

2008-06-17  Carsten Dominik  <dominik@science.uva.nl>

	* org.texi (Using the mapping API): New section.
	(Agenda column view): New section.
	(Moving subtrees): Document archiving to the archive sibling.
	(Agenda commands): Document columns view in the agenda.
	(Using the property API): Document the API for multi-valued properties.

2008-06-17  Jason Riedy  <jason@acm.org>

	* org.texi (A LaTeX example): Note that fmt may be a one-argument
	function, and efmt may be a two-argument function.
	(Radio tables): Document multiple destinations.

2008-06-16  Glenn Morris  <rgm@gnu.org>

	* epa.texi, erc.texi, pgg.texi, remember.texi, sasl.texi, url.texi:
	Add Cover-Texts.

2008-06-15  Glenn Morris  <rgm@gnu.org>

	* faq.texi (VER): Update to 23.0.60.

	* mh-e.texi: Remove option of licensing under GPL.
	Add Cover-Texts to GFDL permissions notice.
	(GPL): Remove section.
	(GFDL): Include doclicense.texi rather than the actual text.

	* Makefile.in (INFO_TARGETS, DVI_TARGETS): Add sasl.
	(sasl, $(infodir)/sasl, sasl.dvi): New rules.

	* sasl.texi: Fix output file name.

	* epa.texi, sasl.texi: Refer to license in Emacs manual.

	* gnus-coding.texi: Refer to license in Gnus manual.

	* idlwave.texi, sasl.texi: Use @copying.

	* org.texi: Change to GFDL 1.2.  Refer to license in Emacs manual.

	* speedbar.texi: Update Back-Cover Text as per maintain.info.

	* url.texi: Use @copying, @title, @subtitle, @author.

	* ada-mode.texi, autotype.texi, cc-mode.texi, cl.texi, dbus.texi:
	* dired-x.texi, ebrowse.texi, ediff.texi, emacs-mime.texi:
	* erc.texi, eshell.texi, eudc.texi, flymake.texi, forms.texi, gnus.texi:
	* idlwave.texi, message.texi, newsticker.texi, pcl-cvs.texi:
	* rcirc.texi, reftex.texi, sc.texi, ses.texi, sieve.texi:
	* smtpmail.texi, speedbar.texi, tramp.texi, vip.texi, viper.texi:
	* widget.texi, woman.texi:
	Remove references to external license, since doclicense is included.

	* ada-mode.texi, autotype.texi, cc-mode.texi, dired-x.texi:
	* pcl-cvs.texi, speedbar.texi, url.texi, widget.texi:
	Remove references to non-existent Invariant Sections.

2008-06-14  Glenn Morris  <rgm@gnu.org>

	* faq.texi (Major packages and programs): Remove references to external
	Supercite, Calc, VIPER, since they have been included for some time.
	Update VM, AUCTeX, BBDB entries.

2008-06-14  Ulf Jasper  <ulf.jasper@web.de>

	* newsticker.texi: Updated to match latest newsticker changes.

2008-06-13  Glenn Morris  <rgm@gnu.org>

	* ada-mode.texi, autotype.texi, calc.texi, cc-mode.texi, cl.texi
	* dbus.texi, dired-x.texi, ebrowse.texi, ediff.texi, emacs-mime.texi
	* eshell.texi, eudc.texi, flymake.texi, forms.texi, gnus-coding.texi
	* gnus.texi, idlwave.texi, info.texi, message.texi, newsticker.texi
	* nxml-mode.texi, org.texi, pcl-cvs.texi, rcirc.texi, reftex.texi
	* sc.texi, sieve.texi, smtpmail.texi, vip.texi, viper.texi, widget.texi
	* woman.texi:
	Update Back-Cover Text as per maintain.info.

2008-06-15  Reiner Steib  <Reiner.Steib@gmx.de>

	* gnus-faq.texi: Generate.  Change node names to "FAQ N-M".

	* Makefile.in (gnus-faq-clean): Don't remove gnus-faq.texi.
	(gnus-faq.xml): Update repository host.

	* gnus-faq.texi: Generate from gnus-faq.xml (sourceforge.net).

2008-06-15  Frank Schmitt  <ich@frank-schmitt.net>

	* gnus-faq.texi ([5.12]): Add entry about message-kill-buffer-on-exit.
	Fix a typo.

2008-06-15  Reiner Steib  <Reiner.Steib@gmx.de>

	* gnus.texi (Mail Source Customization): Correct values of
	`mail-source-delete-incoming'.  Reported by Tassilo Horn.
	(Oort Gnus): Fix version comment for mml-dnd-protocol-alist.

2008-06-14  Reiner Steib  <Reiner.Steib@gmx.de>

	* gnus.texi (nnmairix): Eliminate wrong use of `path', cf. the GNU
	coding standards.

2008-06-14  David Engster  <dengste@eml.cc>

	* gnus.texi (nnmairix): Markup fixes.

2008-06-05  Reiner Steib  <Reiner.Steib@gmx.de>

	* gnus.texi (nnmairix): Markup and other minor fixes.

2008-06-05  David Engster  <dengste@eml.cc>

	* gnus.texi (nnmairix): New nodes describing nnmairix.el.

2008-06-05  Reiner Steib  <Reiner.Steib@gmx.de>

	* gnus.texi (Group Parameters): Change ~/.gnus to ~/.gnus.el.
	(Searching, nnir, nnmairix): New stub nodes.

2008-05-30  Felix Lee  <felix.1@canids.net>

	* cl.texi (Iteration Clauses): Fix incorrect "identical" examples.

2008-05-24  Reiner Steib  <Reiner.Steib@gmx.de>

	* gnus.texi (Filling In Threads): Additions to gnus-fetch-old-headers.

2008-05-15  Reiner Steib  <Reiner.Steib@gmx.de>

	* gnus.texi (Scoring On Other Headers): Fix typo.  Rearrange.

2008-05-15  Jonathan Yavner  <jyavner@member.fsf.org>

	* ses.texi (Acknowledgements): Add Shigeru Fukaya.

2008-05-06  Juanma Barranquero  <lekktu@gmail.com>

	* info.texi (Top): Fix typo in xref.

2008-05-05  Karl Berry  <karl@gnu.org>

	* info.texi (Top): @xref to stand-alone manual.

2008-05-01  Lars Magne Ingebrigtsen  <larsi@gnus.org>

	* gnus.texi (Various Summary Stuff): Add gnus-propagate-marks.
	(Various Summary Stuff): Fix typo in last xref.

2008-05-02  Juanma Barranquero  <lekktu@gmail.com>

	* org.texi (Moving subtrees): Fix typo.

2008-04-28  Michael Albinus  <michael.albinus@gmx.de>

	* tramp.texi (Frequently Asked Questions): Explain, how to disable
	Tramp via `tramp-mode'.

2008-04-27  Carsten Dominik  <dominik@sam.science.uva.nl>

	* org.texi: Massive changes, in many parts of the file.

2008-04-13  Reiner Steib  <Reiner.Steib@gmx.de>

	* gnus.texi (Oort Gnus): Add message-fill-column.

2008-04-12  Adrian Aichner  <adrian@xemacs.org>

	* gnus.texi (Mail Source Specifiers): Typo fix.

2008-04-12  Reiner Steib  <Reiner.Steib@gmx.de>

	* gnus.texi (Diary Headers Generation): Update key binding for
	`gnus-diary-check-message'.

2008-04-10  Reiner Steib  <Reiner.Steib@gmx.de>

	* gnus.texi (Emacsen): Addition.

2008-04-10  Reiner Steib  <Reiner.Steib@gmx.de>

	* gnus.texi (Emacsen): Give recommendations for Emacs 22 and Emacs 23.

2008-04-09  Reiner Steib  <Reiner.Steib@gmx.de>

	* gnus.texi (Oort Gnus): Mention customizing of tool bars.

2008-04-09  Reiner Steib  <Reiner.Steib@gmx.de>

	* gnus-news.texi: Update tool bar item.

2008-04-09  Sven Joachim  <svenjoac@gmx.de>

	* gnus-news.texi: Fix typos.

2008-04-11  Jay Belanger  <jay.p.belanger@gmail.com>

	* calc.texi (Vector and Matrix Arithmetic, Calc Summary):
	Add mention of `kron'.

2008-04-01  Daiki Ueno  <ueno@unixuser.org>

	* epa.texi (Encrypting/decrypting *.gpg files): Document
	epa-file-name-regexp.

2008-03-31  Katsumi Yamaoka  <yamaoka@jpl.org>

	* gnus.texi (Example Methods): Fix description about ssh-agent.
	(Indirect Functions): Fix the default value of nntp-telnet-command;
	remove link to connect.html.

2008-03-30  Michael Albinus  <michael.albinus@gmx.de>

	* dbus.texi (Synchronous Methods): New parameter TIMEOUT for
	dbus-call-method.
	(Receiving Method Calls): The timeout can be set by the calling client.

	* trampver.texi: Update release number.

2008-03-29  Reiner Steib  <Reiner.Steib@gmx.de>

	* gnus.texi (Top): Fix version.  Add SASL.

2008-03-29  Michael Albinus  <michael.albinus@gmx.de>

	Sync with Tramp 2.1.13.

	* trampver.texi: Update release number.

2008-03-29  Chong Yidong  <cyd@stupidchicken.com>

	* org.texi: Update to new org-mode website.

2008-03-29  Stefan Monnier  <monnier@iro.umontreal.ca>

	* cl.texi (For Clauses): Fix loop over key-seq to match code.

2008-03-22  Reiner Steib  <Reiner.Steib@gmx.de>

	* gnus.texi (Foreign Groups): Add gnus-read-ephemeral-gmane-group,
	gnus-read-ephemeral-gmane-group-url,
	gnus-read-ephemeral-emacs-bug-group,
	gnus-read-ephemeral-debian-bug-group.

2008-03-21  Reiner Steib  <Reiner.Steib@gmx.de>

	* gnus.texi (MIME Commands): Add gnus-article-browse-html-article.

	* gnus-news.texi: Add EasyPG.  Add gnus-article-browse-html-article.
	Add FIXMEs for Bookmarks and gnus-registry-marks.

2008-03-16  Reiner Steib  <Reiner.Steib@gmx.de>

	* gnus.texi (Smileys): Document `smiley-style'.

2008-03-21  Reiner Steib  <Reiner.Steib@gmx.de>

	* gnus.texi (Gnus Development): Clarify difference between ding and
	gnu.emacs.gnus.
	(MIME Commands, Using MIME, RSS): Fix markup.

	* gnus-faq.texi ([8.4]): Ditto.

2008-03-20  Reiner Steib  <Reiner.Steib@gmx.de>

	* gnus.texi (Emacsen): Remove obsolete stuff.

2008-03-19  Reiner Steib  <Reiner.Steib@gmx.de>

	* gnus.texi (Oort Gnus): Add version info WRT
	`mail-source-delete-incoming'.

2008-03-16  Reiner Steib  <Reiner.Steib@gmx.de>

	* gnus.texi (Top): Add "Other related manuals" and version info in
	`iftex' output.
	(Formatting Fonts): Add index entries for gnus-mouse-face, gnus-face-0,
	gnus-balloon-face-0 and the corresponding format specifiers.

2008-03-26  Michael Albinus  <michael.albinus@gmx.de>

	* tramp.texi (Filename completion): Remove footnote about let-bind
	of `partial-completion-mode'.  It doesn't work this way.

2008-03-26  Stefan Monnier  <monnier@iro.umontreal.ca>

	* pcl-cvs.texi (Contributors): Update my email.

2008-03-21  Michael Albinus  <michael.albinus@gmx.de>

	* dbus.texi (Receiving Method Calls): Mention default D-Bus timeout.

2008-03-17  Bill Wohler  <wohler@newt.com>

	* mh-e.texi (Viewing): Update URL for adding header fields to
	mh-invisible-header-fields-default.

2008-03-16  Bill Wohler  <wohler@newt.com>

	* mh-e.texi (Preface): Add Gnus to requirements.
	(Forwarding): Note that forwarded MIME messages are now inline.

2008-03-14  Stefan Monnier  <monnier@iro.umontreal.ca>

	* gnus.texi (Example Methods, Direct Functions, Indirect Functions)
	(Common Variables): Give precedence to the netcat methods over the
	telnet methods, and mention that they are more reliable.

2008-03-13  Carsten Dominik  <dominik@science.uva.nl>

	* org.texi (Exporting Agenda Views): Document agenda export to
	iCalendar.
	(Progress logging): Document the new progress logging stuff.

2008-03-10  Reiner Steib  <Reiner.Steib@gmx.de>

	* gnus.texi (Mail Source Customization, Gnus Development, Oort Gnus):
	Update for change of `mail-source-delete-incoming'.

	* gnus-news.texi: Ditto.

2008-03-10  Reiner Steib  <Reiner.Steib@gmx.de>

	* gnus-coding.texi (Gnus Maintainance Guide): Update conventions for
	custom versions.

2008-03-07  Alan Mackenzie  <acm@muc.de>

	* cc-mode.texi (Limitations and Known Bugs): State that the number of
	parens/brackets in a k&r region is limited.

2008-02-27  Reiner Steib  <Reiner.Steib@gmx.de>

	* gnus-news.texi: Mention problem with coding system `utf-8-emacs' when
	using different Emacs versions.

2008-02-27  Glenn Morris  <rgm@gnu.org>

	* sc.texi: Remove a lot of old and obsolete info.
	(titlepage): Simplify.
	(Emacs 19 MUAs, Emacs 18 MUAs, MH-E with any Emacsen)
	(VM with any Emacsen, GNEWS with any Emacsen)
	(Overloading for Non-conforming MUAs, Version 3 Changes)
	(The Supercite Mailing List): Delete nodes.
	(Introduction): Remove info about old packages.
	(Getting Connected): Simplify.  Remove info about old packages.
	(Citing Commands): Delete Emacs 19 info.
	(Hints to MUA Authors): Simplify.
	(Thanks and History): Merge in some info from the deleted node
	"Version 3 Changes".

2008-02-05  Juanma Barranquero  <lekktu@gmail.com>

	* org.texi (Setting tags, In-buffer settings):
	* rcirc.texi (rcirc commands): Replace `legal' with `valid'.

2008-02-24  Katsumi Yamaoka  <yamaoka@jpl.org>

	* gnus-news.texi: Mention that spaces and tabs are allowed in the
	installation directory name.

2008-02-12  Romain Francoise  <romain@orebokech.com>

	* epa.texi (Overview): Fix typo.

2008-02-11  Daiki Ueno  <ueno@unixuser.org>

	* epa.texi (Quick start): Remove the .emacs setting.

2008-02-10  Daiki Ueno  <ueno@unixuser.org>

	* epa.texi (Quick start): Use the command `epa-enable' instead of
	loading `epa-setup'.

2008-02-08  Juanma Barranquero  <lekktu@gmail.com>

	* makefile.w32-in (INFO_TARGETS, DVI_TARGETS, clean): Add epa.
	($(infodir)/epa, epa.dvi): New targets.

2008-02-08  Daiki Ueno  <ueno@unixuser.org>

	* Makefile.in: Add rules to build EasyPG Assistant User's Manual.

	* epa.texi: New manual documenting the EasyPG Assistant.

2008-02-06  Michael Albinus  <michael.albinus@gmx.de>

	* dbus.texi (all): Wrap Lisp code examples with @lisp ... @end lisp.
	(Inspection): New function dbus-ping.

2008-02-05  Michael Albinus  <michael.albinus@gmx.de>

	* tramp.texi (Remote processes): Add `shell-command'.

2008-01-28  Michael Sperber  <sperber@deinprogramm.de>

	* gnus.texi (Mail Source Specifiers): Document `group' specifier.
	(Group Parameters): Document `mail-source' parameter.

2008-01-27  Michael Albinus  <michael.albinus@gmx.de>

	* tramp.texi (Inline methods): The hostname of the su(do)? methods
	must be a local host.

2008-01-26  Michael Olson  <mwolson@gnu.org>

	* erc.texi: Update version for ERC 5.3 release.
	(Obtaining ERC): Update extras URLs for 5.3.
	(Development): Write instructions for git, and remove those for Arch.
	(History): Mention the switch to git.

2008-01-24  Karl Berry  <karl@gnu.org>

	* info.texi (Search Index, Search Text): Mention the command
	character in the section name, a la the (Go to node) node.

2008-01-21  Michael Albinus  <michael.albinus@gmx.de>

	* dbus.texi (Errors and Events): New macro dbus-ignore-errors.

2008-01-18  Katsumi Yamaoka  <yamaoka@jpl.org>

	* gnus-news.texi: Mention gnus-article-describe-bindings.

2008-01-18  Katsumi Yamaoka  <yamaoka@jpl.org>

	* gnus-news.texi: Mention gnus-article-wide-reply-with-original.

2008-01-18  Carsten Dominik  <dominik@science.uva.nl>

	* org.texi (Property inheritance): New section.
	(Conventions): New section.
	(Structure editing): Document C-RET, the prefix arg to the cut/copy
	commands, and the new bindings for refiling.
	(Sparse trees): Document the new special command for sparse trees.
	(References): Be more clear about the counting of hilines.
	(Handling links): Document M-p/n for accessing links.
	(Fast access to TODO states): New section.
	(Per file keywords): New section.
	(Property inheritance): New section.
	(Column attributes): New summary types.
	(Capturing Column View): New section.
	(The date/time prompt): Cover the new features in the date/time prompt.
	Compactify the table of keys for the calendar remote control.
	(Clocking work time): Document the new :scope parameter.
	(Remember): Promoted to chapter.
	(Quoted examples): New section.
	(Enhancing text): New verbatim environments.

2008-01-14  Michael Albinus  <michael.albinus@gmx.de>

	* trampver.texi: Update release number.

2008-01-09  Katsumi Yamaoka  <yamaoka@jpl.org>

	* gnus.texi (Article Keymap): Add
	gnus-article-wide-reply-with-original; fix descriptions of
	gnus-article-reply-with-original and
	gnus-article-followup-with-original.

2008-01-09  Glenn Morris  <rgm@gnu.org>

	* nxml-mode.texi: Add @copying section.

2008-01-05  Reiner Steib  <Reiner.Steib@gmx.de>

	* message.texi (Mail Variables): Add some text from "(gnus)Posting
	Server".  Add `message-send-mail-with-mailclient'.

	* gnus.texi (Posting Server): Move some text to "(message)Mail
	Variables" and add a reference here.

2008-01-04  Michael Albinus  <michael.albinus@gmx.de>

	* dbus.texi (Receiving Method Calls): New chapter.
	(Errors and Events): Add serial number to events.  Replace "signal" by
	"message".  Introduce dbus-event-serial-number.

2008-01-03  Michael Albinus  <michael.albinus@gmx.de>

	* dbus.texi (Type Conversion): Explain the type specification for empty
	arrays.  Use another example.

2007-12-30  Michael Albinus  <michael.albinus@gmx.de>

	* dbus.texi (all): Replace "..." by @dots{}.
	(Type Conversion): Precise the value range for :byte types.
	(Signals): Rename dbus-unregister-signal to dbus-unregister-object.
	Mention its return value.
	(Errors and Events): There is no D-Bus error propagation during event
	processing.

2007-12-29  Jay Belanger  <jay.p.belanger@gmail.com>

	* calc.tex (Yacas Language, Maxima Language, Giac Language):
	New sections.

2007-12-29  Reiner Steib  <Reiner.Steib@gmx.de>

	* gnus.texi (Group Parameters): Reorder the text and add a note about
	`gnus-parameters' near the beginning of the node.

2007-12-29  IRIE Tetsuya  <irie@t.email.ne.jp>  (tiny change)

	* gnus.texi (Score File Editing): Fix function name.

2007-12-23  Michael Albinus  <michael.albinus@gmx.de>

	Sync with Tramp 2.1.12.

	* trampver.texi: Update release number.

2007-12-22  Michael Albinus  <michael.albinus@gmx.de>

	* dbus.texi (Type Conversion): Correct input parameters mapping.

2007-12-21  Michael Albinus  <michael.albinus@gmx.de>

	* dbus.texi (Type Conversion): Extend for D-Bus compound types.
	(Errors and Events): Mention wrong-type-argument error.

2007-12-21  Alex Schroeder  <alex@gnu.org>

	* rcirc.texi: Changed single spaces after sentence end to double
	spaces.  Fixed some typos.
	(Internet Relay Chat): Explain relay.
	(Getting started with rcirc): Change items to reflect prompts.
	Add more explanation to rcirc-track-minor-mode and added a comment to
	warn future maintainers that this section is a copy.
	(People): Changed /ignore example.
	(Keywords): Not keywords.

2007-12-20  Alex Schroeder  <alex@gnu.org>

	* rcirc.texi (Top): Fighting Information Overload chapter added.
	(Getting started with rcirc): Add notice of rcirc-track-minor-mode.
	(rcirc commands): Moved /ignore command to the new chapter.
	(Fighting Information Overload): New chapter documenting /keyword,
	/bright, /dim, channel ignore, and low priority channels.
	(Configuration): Document rcirc-server-alist, remove
	rcirc-startup-channels-alist and rcirc-default-server.

2007-12-16  Michael Albinus  <michael.albinus@gmx.de>

	* dbus.texi (Signals): Fix example in dbus-register-signal.

2007-12-14  Sven Joachim  <svenjoac@gmx.de>

	* gnus.texi (Score Variables): Fix typo.

2007-12-07  Michael Albinus  <michael.albinus@gmx.de>

	* dbus.texi (Synchronous Methods): Adapt dbus-call-method.
	(Signals): Adapt dbus-send-signal and dbus-register-signal.
	(Errors and Events): Adapt dbus-event.

2007-12-03  Lars Magne Ingebrigtsen  <larsi@gnus.org>

	* gnus.texi (Other Files): Add the yenc command.

2007-11-30  Reiner Steib  <Reiner.Steib@gmx.de>

	* gnus.texi (MIME Commands): Default of gnus-article-loose-mime is t
	since 2004-08-06.

2007-11-28  Katsumi Yamaoka  <yamaoka@jpl.org>

	* gnus.texi (Fancy Mail Splitting): Fix description of splitting based
	on body.

2007-11-27  Katsumi Yamaoka  <yamaoka@jpl.org>

	* emacs-mime.texi (rfc2047): Mention rfc2047-encoded-word-regexp-loose
	and rfc2047-allow-irregular-q-encoded-words; fix description of
	rfc2047-encode-encoded-words.

2007-11-24  Reiner Steib  <Reiner.Steib@gmx.de>

	* gnus.texi (Fetching Mail): Remove obsoleted `nnmail-spool-file'.

2007-12-05  Michael Olson  <mwolson@gnu.org>

	* remember.texi (Diary): Remove "require" line for remember-diary.el.
	Update documentation for `remember-diary-file'.

2007-12-04  Michael Albinus  <michael.albinus@gmx.de>

	* dbus.texi (Signals): Precise `dbus-register-signal'.
	(Errors and Events): Rework events part, the internal structure of
	dbus-event has changed.

2007-12-03  Juanma Barranquero  <lekktu@gmail.com>

	* makefile.w32-in (INFO_TARGETS, DVI_TARGETS, clean): Add dbus.
	($(infodir)/dbus, dbus.dvi): New targets.

2007-12-03  Michael Albinus  <michael.albinus@gmx.de>

	* Makefile.in (INFO_TARGETS, DVI_TARGETS): Apply dbus and dbus.dvi
	unconditionally.

	* dbus.texi (Synchronous Methods): Show the result of the "lshal"
	emulation with @print{}.

2007-12-02  Richard Stallman  <rms@gnu.org>

	* dbus.texi (Overview): Minor cleanup.

2007-12-02  Michael Albinus  <michael.albinus@gmx.de>

	* Makefile.in (INFO_TARGETS): Add dbus.
	(DVI_TARGETS): Add dbus.dvi.
	(dbus, dbus.dvi): New targets.

	* dbus.texi: New file.

2007-11-24  Romain Francoise  <romain@orebokech.com>

	* nxml-mode.texi: Add description in @direntry.
	Fix file name to match @setfilename.

2007-11-23  Mark A. Hershberger  <mah@everybody.org>

	* Makefile.in (INFO_TARGETS, DVI_TARGETS): Add nxml-mode.
	($(infodir)/nxml-mode): New rule.

	* makefile.w32-in (INFO_TARGETS, DVI_TARGETS): Add nxml-mode.
	($(infodir)/nxml-mode): New rule.
	(clean): Add nxml-mode*.

	* nxml-mode.texi: New file with nxml manual.

2007-11-18  Richard Stallman  <rms@gnu.org>

	* flymake.texi (Example -- Configuring a tool called directly):
	Update example.

2007-11-18  Michael Albinus  <michael.albinus@gmx.de>

	* tramp.texi (Filename completion): Simplify explanation of
	double-slash behavior.  Explain directory contents flushing.

2007-11-16  Jay Belanger  <jay.p.belanger@gmail.com>

	* calc.texi (TeX and LaTeX Language Modes): Put in
	missing braces.

2007-11-15  Richard Stallman  <rms@gnu.org>

	* cl.texi (Equality Predicates): Delete `eql'.
	(Predicates, Naming Conventions, Top): Delete `eql'.
	(Common Lisp Compatibility): Delete `eql'.
	(Porting Common Lisp): Delete obsolete backquote info.
	Minor clarification about character constants.
	(Sequence Basics): Minor clarification.

2007-11-15  Juanma Barranquero  <lekktu@gmail.com>

	* cc-mode.texi (Electric Keys, Custom Macros):
	* tramp.texi (Filename completion): Fix typos.

2007-11-15  Jay Belanger  <jay.p.belanger@gmail.com>

	* calc.texi (Basic commands): Mention the menu.

2007-11-12  Michael Albinus  <michael.albinus@gmx.de>

	* tramp.texi (Connection caching): Tramp flushes connection
	properties when remote operating system has been changed.

2007-11-09  Reiner Steib  <Reiner.Steib@gmx.de>

	* gnus-news.texi: Fix spelling.
	`message-insert-formatted-citation-line', not
	`message-insert-formated-citation-line'.

	* gnus.texi, gnus-faq.texi, message.texi: Bump version to 5.10.9.

2007-11-07  Michael Albinus  <michael.albinus@gmx.de>

	* tramp.texi (Overview): Mention also the PuTTY integration under
	Win32.  Remove paragraphs about Tramp's experimental status.
	(Frequently Asked Questions): Add code example for highlighting the
	mode line.

2007-11-03  Michael Olson  <mwolson@gnu.org>

	* remember.texi: Change mentions of remember-buffer to
	remember-finalize throughout.

2007-10-30  Michael Olson  <mwolson@gnu.org>

	* remember.texi (Copying): Remove.
	(Mailbox): Update with non-BBDB instructions.
	(Diary, Org): Add.
	(Bibliography, Planner Page): Remove.

2007-10-30  Juanma Barranquero  <lekktu@gmail.com>

	* makefile.w32-in (INFO_TARGETS): Add remember.
	(DVI_TARGETS): Add remember.dvi.
	($(infodir)/remember): New rule.
	(clean): Add remember*.

2007-10-30  Michael Olson  <mwolson@gnu.org>

	* Makefile.in (INFO_TARGETS, DVI_TARGETS): Add remember.
	($(infodir)/remember): New rule that builds the Remember Manual.

	* remember.texi: New file containing the Remember Mode Manual.
	Shuffle chapters around after initial import.
	(Function Reference): Split Keystrokes into separate chapter.
	(Keystrokes): Document C-c C-k.
	(Introduction): Fix typographical issue with "---".

2007-10-29  Richard Stallman  <rms@gnu.org>

	* widget.texi (Introduction): Delete discussion of implementation
	internals.

2007-10-29  Michael Albinus  <michael.albinus@gmx.de>

	* tramp.texi (Connection caching): Host names must be different
	when tunneling.

2007-10-28  Reiner Steib  <Reiner.Steib@gmx.de>

	* gnus.texi, gnus-faq.texi, message.texi: Bump version to
	Gnus v5.13.

2007-10-28  Miles Bader  <miles@gnu.org>

	* gnus-news.texi, gnus-coding.texi, sasl.texi: New files.

2007-10-28  Reiner Steib  <Reiner.Steib@gmx.de>

	* gnus.texi (Sorting the Summary Buffer): Remove
	gnus-article-sort-by-date-reverse.

2007-10-28  Katsumi Yamaoka  <yamaoka@jpl.org>

	* gnus.texi (Non-ASCII Group Names): New node.
	(Misc Group Stuff): Move gnus-group-name-charset-method-alist and
	gnus-group-name-charset-group-alist to Non-ASCII Group Names node.

2007-10-28  Michaël Cadilhac  <michael@cadilhac.name>

	* gnus.texi (Mail Source Specifiers, IMAP): Add a notice on the need to
	clean the output of the program `imap-shell-program'.

2007-10-28  Katsumi Yamaoka  <yamaoka@jpl.org>

	* gnus.texi (IMAP): Mention nnimap-logout-timeout.

2007-10-28  Tassilo Horn  <tassilo@member.fsf.org>

	* gnus.texi (Sticky Articles): Documentation for sticky article
	buffers.

2007-10-28  Michaël Cadilhac  <michael@cadilhac.name>

	* gnus.texi (RSS): Document nnrss-ignore-article-fields.

2007-10-28  Katsumi Yamaoka  <yamaoka@jpl.org>

	* gnus.texi (Various Various): Mention gnus-add-timestamp-to-message.

2007-10-28  Katsumi Yamaoka  <yamaoka@jpl.org>

	* gnus.texi (Archived Messages): Document
	gnus-update-message-archive-method.

2007-10-28  Katsumi Yamaoka  <yamaoka@jpl.org>

	* gnus.texi (Limiting): Document gnus-summary-limit-to-address.

2007-10-28  Michaël Cadilhac  <michael@cadilhac.name>

	* gnus.texi (Group Maneuvering): Document
	`gnus-summary-next-group-on-exit'.

2007-10-28  Katsumi Yamaoka  <yamaoka@jpl.org>

	* gnus.texi (Really Various Summary Commands): Mention
	gnus-auto-select-on-ephemeral-exit.

2007-10-28  Reiner Steib  <Reiner.Steib@gmx.de>

	* gnus.texi, message.texi: Bump version number.

2007-10-28  Katsumi Yamaoka  <yamaoka@jpl.org>

	* gnus.texi (Group Line Specification, Misc Group Stuff)
	(Server Commands): Parenthesize @pxref{Mail Spool}.

2007-10-28  Didier Verna  <didier@xemacs.org>

	New user option: message-signature-directory.
	* message.texi (Insertion Variables): Document it.
	* gnus.texi (Posting Styles): Ditto.

2007-10-28  Didier Verna  <didier@xemacs.org>

	* gnus.texi (Group Line Specification):
	* gnus.texi (Misc Group Stuff):
	* gnus.texi (Server Commands): Document the group compaction feature.

2007-10-28  Reiner Steib  <Reiner.Steib@gmx.de>

	* gnus-faq.texi ([5.2]): Adjust for message-fill-column.

	* message.texi (Various Message Variables): Add message-fill-column.

2007-10-28  Katsumi Yamaoka  <yamaoka@jpl.org>

	* gnus.texi: Untabify.

2007-10-28  Didier Verna  <didier@xemacs.org>

	* gnus.texi (Group Parameters): Document the posting-style merging
	process in topic-mode.

2007-10-28  Reiner Steib  <Reiner.Steib@gmx.de>

	* gnus.texi (Scoring On Other Headers): Add gnus-inhibit-slow-scoring.

2007-10-28  Romain Francoise  <romain@orebokech.com>

	* gnus.texi (Mail Spool): Fix typo.
	Update copyright.

2007-10-28  Lars Magne Ingebrigtsen  <larsi@gnus.org>

	* gnus.texi (Limiting): Add gnus-summary-limit-to-singletons.

2007-10-28  Andreas Seltenreich  <uwi7@rz.uni-karlsruhe.de>

	* gnus.texi (Summary Generation Commands):
	Add gnus-summary-insert-ticked-articles.

2007-10-28  Reiner Steib  <Reiner.Steib@gmx.de>

	* gnus.texi (SpamAssassin back end): Rename spam-spamassassin-path
	to spam-spamassassin-program.

2007-10-28  Reiner Steib  <Reiner.Steib@gmx.de>

	* gnus.texi (Mail and Post): Add gnus-message-highlight-citation.

2007-10-28  Lars Magne Ingebrigtsen  <larsi@gnus.org>

	* gnus.texi (Limiting): Add gnus-summary-limit-to-headers.

2007-10-28  Lars Magne Ingebrigtsen  <larsi@gnus.org>

	* message.texi (Mail Headers): Document `opportunistic'.

2007-10-28  Reiner Steib  <Reiner.Steib@gmx.de>

	* emacs-mime.texi (Encoding Customization): Explain how to set
	mm-coding-system-priorities per hierarchy.

2007-10-28  Reiner Steib  <Reiner.Steib@gmx.de>

	* gnus.texi (Washing Mail): Add nnmail-ignore-broken-references and
	nnmail-broken-references-mailers instead of nnmail-fix-eudora-headers.

2007-10-28  Didier Verna  <didier@xemacs.org>

	* message.texi (Wide Reply): Update documentation of
	message-dont-reply-to-names (now allowing a list of regexps).

2007-10-28  Lars Magne Ingebrigtsen  <larsi@gnus.org>

	* gnus.texi (Spam Package Introduction): Fix spam menu and links.

2007-10-28  Lars Magne Ingebrigtsen  <larsi@gnus.org>

	* gnus.texi (SpamAssassin back end): Fix typo.

	* sieve.texi (Examples): Fix grammar.

2007-10-28  Lars Magne Ingebrigtsen  <larsi@gnus.org>

	* gnus.texi (Searching for Articles): Document M-S and M-R.
	(Limiting): Document / b.

2007-10-28  Lars Magne Ingebrigtsen  <larsi@gnus.org>

	* gnus.texi (Thread Commands): T M-^.

2007-10-28  Lars Magne Ingebrigtsen  <larsi@gnus.org>

	* message.texi (Mail Aliases): Document ecomplete.
	(Mail Aliases): Fix typo.

2007-10-28  Katsumi Yamaoka  <yamaoka@jpl.org>

	* gnus.texi (Face): Restore xref to gnus-face-properties-alist;
	fix typo.

2007-10-28  Romain Francoise  <romain@orebokech.com>

	* gnus.texi (Mail Spool): Grammar fix.

2007-10-28  Reiner Steib  <Reiner.Steib@gmx.de>

	* gnus.texi (Mail Spool): nnml-use-compressed-files can be a
	string.

2007-10-28  Katsumi Yamaoka  <yamaoka@jpl.org>

	* gnus.texi (Group Parameters): Fix description.

2007-10-28  Reiner Steib  <Reiner.Steib@gmx.de>

	* gnus.texi (Gmane Spam Reporting):
	Fix spam-report-gmane-use-article-number.
	Add spam-report-user-mail-address.

2007-10-28  Katsumi Yamaoka  <yamaoka@jpl.org>

	* emacs-mime.texi (Non-MIME): x-gnus-verbatim -> x-verbatim.

2007-10-28  Reiner Steib  <Reiner.Steib@gmx.de>

	* gnus.texi (Group Parameters): Add simplified sorting example based on
	example for `Sorting the Summary Buffer' from Jari Aalto
	<jari.aalto@cante.net>.
	(Example Methods): Add example for an indirect connection.

2007-10-28  Kevin Greiner  <kevin.greiner@compsol.cc>

	* gnus.texi (nntp-open-via-telnet-and-telnet): Fixed grammar.
	(Agent Parameters): Updated parameter names to match code.
	(Group Agent Commands): Corrected 'gnus-agent-fetch-series' as
	'gnus-agent-summary-fetch-series'.
	(Agent and flags): New section providing a generalized discussion
	of flag handling.
	(Agent and IMAP): Removed flag discussion.
	(Agent Variables): Added 'gnus-agent-synchronize-flags'.

2007-10-28  Romain Francoise  <romain@orebokech.com>

	* gnus.texi (Exiting the Summary Buffer): Add new function
	`gnus-summary-catchup-and-goto-prev-group', bound to `Z p'.

2007-10-28  Reiner Steib  <Reiner.Steib@gmx.de>

	* gnus.texi (Conformity): Fix typo.
	(Customizing Articles): Document `first'.

2007-10-28  Jari Aalto  <jari.aalto@cante.net>

	* gnus.texi (Sorting the Summary Buffer):
	Add `gnus-thread-sort-by-date-reverse'.  Add example
	host to different sorting in NNTP and RSS groups.

2007-10-28  Reiner Steib  <Reiner.Steib@gmx.de>

	* message.texi (Insertion): Describe prefix for
	message-mark-inserted-region and message-mark-insert-file.

2007-10-28  Reiner Steib  <Reiner.Steib@gmx.de>

	* emacs-mime.texi (Non-MIME): Add Slrn-style verbatim marks and
	LaTeX documents.  Describe "text/x-gnus-verbatim".

2007-10-28  Teodor Zlatanov  <tzz@lifelogs.com>

	* gnus.texi (Blacklists and Whitelists, BBDB Whitelists)
	(Gmane Spam Reporting, Bogofilter, spam-stat spam filtering)
	(spam-stat spam filtering, SpamOracle)
	(Extending the Spam ELisp package): Removed extra quote symbol for
	clarity.

2007-10-28  Reiner Steib  <Reiner.Steib@gmx.de>

	* gnus.texi (MIME Commands): Add gnus-article-save-part-and-strip,
	gnus-article-delete-part and gnus-article-replace-part.
	(Using MIME): Add gnus-mime-replace-part.

2007-10-28  Romain Francoise  <romain@orebokech.com>

	* gnus.texi (Mail Spool): Mention that `nnml-use-compressed-files'
	requires `auto-compression-mode' to be enabled.  Add new nnml
	variable `nnml-compressed-files-size-threshold'.

2007-10-28  Reiner Steib  <Reiner.Steib@gmx.de>

	* gnus.texi (Sorting the Summary Buffer): Added
	gnus-thread-sort-by-recipient.

2007-10-28  Romain Francoise  <romain@orebokech.com>

	* message.texi (Insertion Variables): Mention new variable
	`message-yank-empty-prefix'.  Change `message-yank-cited-prefix'
	documentation accordingly.

2007-10-28  Romain Francoise  <romain@orebokech.com>

	* gnus.texi (To From Newsgroups): Mention new variables
	`gnus-summary-to-prefix' and `gnus-summary-newsgroup-prefix'.

2007-10-28  Katsumi Yamaoka  <yamaoka@jpl.org>

	* gnus.texi (Using MIME): gnus-mime-copy-part supports the charset
	stuff; gnus-mime-inline-part does the automatic decompression.

2007-10-28  Teodor Zlatanov  <tzz@lifelogs.com>

	* gnus.texi (Spam ELisp Package Configuration Examples):
	"training.ham" should be "training.spam".

2007-10-28  Katsumi Yamaoka  <yamaoka@jpl.org>

	* message.texi (Mail Variables): Fix the default value for
	message-send-mail-function.

2007-10-28  Katsumi Yamaoka  <yamaoka@jpl.org>

	* gnus.texi (Optional Back End Functions): nntp-request-update-info
	always returns nil exceptionally.

2007-10-28  Simon Josefsson  <jas@extundo.com>

	* gnus.texi (Article Washing): Add libidn URL.  Suggested by
	Michael Cook <michael@waxrat.com>.

2007-10-28  Lars Magne Ingebrigtsen  <larsi@gnus.org>

	* gnus.texi (Topic Commands): Fix next/previous.

2007-10-28  Simon Josefsson  <jas@extundo.com>

	* gnus.texi (Article Washing): Mention `W i'.

2007-10-28  Jochen Küpper  <jochen@fhi-berlin.mpg.de>

	* gnus.texi (Group Parameters): Slight extension of sieve
	parameter description.

2007-10-28  Reiner Steib  <Reiner.Steib@gmx.de>

	* gnus.texi (Score Decays): `gnus-decay-scores' can be a regexp
	matching score files as well.
	(Picons): Describe `gnus-picon-style'.

2007-10-28  Romain Francoise  <romain@orebokech.com>

	* message.texi (Message Headers): Mention that headers are hidden
	using narrowing, and how to expose them.
	Update copyright.

2007-10-28  Reiner Steib  <Reiner.Steib@gmx.de>

	* gnusref.tex: Mention `gnus-summary-limit-to-recipient' and
	`gnus-summary-sort-by-recipient'.

2007-10-28  Romain Francoise  <romain@orebokech.com>

	* gnus.texi (NNTP marks): New node.
	(NNTP): Move NNTP marks variables to the new node.

2007-10-28  Jesper Harder  <harder@ifa.au.dk>

	* gnus.texi, gnus-news.texi, pgg.texi, sasl.texi: backend -> back end.

	* gnus.texi (MIME Commands, Hashcash): Markup fix.

2007-10-28  Teodor Zlatanov  <tzz@lifelogs.com>

	* gnus.texi: Replaced @file{spam.el} with @code{spam.el}
	everywhere for consistency.
	(Filtering Spam Using The Spam ELisp Package): Admonish again.
	(Spam ELisp Package Sequence of Events): This is Gnus, say so.
	Say "regular expression" instead of "regex."  Admonish.  Pick
	other words to sound better (s/so/thus/).
	(Spam ELisp Package Filtering of Incoming Mail): Mention
	statistical filters.  Remove old TODO.
	(Spam ELisp Package Sorting and Score Display in Summary Buffer):
	New section on sorting and displaying the spam score.
	(BBDB Whitelists): Mention spam-use-BBDB-exclusive is not a
	backend but an alias to spam-use-BBDB.
	(Extending the Spam ELisp package): Rewrite the example using the
	new backend functionality.

2007-10-28  Simon Josefsson  <jas@extundo.com>

	* gnus.texi (NNTP): Mention nntp-marks-is-evil and
	nntp-marks-directory, from Romain Francoise
	<romain@orebokech.com>.

2007-10-28  Magnus Henoch  <mange@freemail.hu>

	* gnus.texi (Hashcash): New default value of
	hashcash-default-payment.

2007-10-28  Simon Josefsson  <jas@extundo.com>

	* gnus.texi (Hashcash): Fix URL.  Add pref to spam section.
	(Anti-spam Hashcash Payments): No need to load hashcash.el now.

2007-10-28  Reiner Steib  <Reiner.Steib@gmx.de>

	* gnus.texi (Adaptive Scoring): Added gnus-adaptive-pretty-print.

2007-10-28  Simon Josefsson  <jas@extundo.com>

	* gnus.texi (documentencoding): Add, to avoid warnings.

2007-10-28  Simon Josefsson  <jas@extundo.com>

	* message.texi (Mail Headers): Add.

	* gnus.texi (Hashcash): Fix.

2007-10-28  Teodor Zlatanov  <tzz@lifelogs.com>

	* gnus.texi (Hashcash): Changed location of library, also mention
	that payments can be verified and fix the name of the
	hashcash-path variable.

2007-10-28  Reiner Steib  <Reiner.Steib@gmx.de>

	* gnus.texi (Article Display): Add `gnus-picon-style'.

2007-10-28  Katsumi Yamaoka  <yamaoka@jpl.org>

	* gnus.texi (SpamAssassin backend): Add it to the detailmenu.

2007-10-28  Teodor Zlatanov  <tzz@lifelogs.com>

	* gnus.texi (Blacklists and Whitelists, BBDB Whitelists)
	(Bogofilter, spam-stat spam filtering, SpamOracle): Old incorrect
	warning about ham processors in spam groups removed.

2007-10-28  Teodor Zlatanov  <tzz@lifelogs.com>

	* gnus.texi (SpamAssassin backend): Added new node about SpamAssassin.
	From Hubert Chan <hubert@uhoreg.ca>.

2007-10-28  Jesper Harder  <harder@ifa.au.dk>

	* gnus.texi (Spam ELisp Package Sequence of Events): Index.
	(Mailing List): Typo.
	(Customizing Articles): Add gnus-treat-ansi-sequences.
	(Article Washing): Index.

	* message.texi: Use m-dash consistently.

2007-10-28  Jesper Harder  <harder@ifa.au.dk>

	* gnus.texi (GroupLens): Remove.

2007-10-28  Kevin Greiner  <kgreiner@xpediantsolutions.com>

	* gnus.texi (Outgoing Messages, Agent Variables): Add
	gnus-agent-queue-mail and gnus-agent-prompt-send-queue.
	Suggested by Gaute Strokkenes <gs234@srcf.ucam.org>

2007-10-28  Jesper Harder  <harder@ifa.au.dk>

	* gnus.texi (Limiting): Add gnus-summary-limit-to-replied.

2007-10-28  Reiner Steib  <Reiner.Steib@gmx.de>

	* gnus.texi (Article Washing): Add `gnus-article-treat-ansi-sequences'.

	* gnus.texi (No Gnus): New node.  Includes `gnus-news.texi'.

2007-10-28  Simon Josefsson  <jas@extundo.com>

	* gnus.texi (Top): Add SASL.

2007-10-27  Emanuele Giaquinta  <e.giaquinta@glauco.it>  (tiny change)

	* gnus-faq.texi ([5.12]): Remove reference to discontinued service.

2007-10-27  Reiner Steib  <Reiner.Steib@gmx.de>

	* gnus.texi (Troubleshooting): Adjust Gnus version number.

2007-10-27  Jay Belanger  <jay.p.belanger@gmail.com>

	* calc.texi (Formulas, Composition Basics): Lower the
	precedence of negation.

2007-10-25  Jonathan Yavner  <jyavner@member.fsf.org>

	* ses.texi (The Basics): Mention how to create a new spreadsheet.
	Mention the new three-letter column identifiers.
	(More on cell printing): Calculate-cell and truncate-cell are now `c'
	and `t' rather than `C-c C-c' and `C-c C-t'.  Mention the stupid error
	message when using `c' on an empty default with default printer.
	(Buffer-local variables in spreadsheets): `symbolic-formulas' was
	renamed to `ses--symbolic-formulas' some time ago.

2007-10-25  Jay Belanger  <jay.p.belanger@gmail.com>

	* calc.texi (Default Simplifications, Making Selections)
	(Customizing Calc): Clarify associativity of multiplication.

2007-10-23  Michael Albinus  <michael.albinus@gmx.de>

	* tramp.texi (Traces and Profiles): Simplify loop over
	`trace-function-background'.

2007-10-22  Juri Linkov  <juri@jurta.org>

	* dired-x.texi (Shell Command Guessing): Default values are now
	available by typing M-n instead of M-p.

2007-10-21  Michael Albinus  <michael.albinus@gmx.de>

	* tramp.texi (Cleanup remote connections): New section.
	(Password caching): Remove `tramp-clear-passwd'.
	It's not a command anymore.
	(Bug Reports): Add `tramp-bug' to function index.
	(Function Index, Variable Index): New nodes.
	(Remote shell setup): Describe `tramp-password-prompt-regexp'.

	* trampver.texi: Update release number.

2007-10-20  Jay Belanger  <jay.p.belanger@gmail.com>

	* calc.texi (History and Acknowledgements): Turn comment
	about integer size into past tense.
	(Time Zones): Remove pointer to Calc author's address.
	(Trigonometric and Hyperbolic Functions): Mention cotangent
	and hyperbolic cotangent.  Fix typo.

2007-10-10  Michael Albinus  <michael.albinus@gmx.de>

	Sync with Tramp 2.1.11.

	* trampver.texi: Update release number.

2007-10-06  Michael Albinus  <michael.albinus@gmx.de>

	* tramp.texi (External packages): New section.

2007-09-29  Juri Linkov  <juri@jurta.org>

	* info.texi (Help-Int): Document `L' (`Info-history').

2007-09-26  Carsten Dominik  <dominik@science.uva.nl>

	* org.texi: Change links to webpage and maintained email.
	(Remember): Promote to Chapter, significant changes.
	(Fast access to TODO states): New section.
	(Faces for TODO keywords): New section.
	(Export options): Example for #+DATE.
	(Progress logging): Section moved.

2007-09-26  Bill Wohler  <wohler@newt.com>

	* mh-e.texi (HTML): Mention binding of S-mouse-2 to
	browse-url-at-mouse.

2007-09-20  Eduard Wiebe  <usenet@pusto.de>  (tiny change)

	* flymake.texi (Customizable variables): Face names don't end in -face.
	Fix flymake-err-line-patterns template.
	(Example -- Configuring a tool called directly): Fix init-function.
	(Highlighting erroneous lines): Face names don't end in -face.

2007-09-18  Exal de Jesus Garcia Carrillo  <exal@gmx.de>  (tiny change)

	* erc.texi (Special-Features): Fix small typo.

2007-09-14  Michael Albinus  <michael.albinus@gmx.de>

	* tramp.texi (Filename Syntax): Provide links to "Inline methods"
	and "External transfer methods".

2007-09-13  Jay Belanger  <jay.p.belanger@gmail.com>

	* calc.texi (Predefined Units): Add some history.

2007-09-08  Michael Olson  <mwolson@gnu.org>

	* erc.texi (Copying): New section included from gpl.texi.
	This matches the look of the upstream ERC manual.

2007-09-07  Jay Belanger  <jay.p.belanger@gmail.com>

	* calc.texi (History and Acknowledgements): Adjust the "thanks".
	(Random Numbers): Clarify the distribution of `random'.

2007-09-06  Glenn Morris  <rgm@gnu.org>

	Move manual sources from man/ to subdirectories of doc/.
	Split into the Emacs manual in emacs/, and other manuals in misc/.
	Change all setfilename commands to use ../../info.
	* Makefile.in: Move the parts of the old man/Makefile.in that do not
	refer to the Emacs manual here.
	(infodir): New variable.
	(INFO_TARGETS, info): Use infodir.  Also used by all info targets.
	(cc-mode.texi, faq.texi): Update references to source file locations.
	* makefile.w32-in: Move the parts of the old man/makefile.w32-in that
	do not refer to the Emacs manual here.
	(infodir, MULTI_INSTALL_INFO, ENVADD): Go up one more level.

	* Makefile.in: Add `basename' versions of all info targets, for
	convenience when rebuilding just one manual.
	(../etc/GNU): Delete obsolete target.
	(.SUFFIXES): Use $(TEXI2DVI) rather than texi2dvi.
	(mostlyclean): Add *.op, *.ops.  Move *.aux *.cps *.fns *.kys *.pgs
	*.vrs *.toc here...
	(maintainer-clean): ...from here.

	* makefile.w32-in (../etc/GNU): Delete obsolete target.

2007-09-01  Jay Belanger  <jay.p.belanger@gmail.com>

	* calc.texi (Date Conversions): Clarify definition of
	Julian day numbering.
	(Date Forms): Clarify definition of Julian day numbering;
	add some history.

2007-08-30  Carsten Dominik  <dominik@science.uva.nl>

	* org.texi: Version 5.07.

2007-08-24  IRIE Tetsuya  <irie@t.email.ne.jp>  (tiny change)

	* message.texi (MIME): Replace mml-attach with mml-attach-file.

2007-08-22  Carsten Dominik  <dominik@science.uva.nl>

	* org.texi (Adding hyperlink types): New section.
	(Embedded LaTeX): Chapter updated because of LaTeX export.
	(LaTeX export): New section.
	(Using links out): New section.

2007-08-22  Glenn Morris  <rgm@gnu.org>

	* faq.texi (Learning how to do something): Refcards now in
	etc/refcards/ directory.

2007-08-22  Michael Albinus  <michael.albinus@gmx.de>

	* tramp.texi (Remote Programs): Persistency file must be cleared when
	changing `tramp-remote-path'.
	(Filename Syntax): Don't use @var{} constructs inside the @trampfn
	macro.

2007-08-17  Jay Belanger  <jay.p.belanger@gmail.com>

	* calc.texi: Move contents to beginning of file.
	(Algebraic Entry): Fix the formatting of an example.

2007-08-15  Jay Belanger  <jay.p.belanger@gmail.com>

	* calc.texi (Basic Operations on Units): Mention exact versus
	inexact conversions.

2007-08-14  Jay Belanger  <jay.p.belanger@gmail.com>

	* calc.texi (Basic Operations on Units): Mention default
	values for new units.
	(Quick Calculator Mode): Mention that binary format will
	be displayed.

2007-08-14  Katsumi Yamaoka  <yamaoka@jpl.org>

	* gnus.texi (Selecting a Group): Mention gnus-maximum-newsgroup.

2007-08-10  Katsumi Yamaoka  <yamaoka@jpl.org>

	* gnus.texi (NNTP): Mention nntp-xref-number-is-evil.

2007-08-08  Glenn Morris  <rgm@gnu.org>

	* gnus.texi, sieve.texi: Replace `iff'.

2007-08-03  Jay Belanger  <jay.p.belanger@gmail.com>

	* calc.texi (Basic Graphics): Mention the graphing of error
	forms.
	(Graphics Options): Mention how `g s' handles error forms.
	(Curve Fitting): Mention plotting the curves.
	(Standard Nonlinear Models): Add additional models.
	(Curve Fitting Details): Mention the Levenberg-Marquardt method.
	(Linear Fits): Correct result.

2007-08-01  Alan Mackenzie  <acm@muc.de>

	* cc-mode.texi (Mailing Lists and Bug Reports): Correct "-no-site-file"
	to "--no-site-file".

2007-07-29  Michael Albinus  <michael.albinus@gmx.de>

	* tramp.texi (Frequently Asked Questions): Point to mode line
	extension in Emacs 23.1.

	* trampver.texi: Update release number.

2007-07-27  Glenn Morris  <rgm@gnu.org>

	* calc.texi (Copying): Include license text from gpl.texi, rather than
	in-line.

2007-07-25  Glenn Morris  <rgm@gnu.org>

	* calc.texi (Copying): Replace license with GPLv3.

	* Relicense all FSF files to GPLv3 or later.

2007-07-22  Michael Albinus  <michael.albinus@gmx.de>

	Sync with Tramp 2.1.10.

	* tramp.texi (trampfn): Expand macro implementation in order to handle
	empty arguments.
	(trampfnmhl, trampfnuhl, trampfnhl): Remove macros.  Replace all
	occurrences by trampfn.
	(Frequently Asked Questions): Extend example code for host
	identification in the modeline.  Add bbdb to approaches shortening Tramp
	file names to be typed.

	* trampver.texi: Update release number.

2007-07-17  Michael Albinus  <michael.albinus@gmx.de>

	* tramp.texi: Move @setfilename ../info/tramp up, outside the header
	section.  Reported by <poti@potis.org>.
	(Remote processes): Arguments of the program to be debugged are taken
	literally.
	(Frequently Asked Questions): Simplify recentf example.

2007-07-14  Karl Berry  <karl@gnu.org>

	* info.texi (@copying): New Back-Cover Text.

	* info.texi (Quitting Info): Move to proper place in source.
	(Reported by Benno Schulenberg.)

2007-07-13  Eli Zaretskii  <eliz@gnu.org>

	* Makefile.in (../info/emacs-mime): Use --enable-encoding.

	* makefile.w32-in ($(infodir)/emacs-mime): Ditto.

	* emacs-mime.texi: Add @documentencoding directive.

2007-07-12  Nick Roberts  <nickrob@snap.net.nz>

	* tramp.texi (Remote processes): Add an anchor to the subsection
	"Running a debugger on a remote host".

2007-07-12  Michael Albinus  <michael.albinus@gmx.de>

	* tramp.texi (Remote processes): Don't call it "experimental" any
	longer.  Add subsection about running a debugger on a remote host.

2007-07-10  Carsten Dominik  <dominik@science.uva.nl>

	* org.texi (Properties and columns): Chapter rewritten.

2007-07-08  Michael Albinus  <michael.albinus@gmx.de>

	* tramp.texi:
	* trampver.texi: Migrate to Tramp 2.1.

2007-07-02  Carsten Dominik  <dominik@science.uva.nl>

	* org.texi (Properties): New chapter.

2007-07-02  Reiner Steib  <Reiner.Steib@gmx.de>

	* gnus-faq.texi ([3.2]): Fix locating of environment variables in the
	Control Panel.

	* gnus.texi (Misc Article): Add index entry for
	gnus-single-article-buffer.

2007-06-27  Andreas Seltenreich  <andreas@gate450.dyndns.org>

	* gnus.texi (Starting Up): Fix typo.

2007-06-25  Katsumi Yamaoka  <yamaoka@jpl.org>

	* gnus.texi (Asynchronous Fetching): Fix typo.

2007-06-20  Jay Belanger  <jay.p.belanger@gmail.com>

	* calc.texi:Change ifinfo to ifnottex (as appropriate) throughout.
	(About This Manual): Remove redundant information.
	(Getting Started): Mention author.
	(Basic Arithmetic, Customizing Calc): Make description of the
	variable `calc-multiplication-has-precedence' match its new effect.

2007-06-19  Jay Belanger  <jay.p.belanger@gmail.com>

	* calc.texi (Basic Arithmetic, Customizing Calc): Mention
	the variable `calc-multiplication-has-precedence'.

2007-06-19  Carsten Dominik  <dominik@science.uva.nl>

	* org.texi (Tag): Section swapped with node Timestamps.
	(Formula syntax for Lisp): Document new `L' flag.

2007-06-06  Andreas Seltenreich  <andreas@gate450.dyndns.org>

	* gnus.texi (Misc Group Stuff, Summary Buffer)
	(Server Commands, Article Keymap): Fix typo.  s/function/command/.

2007-06-06  Juanma Barranquero  <lekktu@gmail.com>

	* cc-mode.texi (Comment Commands, Getting Started, Style Variables):
	* gnus.texi (Article Buttons, Mail Source Customization)
	(Sending or Not Sending, Customizing NNDiary):
	* message.texi (Message Headers):
	* mh-e.texi (HTML): Fix typos.

2007-06-07  Michael Albinus  <michael.albinus@gmx.de>

	Sync with Tramp 2.0.56.

	* tramp.texi (Frequently Asked Questions): Improve ~/.zshrc
	settings.  Reported by Ted Zlatanov <tzz@lifelogs.com>.

2007-06-02  Chong Yidong  <cyd@stupidchicken.com>

	* Version 22.1 released.

2007-05-26  Michael Olson  <mwolson@gnu.org>

	* erc.texi (Modules): Fix references to completion modules.

2007-05-09  Reiner Steib  <Reiner.Steib@gmx.de>

	* gnus.texi (Running NNDiary): Use ~/.gnus.el instead of gnusrc.

2007-05-09  Didier Verna  <didier@xemacs.org>

	* gnus.texi (Email Based Diary): New.  Proper documentation for the
	nndiary back end and the gnus-diary library.

2007-05-03  Karl Berry  <karl@gnu.org>

	* .cvsignore (*.pdf): New entry.

	* texinfo.tex: Update from current version for better pdf generation.

2007-04-30  Reiner Steib  <Reiner.Steib@gmx.de>

	* gnus.texi (Article Highlighting): Clarify gnus-cite-parse-max-size.

2007-04-28  Glenn Morris  <rgm@gnu.org>

	* faq.texi (New in Emacs 22): Restore mention of python.el pending
	consideration of legal status.

2007-04-27  J.D. Smith  <jdsmith@as.arizona.edu>

	* idlwave.texi: Minor updates for IDLWAVE 6.1.

2007-04-24  Chong Yidong  <cyd@stupidchicken.com>

	* faq.texi (New in Emacs 22): python.el removed.

2007-04-23  Jay Belanger  <jay.p.belanger@gmail.com>

	* calc.texi (Reporting bugs): Update maintainer's address.

2007-04-22  Chong Yidong  <cyd@stupidchicken.com>

	* faq.texi (New in Emacs 22): Rename "tumme" to "image-dired".

2007-04-15  Jay Belanger  <belanger@truman.edu>

	* calc.texi (Title page): Remove the date.
	(Basic Arithmetic): Emphasize that / binds less strongly than *.
	(The Standard Calc Interface): Change trail title.
	(Floats): Mention that when non-decimal floats are entered, only
	approximations are stored.
	(Copying): Move to the appendices.
	(GNU Free Documentation License): Add as an appendix.

2007-04-15  Chong Yidong  <cyd@stupidchicken.com>

	* ada-mode.texi, autotype.texi, cc-mode.texi, cl.texi:
	* dired-x.texi, ebrowse.texi, ediff.texi:
	* emacs-mime.texi, erc.texi, eshell.texi:
	* eudc.texi, flymake.texi, forms.texi, gnus.texi:
	* idlwave.texi, message.texi, newsticker.texi, org.texi:
	* pcl-cvs.texi, pgg.texi, rcirc.texi, reftex.texi, sc.texi:
	* ses.texi, sieve.texi, smtpmail.texi, speedbar.texi:
	* tramp.texi, url.texi, vip.texi, viper.texi, widget.texi:
	* woman.texi: Include GFDL.

	* doclicense.texi: Remove node heading, so that it can be included by
	other files.

	* dired-x.texi: Relicence under GFDL.  Remove date from title page.

	* calc.texi (Algebraic Tutorial): Emphasize that / binds less strongly
	than *.

2007-04-14  Carsten Dominik  <dominik@science.uva.nl>

	* org.texi (Formula syntax for Calc): Emphasize the operator precedence
	in Calc.

2007-04-09  Romain Francoise  <romain@orebokech.com>

	* faq.texi (New in Emacs 22): Mention improvements to the Windows and
	Mac OS ports.  Make it clear that mouse-1 complements and doesn't
	replace mouse-2.

2007-04-08  Chong Yidong  <cyd@stupidchicken.com>

	* woman.texi (Word at point, Interface Options): woman-topic-at-point
	renamed to woman-use-topic-at-point.  Document new behavior.

2007-04-08  Richard Stallman  <rms@gnu.org>

	* url.texi: Fix some indexing.
	(Disk Caching): Drop discussion of old/other Emacs versions.

2007-04-07  Chong Yidong  <cyd@stupidchicken.com>

	* url.texi (Disk Caching): Say Emacs 21 "and later".

	* cc-mode.texi (Font Locking Preliminaries): Link to Emacs manual node
	on Font locking which now mentions JIT lock.

2007-04-01  Michael Olson  <mwolson@gnu.org>

	* erc.texi: Update for the ERC 5.2 release.

2007-03-31  David Kastrup  <dak@gnu.org>

	* woman.texi (Topic, Interface Options): Explain changes semantics of
	woman-manpath in order to consider MANPATH_MAP entries.

2007-03-31  Eli Zaretskii  <eliz@gnu.org>

	* emacs-mime.texi (Non-MIME): Postscript -> PostScript.

2007-03-26  Richard Stallman  <rms@gnu.org>

	* pgg.texi (Caching passphrase): Clean up previous change.

2007-03-25  Thien-Thi Nguyen  <ttn@gnu.org>

	* gnus.texi (Setting Process Marks): Fix typo.

2007-03-25  Romain Francoise  <romain@orebokech.com>

	* faq.texi (New in Emacs 22): Reorganize using an itemized list for
	readability, and include various fixes by Daniel Brockman, Nick Roberts
	and Dieter Wilhelm.

2007-03-24  Thien-Thi Nguyen  <ttn@gnu.org>

	* gnus.texi (Splitting Mail): Reword "splitting"-as-adj to be -as-noun.

	* gnus.texi (Mail Source Specifiers): Fix typo.

2007-03-22  Ralf Angeli  <angeli@caeruleus.net>

	* reftex.texi (Imprint): Update maintainer information.

2007-03-15  Katsumi Yamaoka  <yamaoka@jpl.org>

	* message.texi (Message Buffers): Update documentation for
	message-generate-new-buffers.

2007-03-15  Daiki Ueno  <ueno@unixuser.org>

	* pgg.texi (Caching passphrase): Describe pgg-passphrase-coding-system.

2007-03-21  Glenn Morris  <rgm@gnu.org>

	* eshell.texi (Known problems): Emacs 22 comes with eshell 2.4.2.

2007-03-19  Chong Yidong  <cyd@stupidchicken.com>

	* eshell.texi (Known problems): Emacs 21 -> 22.

	* cc-mode.texi (Performance Issues): Update note about 21.3 to 22.1.

2007-03-18  Jay Belanger  <belanger@truman.edu>

	* calc.texi (Time Zones): Mention that the DST rules changed in 2007.

2007-03-12  Glenn Morris  <rgm@gnu.org>

	* calc.texi (Time Zones): Switch to new North America DST rule.

	* calc.texi: Replace "daylight savings" with "daylight
	saving" in text throughout.

2007-03-11  Andreas Seltenreich  <uwi7@rz.uni-karlsruhe.de>

	* gnus.texi (Mail and Post): Update documentation for gnus-user-agent.
	The variable now uses a list of symbols instead of just a symbol.
	Reported by Christoph Conrad <christoph.conrad@gmx.de>.

2007-03-06  Romain Francoise  <romain@orebokech.com>

	* faq.texi (New in Emacs 22): Don't say "now" too much.  Add MH-E to
	new packages, and mention Gnus update.

2007-02-27  Katsumi Yamaoka  <yamaoka@jpl.org>

	* gnus.texi (NNTP): Mention nntp-never-echoes-commands and
	nntp-open-connection-functions-never-echo-commands.

2007-02-27  Chong Yidong  <cyd@stupidchicken.com>

	* pgg.texi (Caching passphrase): Document gpg-agent usage, gpg-agent
	problems on the console, and security risk in not using gpg-agent.

2007-02-25  Carsten Dominik  <dominik@science.uva.nl>

	* org.texi (The spreadsheet): Renamed from "Table calculations".
	Completely reorganized and rewritten.
	(CamelCase links): Section removed.
	(Repeating items): New section.
	(Tracking TODO state changes): New section.
	(Agenda views): Chapter reorganized and rewritten.
	(HTML export): Section rewritten.
	(Tables in arbitrary syntax): New section.
	(Summary): Better feature summary.
	(Activation): Document problem with cut-and-paste of Lisp code
	from PDF files.
	(Visibility cycling): Document indirect buffer use.
	(Structure editing): Document sorting.
	(Remember): Section rewritten.
	(Time stamps): Better description of time stamp types.
	(Tag searches): Document regular expression search for tags.
	(Stuck projects): New section.
	(In-buffer settings): New keywords.
	(History and Acknowledgments): Updated description.

2007-02-24  Alan Mackenzie  <acm@muc.de>

	* cc-mode.texi (Movement Commands): Insert two missing command names.
	(Getting Started): Slight wording correction (use conditional).

2007-02-22  Kim F. Storm  <storm@cua.dk>

	* widget.texi (User Interface, Basic Types): Document need to put some
	text before the %v escape in :format string in editable-field widget.

2007-02-18  Romain Francoise  <romain@orebokech.com>

	* pcl-cvs.texi (Miscellaneous commands): q runs `cvs-bury-buffer', not
	`cvs-mode-quit'.

2007-02-10  Markus Triska  <markus.triska@gmx.at>

	* widget.texi (Programming Example): Put constant strings in :format.

2007-02-07  Juanma Barranquero  <lekktu@gmail.com>

	* faq.texi (Fullscreen mode on MS-Windows): New node.

2007-02-04  David Kastrup  <dak@gnu.org>

	* faq.texi (AUCTeX): Update version number.  Should probably be done
	for other packages as well.

2007-01-28  Andreas Seltenreich  <uwi7@rz.uni-karlsruhe.de>

	* gnus.texi (Batching Agents): Fix example.  Reported by Tassilo Horn
	<tassilo@member.fsf.org>.

2007-01-27  Eli Zaretskii  <eliz@gnu.org>

	* msdog.texi (ls in Lisp): Document ls-lisp-format-time-list and
	ls-lisp-use-localized-time-format.

2007-01-20  Markus Triska  <markus.triska@gmx.at>

	* flymake.texi (Flymake mode): find-file-hook instead of ...-hooks.

2007-01-13  Michael Olson  <mwolson@gnu.org>

	* erc.texi (Modules): Mention capab-identify module.

2007-01-05  Michael Olson  <mwolson@gnu.org>

	* erc.texi (Getting Started): Update for /RECONNECT command.

2007-01-04  Richard Stallman  <rms@gnu.org>

	* ebrowse.texi: Change C-c b to C-c C-m.

2007-01-03  Reiner Steib  <Reiner.Steib@gmx.de>

	* gnus.texi (Customizing Articles): Use index entries for gnus-treat-*
	variables only in info to avoid redundant entries in the printed
	manual.

2007-01-02  Daiki Ueno  <ueno@unixuser.org>

	* message.texi (Using PGP/MIME): Document gpg-agent usage.

2007-01-02  Reiner Steib  <Reiner.Steib@gmx.de>

	* message.texi (Security): Split into sub-nodes.

2007-01-01  Alan Mackenzie  <acm@muc.de>

	* cc-mode.texi ("Limitations and Known Bugs"): Document problems with
	eval-after-load in Emacs <=21 and a workaround.  Document that
	trigraphs are not supported.

2007-01-01  Alan Mackenzie  <acm@muc.de>

	* cc-mode.texi ("Filling and Breaking"): Amend the doc for
	c-context-line-break.  When invoked within a string, preserve
	whitespace.  Add a backslash only when also in a macro.

2007-01-01  Alan Mackenzie  <acm@muc.de>

	* cc-mode.texi ("Choosing a Style"): Mention c-file-style.

2007-01-01  Alan Mackenzie  <acm@muc.de>

	* cc-mode.texi ("Movement Commands", "Sample .emacs File"): C-M-[ae]
	are now bound by default to c-\(beginning\|end\)-of-defun by default.

2007-01-01  Alan Mackenzie  <acm@muc.de>

	* cc-mode.texi ("Other Commands"): Move c-set-style (C-c .) here from
	"Choosing a Style".

	* cc-mode.texi ("Styles"): Add @dfn{style}.

2006-12-30  Michael Albinus  <michael.albinus@gmx.de>

	Sync with Tramp 2.0.55.

	* trampver.texi: Update release number.

2006-12-29  Reiner Steib  <Reiner.Steib@gmx.de>

	* gnus.texi (Customizing Articles): Add index entries for all
	gnus-treat-* variables.

2006-12-29  Jouni K. Seppänen  <jks@iki.fi>

	* gnus.texi (IMAP): Fix incorrect explanation of
	nnimap-search-uids-not-since-is-evil in documentation for
	nnimap-expunge-search-string.

2006-12-27  Reiner Steib  <Reiner.Steib@gmx.de>

	* gnus.texi (ifile spam filtering): Rename spam-ifile-database-path to
	spam-ifile-database.

2006-12-26  Reiner Steib  <Reiner.Steib@gmx.de>

	* gnus.texi (Spam Package Configuration Examples): Don't encourage to
	rebind C-s.

2006-12-26  Jouni K. Seppänen  <jks@iki.fi>

	* gnus.texi (Group Parameters, Group Maintenance, Topic Commands)
	(Mail Group Commands, Expiring Mail, IMAP): Add index entries for
	"expiring mail".
	(IMAP): Document nnimap-search-uids-not-since-is-evil and
	nnimap-nov-is-evil.

2006-12-25  Kevin Ryde  <user42@zip.com.au>

	* cl.texi (Sorting Sequences): In sort*, add a little cautionary note
	about the key procedure being used heavily.

2006-12-24  Chong Yidong  <cyd@stupidchicken.com>

	* pgg.texi (Caching passphrase): Default for pgg-gpg-use-agent changed
	to t.
	(Prerequisites): Add explanation about gpg-agent.

2006-12-22  Kevin Ryde  <user42@zip.com.au>

	* cl.texi (Sorting Sequences): Typo in sort*, example showed plain
	"sort" instead of "sort*".

2006-12-19  Richard Stallman  <rms@gnu.org>

	* calc.texi (History and Acknowledgements): Recognize that Emacs
	now does have floating point.

2006-12-19  Michael Albinus  <michael.albinus@gmx.de>

	* tramp.texi (External transfer methods): Describe new method `scpc'.

2006-12-17  Sascha Wilde  <wilde@sha-bang.de>

	* pgg.texi: Added short note on gpg-agent to the introduction.

2006-12-13  Reiner Steib  <Reiner.Steib@gmx.de>

	* gnus.texi (Hiding Headers): Document that `long-to' and `many-to'
	also applies to Cc.

2006-12-12  Reiner Steib  <Reiner.Steib@gmx.de>

	* gnus.texi (X-Face): Clarify.  Say which programs are required
	on Windows.

2006-12-08  Michael Olson  <mwolson@gnu.org>

	* erc.texi (Modules): Remove documentation for list module.

2006-12-05  Michaël Cadilhac  <michael.cadilhac@lrde.org>

	* faq.texi (^M in the shell buffer): Ditto.

2006-11-20  Michael Olson  <mwolson@gnu.org>

	* erc.texi: Call this the 5.2 stable pre-release of ERC.

2006-11-17  Carsten Dominik  <dominik@science.uva.nl>

	* org.texi: Fix typos.
	(Agenda commands): Document `C-k'.

2006-11-16  Eli Zaretskii  <eliz@gnu.org>

	* url.texi (http/https): Fix a typo in the HTTP URL.

2006-11-14  Stephen Leake  <stephen_leake@stephe-leake.org>

	* ada-mode.texi: Total rewrite.

2006-11-13  Carsten Dominik  <dominik@science.uva.nl>

	* org.texi: Minor typo fixes.

2006-11-13  Bill Wohler  <wohler@newt.com>

	Release MH-E manual version 8.0.3.

	* mh-e.texi (VERSION, EDITION, UPDATED, UPDATE-MONTH): Update for
	release 8.0.3.

	* mh-e.texi (Incorporating Mail): Use output of "mhparam Path"
	to set MAILDIR.
	(Reading Mail): Document the customization of read-mail-command
	for MH-E.
	(Viewing Attachments): Document mm-discouraged-alternatives.
	(Tool Bar): Fix Texinfo for mh-xemacs-use-tool-bar-flag.
	(Junk): Add more information about the settings of mh-junk-background
	in a program.  Add /usr/bin/mh to PATH in examples.

2006-11-12  Richard Stallman  <rms@gnu.org>

	* woman.texi: Update author address but say he no longer maintains it.

2006-11-10  Carsten Dominik  <carsten.dominik@gmail.com>

	* org.texi (ARCHIVE tag): Document C-TAB for forcing cycling of
	archived trees.
	(Checkboxes): Section moved to chapter 5, and extended.
	(The date/time prompt): New section.
	(Link abbreviations): New section.
	(Presentation and sorting): New section.
	(Custom agenda views): Section completely rewritten.
	(Summary): Compare with Planner.
	(Feedback): More info about creating backtraces.
	(Plain lists): Modified example.
	(Breaking down tasks): New section.
	(Custom time format): New section.
	(Time stamps): Document inactive timestamps.
	(Setting tags): More details about fast tag selection.
	(Block agenda): New section.
	(Custom agenda views): Section rewritten.
	(Block agenda): New section.

2006-11-07  Michael Albinus  <michael.albinus@gmx.de>

	* tramp.texi (Configuration): scp is the default method.
	(Default Method): Use ssh as example for another method.

2006-10-27  Richard Stallman  <rms@gnu.org>

	* woman.texi: Downcase nroff/troff/roff.
	(Installation): Chapter deleted.  Some xrefs deleted.
	(Background): woman doesn't advise man ;-).

2006-10-26  Roberto Rodríguez  <lanubeblanca@googlemail.com>  (tiny change)

	* ada-mode.texi (Project files, Identifier completion)
	(Automatic Casing, Debugging, Using non-standard file names)
	(Working Remotely): Fix typos.

2006-10-20  Masatake YAMATO  <jet@gyve.org>

	* cc-mode.texi (Sample .emacs File): Added missing `)' in
	sample code `my-c-initialization-hook'.

2006-10-19  Stuart D. Herring  <herring@lanl.gov>

	* widget.texi: Fix typos.

2006-10-19  Michael Albinus  <michael.albinus@gmx.de>

	* tramp.texi (Frequently Asked Questions): Remove questions marked with
	"???".  There have been no complaints for years, so the information
	must be appropriate.

2006-10-16  Richard Stallman  <rms@gnu.org>

	* widget.texi: Use @var instead of capitalization.
	Clarify many widget type descriptions.

2006-10-13  Andreas Seltenreich  <uwi7@rz.uni-karlsruhe.de>

	* gnus.texi (Other modes): Fix typo.  Add alternative index entry for
	gnus-dired-attach.
	(Selecting a Group): Fix typo.

2006-10-12  Roberto Rodríguez  <lanubeblanca@googlemail.com>  (tiny change)

	* widget.texi: Fix typos.

2006-10-06  Reiner Steib  <Reiner.Steib@gmx.de>

	* gnus.texi (Image Enhancements): Update for Emacs 22.

	* gnus-faq.texi ([1.3]): Update.

2006-10-06  Richard Stallman  <rms@gnu.org>

	* faq.texi (Displaying the current line or column):
	Delete "As of Emacs 20".

2006-10-06  Romain Francoise  <romain@orebokech.com>

	* faq.texi (VM): VM works with Emacs 22 too.

2006-10-06  Richard Stallman  <rms@gnu.org>

	* ebrowse.texi: Remove Emacs version "21" from title.

2006-10-02  Reiner Steib  <Reiner.Steib@gmx.de>

	* gnus.texi (Foreign Groups): Say where change of editing commands are
	stored.  Add reference to `gnus-parameters'.

2006-09-15  Jay Belanger  <belanger@truman.edu>

	* calc.texi, mh-e.texi (GNU GENERAL PUBLIC LICENSE):
	Change "Library Public License" to "Lesser Public License"
	throughout.  Use "yyyy" to represent year.

2006-09-15  Carsten Dominik  <dominik@science.uva.nl>

	* org.texi (Setting tags): Typo fix.

2006-09-14  Reiner Steib  <Reiner.Steib@gmx.de>

	* gnus.texi (Oort Gnus): Add @xref for `mm-fill-flowed'.

2006-09-12  Reiner Steib  <Reiner.Steib@gmx.de>

	* reftex.texi (Citations Outside LaTeX): Simplify lisp example.

2006-09-12  Paul Eggert  <eggert@cs.ucla.edu>

	* faq.texi (Escape sequences in shell output): EMACS is now set
	to Emacs's absolute file name, not to "t".
	(^M in the shell buffer): Likewise.
	* misc.texi (Interactive Shell): Likewise.

2006-09-11  Reiner Steib  <Reiner.Steib@gmx.de>

	* gnus.texi (Mail Source Specifiers): Mention problem of duplicate
	mails with pop3-leave-mail-on-server.  Fix wording.
	(Limiting): Improve gnus-summary-limit-to-articles.
	(X-Face): Fix typo.

2006-09-11  Simon Josefsson  <jas@extundo.com>

	* smtpmail.texi (Authentication): Explain TLS and SSL better, based on
	suggested by Phillip Lord <phillip.lord@newcastle.ac.uk>.

2006-09-06  Simon Josefsson  <jas@extundo.com>

	* smtpmail.texi (Authentication): Mention SSL.

2006-09-01  Eli Zaretskii  <eliz@gnu.org>

	* rcirc.texi (Internet Relay Chat, Useful IRC commands):
	Don't use @indicateurl.

	* cc-mode.texi (Subword Movement): Don't use @headitem.
	(Custom Braces, Clean-ups): Don't use @tie.

2006-08-29  Michael Albinus  <michael.albinus@gmx.de>

	Sync with Tramp 2.0.54.

	* tramp.texi (Bug Reports): The Tramp mailing list is moderated now.
	Suggested by Adrian Phillips <a.phillips@met.no>.

2006-08-15  Carsten Dominik  <dominik@science.uva.nl>

	* org.texi (Installation, Activation): Split from Installation and
	Activation.
	(Clocking work time): Documented new features.

2006-08-13  Alex Schroeder  <alex@gnu.org>

	* rcirc.texi (Configuration): Use correct variable in rcirc-authinfo
	example.

2006-08-12  Eli Zaretskii  <eliz@gnu.org>

	* faq.texi (How to add fonts): New node.

2006-08-05  Romain Francoise  <romain@orebokech.com>

	* faq.texi (New in Emacs 22): Expand.

2006-08-03  Michael Olson  <mwolson@gnu.org>

	* erc.texi: Update for ERC 5.1.4.

2006-07-28  Katsumi Yamaoka  <yamaoka@jpl.org>

	* gnus.texi (Oort Gnus): Mention that the Lisp files are now installed
	in .../site-lisp/gnus/ by default.
	[ From gnus-news.texi in the trunk. ]

2006-07-27  Reiner Steib  <Reiner.Steib@gmx.de>

	* gnus.texi (MIME Commands): Additions for yEnc.

2006-07-24  Richard Stallman  <rms@gnu.org>

	* pgg.texi, org.texi, info.texi, forms.texi, flymake.texi:
	* faq.texi: Move periods and commas inside quotes.

2006-07-20  Jay Belanger  <belanger@truman.edu>

	* calc.texi (Error forms): Mention M-+ keybinding for `calc-plus-minus'.

2006-07-18  Chong Yidong  <cyd@stupidchicken.com>

	* faq.texi (Security risks with Emacs): Document Emacs 22
	file-local-variable mechanism.

2006-07-12  Michael Olson  <mwolson@gnu.org>

	* erc.texi: Update for ERC 5.1.3.

2006-07-12  Alex Schroeder  <alex@gnu.org>

	* rcirc.texi: Fix typos.
	(Getting started with rcirc): New calling convention for M-x irc.
	Mention #rcirc.  Removed channel tracking.
	(Configuration): Changed the names of all variables that got changed
	recently, eg. rcirc-server to rcirc-default-server.  Added
	documentation for rcirc-authinfo, some background for Bitlbee, and
	rcirc-track-minor-mode.
	(Scrolling conservatively): Fixed the xref from Auto Scrolling to just
	Scrolling.
	(Reconnecting after you have lost the connection): Fixed example code
	to match code changes.

2006-07-10  Nick Roberts  <nickrob@snap.net.nz>

	* gnus.texi, message.texi: Fix typos.

2006-07-07  Carsten Dominik  <dominik@science.uva.nl>

	* org.texi (Exporting): Document `C-c C-e' as the prefix for exporting
	commands.
	(Global TODO list): Document the use of the variables
	`org-agenda-todo-ignore-scheduled' and
	`org-agenda-todo-list-sublevels'.

2006-07-05  Richard Stallman  <rms@gnu.org>

	* faq.texi (Scrolling only one line): Fix xref.

2006-07-05  Thien-Thi Nguyen  <ttn@gnu.org>

	* faq.texi (Evaluating Emacs Lisp code):
	Throughout, replace eval-current-buffer with eval-buffer.

2006-07-03  Richard Stallman  <rms@gnu.org>

	* rcirc.texi (Scrolling conservatively): Fix xref.

	* pcl-cvs.texi (Viewing differences): Usage fix.

2006-07-03  Carsten Dominik  <dominik@science.uva.nl>

	* org.texi (Agenda commands): Document `s' key to save all org-mode
	buffers.

2006-06-30  Ralf Angeli  <angeli@caeruleus.net>

	* pcl-cvs.texi (Customizing Faces): Remove -face suffix from face
	names.  Mention `cvs-msg' face.

2006-06-29  Carsten Dominik  <dominik@science.uva.nl>

	* org.texi (Checkboxes): New section.

2006-06-28  Carsten Dominik  <dominik@science.uva.nl>

	* org.texi (Embedded LaTeX): Fix typos and implement small improvements
	throughout this chapter.

2006-06-27  Chong Yidong  <cyd@stupidchicken.com>

	* info.texi (Help-Small-Screen): Clarify placement of "All" and "Top"
	text for standalone vs Emacs info.
	(Help): Clarify header line description.  Use mouse-1 for clicks.
	(Help-P): Use mouse-1 for clicks.
	(Help-^L): "Top" and "All" not displayed with dashes in Emacs.
	(Help-^L, Help-M, Help-Int, Search Index, Go to node)
	(Choose menu subtopic): Remove gratuitous Emacs command names.
	(Help-FOO): Put usual behavior first.
	(Help-Xref): Clicking on xrefs works in Emacs.
	(Search Text): Clarify what the default behavior is.
	(Create Info buffer): Fix Emacs window/X window confusion.
	(Emacs Info Variables): Fix for new Emacs init file behavior.

2006-06-24  Andreas Seltenreich  <uwi7@rz.uni-karlsruhe.de>

	* gnus.texi (Summary Buffer Lines): Fix typo.

2006-06-23  Carsten Dominik  <dominik@science.uva.nl>

	* org.texi (Embedded LaTeX): New chapter.
	(Archiving): Section rewritten.
	(Enhancing text): Some parts moved to the new chapter about LaTeX.

2006-06-20  Bill Wohler  <wohler@newt.com>

	Release MH-E manual version 8.0.1.

	* mh-e.texi (VERSION, EDITION, UPDATED, UPDATE-MONTH): Update for
	release 8.0.1.
	(Preface): Depend on GNU mailutils 1.0 and higher.

2006-06-19  Katsumi Yamaoka  <yamaoka@jpl.org>

	* message.texi (News Headers): Update message-syntax-checks section.

2006-06-19  Karl Berry  <karl@gnu.org>

	* info.texi (Advanced): Mention C-q, especially with ?.

2006-06-19  Carsten Dominik  <dominik@science.uva.nl>

	* org.texi (Publishing links): Document the `:link-validation-function'
	property.
	(Extensions and Hacking): New chapter, includes some sections of the
	"Miscellaneous" chapter.

2006-06-10  Carsten Dominik  <dominik@science.uva.nl>

	* org.texi (Progress logging): New section.

2006-06-06  Carsten Dominik  <dominik@science.uva.nl>

	* org.texi (ASCII export): Document indentation adaptation.
	(Setting tags): Document mutually-exclusive tags.

2006-06-05  Romain Francoise  <romain@orebokech.com>

	* url.texi (irc): Mention new funs `url-irc-rcirc' and `url-irc-erc'.
	Fix typo.

	* gnus-faq.texi (Question 8.6): Update reference to the Gnus
	channel (#gnus@irc.freenode.net).
	Fix typos.  Update copyright notice.

	* cc-mode.texi (Getting Started, Indentation Commands, Config Basics)
	(Custom Filling and Breaking, Custom Braces, Syntactic Symbols)
	(Line-Up Functions, Custom Macros):
	* ediff.texi (Window and Frame Configuration)
	(Highlighting Difference Regions):
	* emacs-mime.texi (Display Customization):
	* erc.texi (History):
	* eshell.texi (Known problems):
	* eudc.texi (Overview, BBDB):
	* gnus.texi (NNTP, IMAP, Advanced Scoring Examples)
	(The problem of spam, SpamOracle, Extending the Spam package)
	(Conformity, Terminology):
	* idlwave.texi (Routine Info)
	(Class and Keyword Inheritance, Padding Operators)
	(Breakpoints and Stepping, Electric Debug Mode)
	(Examining Variables, Troubleshooting):
	* org.texi (Creating timestamps):
	* reftex.texi (Commands, Options, Changes):
	* tramp.texi (Inline methods, Password caching)
	(Auto-save and Backup, Issues):
	* vip.texi (Files, Commands in Insert Mode):
	* viper.texi (Emacs Preliminaries, States in Viper)
	(Packages that Change Keymaps, Viper Specials, Groundwork):
	Fix various typos.

2006-05-31  Michael Ernst  <mernst@alum.mit.edu>

	* ediff.texi: Fix typos.

2006-05-30  Carsten Dominik  <dominik@science.uva.nl>

	* org.texi: Small typo fixes.

2006-05-29  Stefan Monnier  <monnier@iro.umontreal.ca>

	* viper.texi (Viper Specials):
	* gnus.texi (Example Setup):
	* faq.texi (Backspace invokes help):
	* dired-x.texi (Optional Installation Dired Jump):
	* calc.texi (Defining Simple Commands): Use ;; instead of ;;; to better
	follow coding conventions.

2006-05-29  Michael Albinus  <michael.albinus@gmx.de>

	* tramp.texi (Frequently Asked Questions): Disable zsh zle.

2006-05-27  Thien-Thi Nguyen  <ttn@gnu.org>

	* pcl-cvs.texi: Fix typos.
	(Customization): Say "us".

2006-05-26  Eli Zaretskii  <eliz@gnu.org>

	* org.texi: Remove bogus @setfilename.

2006-05-26  Carsten Dominik  <dominik@science.uva.nl>

	* org.texi (ASCII export): Omit command name.
	(HTML export): Add prefix to all lines in Local Variable example.
	(Acknowledgments): Typeset names in italics.

2006-05-24  Carsten Dominik  <dominik@science.uva.nl>

	* org.texi (Plain lists): Add new item navigation commands.
	(External links): Document elisp and info links.
	(Custom searches): New section.
	(Publishing): New chapter.
	(HTML export): Include a list of supported CSS classes.
	(Setting tags): Describe the fast-tag-setting interface.

2006-05-20  Luc Teirlinck  <teirllm@auburn.edu>

	* dired-x.texi: ifinfo -> ifnottex.

2006-05-18  Reiner Steib  <Reiner.Steib@gmx.de>

	* gnus.texi (Saving Articles): Clarify gnus-summary-save-article-mail.

2006-05-12  Reiner Steib  <Reiner.Steib@gmx.de>

	* message.texi (Interface): Add tool bar customization.
	(MIME): Index and text additions for mml-attach.
	(MIME): Describe mml-dnd-protocol-alist and
	mml-dnd-attach-options.

	* gnus.texi (Oort Gnus): Reorder entries in sections.
	Fix some entries.
	(Starting Up): Add references to "Emacs for Heathens" and to
	"Finding the News".  Add user-full-name and user-mail-address.
	(Group Buffer Format): Add tool bar customization and update.
	(Summary Buffer): Add tool bar customization.
	(Posting Styles): Add message-alternative-emails.

2006-05-09  Michael Albinus  <michael.albinus@gmx.de>

	* tramp.texi (Filename completion): Improve wording.

2006-05-07  Romain Francoise  <romain@orebokech.com>

	* faq.texi (Using regular expressions): Fix typo.
	(Packages that do not come with Emacs): Fix capitalization.
	(Replacing text across multiple files): Expand node to explain how
	to use `dired-do-query-replace-regexp' in more detail, based on
	suggestion by Eric Hanchrow <offby1@blarg.net>.

2006-05-06  Michael Albinus  <michael.albinus@gmx.de>

	* tramp.texi (Filename completion): Completion of remote files'
	method, user name and host name is active only in partial
	completion mode.

2006-05-06  Bill Wohler  <wohler@newt.com>

	Release MH-E manual version 8.0.

	* mh-e.texi (VERSION, EDITION, UPDATED, UPDATE-MONTH): Update for
	release 8.0.

2006-05-06  Bill Wohler  <wohler@newt.com>

	* mh-e.texi (MH-BOOK-HOME): Change from
	http://www.ics.uci.edu/~mh/book/mh to
	http://rand-mh.sourceforge.net/book/mh.
	Replace .htm suffix with .html for MH book files.
	(Using This Manual): Update key binding for getting relevant
	chapter in Info from command key.
	(Ranges): Fix itemx.

2006-05-05  Karl Berry  <karl@gnu.org>

	* texinfo.tex (\definetextfonsizexi, \definetextfonsizex): New cmds.
	(\fonttextsize): New user-level command to change text font size.

2006-04-26  Reiner Steib  <Reiner.Steib@gmx.de>

	* pgg.texi (Caching passphrase): Fix markup and typos.  Simplify.

2006-04-26  Sascha Wilde  <wilde@sha-bang.de>  (tiny change)

	* pgg.texi (Caching passphrase): Add pgg-gpg-use-agent.

2006-04-24  Bill Wohler  <wohler@newt.com>

	* mh-e.texi (Getting Started): Make it more explicit that you need
	to install MH.  Add pointers to current MH implementations.

2006-04-21  Bill Wohler  <wohler@newt.com>

	Release MH-E manual version 7.94.

	* mh-e.texi (VERSION, EDITION, UPDATED, UPDATE-MONTH): Update for
	release 7.94.

2006-04-21  Carsten Dominik  <dominik@science.uva.nl>

	* org.texi: Many small fixes.
	(Handling links): Rename from "Managing links".

2006-04-20  Reiner Steib  <Reiner.Steib@gmx.de>

	* gnus.texi (Spam Statistics Package): Fix typo in @pxref.
	(Splitting mail using spam-stat): Fix @xref.

2006-04-20  Chong Yidong  <cyd@stupidchicken.com>

	* gnus.texi (Spam Package): Major revision of the text.
	Previously this node was "Filtering Spam Using The Spam ELisp Package".

2006-04-20  Carsten Dominik  <dominik@science.uva.nl>

	* org.texi (Time stamps): Better explanation of the purpose of
	different time stamps.
	(Structure editing, Plain lists): More details on how new items
	and headings are inserted.

2006-04-18  Carsten Dominik  <dominik@science.uva.nl>

	* org.texi (Formula syntax): Fix link to Calc Manual.

2006-04-17  Reiner Steib  <Reiner.Steib@gmx.de>

	* gnus.texi (Emacsen): Don't support Emacs 20.7 and XEmacs 21.1.

2006-04-17  Bill Wohler  <wohler@newt.com>

	* mh-e.texi (Folders): Update mh-before-quit-hook and
	mh-quit-hook example with code that removes the buffers rather
	than just bury them.

2006-04-17  Michael Albinus  <michael.albinus@gmx.de>

	Sync with Tramp 2.0.53.

2006-04-13  Carsten Dominik  <dominik@science.uva.nl>

	* org.texi (Updating settings): New section.
	(Visibility cycling): Better names for the startup folding
	options.
	(Exporting): Completely restructured.
	(The very busy C-c C-c key): New section.
	(Summary of in-buffer settings): New section.

2006-04-11  Reiner Steib  <Reiner.Steib@gmx.de>

	* gnus.texi, gnus-faq.texi, message.texi: Gnus v5.10.8 is released.

2006-04-10  Reiner Steib  <Reiner.Steib@gmx.de>

	* gnus.texi (Misc Group Stuff, Summary Buffer, Article Keymap)
	(Server Commands): Key `v' is reserved for users.

2006-04-11  Carsten Dominik  <dominik@science.uva.nl>

	* org.texi (Link format): New section, emphasis on bracket links.
	(External links): Document bracket links.
	(FAQ): Expand to cover shell links and the new link format.

2006-04-09  Kevin Ryde  <user42@zip.com.au>

	* org.texi (Formula syntax): Typo in node name of calc-eval xref.

2006-04-07  Reiner Steib  <Reiner.Steib@gmx.de>

	* gnus.texi (Summary Buffer Lines): Add `*'.

2006-04-07  Jochen Küpper  <jochen@fhi-berlin.mpg.de>

	* gnus.texi (Group Parameters):
	Mention gnus-permanently-visible-groups.

2006-04-06  Katsumi Yamaoka  <yamaoka@jpl.org>

	* gnus.texi (Face): Fix typo.

2006-04-05  Reiner Steib  <Reiner.Steib@gmx.de>

	* gnus.texi (X-Face): Clarify.
	(Face): Need Emacs with PNG support.

2006-04-06  Richard Stallman  <rms@gnu.org>

	* idlwave.texi: Delete the blocks "not suitable for inclusion with
	Emacs".

2006-04-06  J.D. Smith  <jdsmith@as.arizona.edu>

	* idlwave.texi: Updated for IDLWAVE version 6.0, factoring out
	blocks not suitable for inclusion with Emacs using variable
	PARTOFEMACS.

2006-04-04  Simon Josefsson  <jas@extundo.com>

	* gnus.texi (Security): Improve.

2006-04-02  Bill Wohler  <wohler@newt.com>

	* mh-e.texi (Getting Started, Junk, Bug Reports)
	(MH FAQ and Support): Fix URLs.

2006-03-31  Romain Francoise  <romain@orebokech.com>

	* gnus.texi (Virtual Groups): `nnvirtual-always-rescan' defaults
	to t, not nil (and has for the past eight years).

2006-03-31  Reiner Steib  <Reiner.Steib@gmx.de>

	* message.texi, gnus.texi: Bump version to 5.11.

2006-03-29  Reiner Steib  <Reiner.Steib@gmx.de>

	* gnus.texi (Top): Add comment about version line.

	* message.texi (Top): Ditto.  Change to take named versions into
	account.

2006-03-28  Reiner Steib  <Reiner.Steib@gmx.de>

	* gnus.texi (Posting Styles): Add x-face-file to example.
	(X-Face): Refer to posting styles.

	* gnus-faq.texi ([5.8]): Add x-face-file.
	([8.4]): Add links to gmane.emacs.gnus.user and
	gmane.emacs.gnus.general.

2006-03-27  Reiner Steib  <Reiner.Steib@gmx.de>

	* gnus-faq.texi: Use .invalid.
	([5.4]): Fix gnus-posting-styles example.

2006-03-27  Romain Francoise  <romain@orebokech.com>

	* faq.texi (Emacs/W3): Rename from `w3-mode'.  Mention that
	Emacs/W3 needs a new maintainer.
	(Ispell): Update author and version info.
	(Mailcrypt): Mention PGG.
	(New in Emacs 22): Add PGG to the list of new packages.
	Include minor changes from "Ramprasad B" <ramprasad_i82@yahoo.com>
	updating dead URLs.

2006-03-25  Karl Berry  <karl@gnu.org>

	* ada-mode.texi, autotype.texi, calc.texi, cc-mode.texi, cl.texi,
	* dired-x.texi, ebrowse.texi, ediff.texi, emacs-mime.texi, erc.texi,
	* eshell.texi, eudc.texi, faq.texi, forms.texi, gnus.texi, idlwave.texi,
	* info.texi, message.texi, mh-e.texi, pcl-cvs.texi, pgg.texi,
	* rcirc.texi, reftex.texi, sc.texi, ses.texi, sieve.texi,
	* speedbar.texi, url.texi, vip.texi, viper.texi, widget.texi,
	* woman.texi: (1) use @copyright{} instead of (C) in typeset text;
	(2) do not indent copyright year list (or anything else).

2006-03-21  Bill Wohler  <wohler@newt.com>

	* mh-e.texi (Folders): Various edits.

2006-03-20  Romain Francoise  <romain@orebokech.com>

	* gnus.texi (Mail Folders): Grammar fix.

2006-03-19  Bill Wohler  <wohler@newt.com>

	* mh-e.texi (Replying): Document Mail-Followup-To.
	Change manually-formatted table to multitable.  Add debugging info.
	Move description of mh-reply-default-reply-to into paragraph
	that describes its values.

2006-03-17  Bill Wohler  <wohler@newt.com>

	* mh-e.texi: Use smallexample and smalllisp consistently.
	(Sending Mail Tour): Update method of entering
	addresses and subject.
	(Sending Mail Tour, Reading Mail Tour, Processing Mail Tour)
	(Adding Attachments, Searching): Update screenshots for Emacs 22.

2006-03-15  Carsten Dominik  <dominik@science.uva.nl>

	* org.texi: Version number change only.

2006-03-14  Bill Wohler  <wohler@newt.com>

	* mh-e.texi: Add index entries around each paragraph rather than
	depend on entries from beginning of node.  Doing so ensures that
	index entries are less likely to be forgotten if text is cut and
	pasted, and are necessary anyway if the references are on a
	separate page.  It seems that makeinfo is now (v. 4.8) only
	producing one index entry per node, so there is no longer any
	excuse not to.  Use subheading instead of heading.  The incorrect
	use of heading produced very large fonts in Info--as large as the
	main heading.
	(From Bill Wohler): MH-E never did appear in Emacs 21--MH-E
	versions 6 and 7 appeared *around* the time of these Emacs releases.

2006-03-13  Carsten Dominik  <dominik@science.uva.nl>

	* org.texi (Clean view): Document new startup options.

2006-03-11  Bill Wohler  <wohler@newt.com>

	* mh-e.texi (Preface, More About MH-E, Options, HTML, Folders)
	(Composing, Scan Line Formats): Fix @refs.
	(Getting Started): Define MH profile and MH profile components.
	(Incorporating Mail, Reading Mail, Viewing, Printing)
	(Sending Mail, Forwarding, Editing Drafts, Inserting Letter)
	(Signature, Aliases, Scan Line Formats): Use @code instead of @samp
	for string constants.
	(Tool Bar): Remove spurious quote.
	(Junk): Use ``...'' instead of "...".
	(Scan Line Formats): Replace @samp with @kbd.

2006-03-10  Katsumi Yamaoka  <yamaoka@jpl.org>

	* gnus.texi (NoCeM): Mention gnus-use-nocem can also be a number.

2006-03-10  Reiner Steib  <Reiner.Steib@gmx.de>

	* gnus.texi (Fancy Mail Splitting): Improve sentences so as to be
	easy to understand.

2006-03-09  Katsumi Yamaoka  <yamaoka@jpl.org>

	* gnus.texi: Markup fix.
	(Fancy Mail Splitting): Specify new feature.

2006-03-08  Katsumi Yamaoka  <yamaoka@jpl.org>

	* gnus.texi (Fancy Mail Splitting): Improve descriptions about
	partial-words matching.

2006-03-07  Reiner Steib  <Reiner.Steib@gmx.de>

	* emacs-mime.texi (Display Customization): Reword image/.* stuff.

	* gnus.texi (Oort Gnus): Add note about `gnus-load'.
	(MIME Commands): Fix mm-discouraged-alternatives.

2006-03-07  Carsten Dominik  <dominik@science.uva.nl>

	* org.texi: Version number change only.

2006-03-06  Bill Wohler  <wohler@newt.com>

	* mh-e.texi: Move from SourceForge repository to Savannah.
	This is version 7.93, which is a total rewrite from the previous
	edition 1.3 for MH-E version 5.0.2, and corresponds to MH-E
	version 7.93.

2006-03-03  Reiner Steib  <Reiner.Steib@gmx.de>

	* gnus.texi (Oort Gnus): Add `mm-fill-flowed'.

2006-03-01  Carsten Dominik  <dominik@science.uva.nl>

	* org.texi (Interaction): Add item about `org-mouse.el' by
	Piotr Zielinski.
	(Managing links): Document that also mouse-1 can be used to
	activate a link.
	(Headlines, FAQ): Add entry about hiding leading stars.
	(Miscellaneous): Resort the sections in this chapter to a more
	logical sequence.

2006-02-27  Simon Josefsson  <jas@extundo.com>

	* emacs-mime.texi (Flowed text): Add mm-fill-flowed.  (Sync
	2004-01-27 from the trunk).

2006-02-24  Alan Mackenzie  <bug-cc-mode@gnu.org>

	* cc-mode.texi: Rename c-hungry-backspace to
	c-hungry-delete-backwards, at the request of RMS.  Leave the old
	name as an alias.

2006-02-24  Alan Mackenzie  <bug-cc-mode@gnu.org>

	* cc-mode.texi: Correct the definition of c-beginning-of-defun, to
	include the function header within the defun.

2006-02-24  Alan Mackenzie  <bug-cc-mode@gnu.org>

	* cc-mode.texi: Correct two typos.

2006-02-24  Alan Mackenzie  <bug-cc-mode@gnu.org>

	* cc-mode.texi (Comment Commands): State that C-u M-; kills any
	existing comment.
	(Electric Keys): Add a justification for electric indentation.
	(Hungry WS Deletion): Clear up the names and complications of the
	BACKSPACE and DELETE keys.

2006-02-23  Juri Linkov  <juri@jurta.org>

	* faq.texi (Common requests): Move `Turning on auto-fill by
	default' after `Wrapping words automatically'.  Move `Working with
	unprintable characters' before `Searching for/replacing newlines'.
	Move `Replacing highlighted text' after `Highlighting a region'.
	Merge `Repeating commands' and `Repeating a command as many times
	as possible' into the former.
	(Packages that do not come with Emacs): Add refs to Gmane and
	etc/MORE.STUFF.

2006-02-23  Juri Linkov  <juri@jurta.org>

	* faq.texi (Newsgroup archives): Update URLs of GNU mail archives.
	(Reporting bugs): Suggest using `M-x report-emacs-bug'.
	Add xref to `(emacs)Reporting Bugs'.
	(Getting a printed manual): Add URL to other formats of the manual.
	(Common requests): Fix menu.
	(Highlighting a region): Remove ref to `Turning on syntax highlighting'.
	(Horizontal scrolling): Mention `truncate-partial-width-windows'.
	(Inserting text at the beginning of each line): Add pxref to
	`Changing the included text prefix'.
	(Forcing the cursor to remain in the same column): Mention `track-eol'
	and `set-goal-column'.  Add pxref to `(emacs)Moving Point'.
	(Replacing text across multiple files): Add keybinding `Q' for
	`dired-do-query-replace'.

2006-02-22  Carsten Dominik  <dominik@science.uva.nl>

	* reftex.texi: Version number and date change only.

	* org.texi (Internal Links): Rewrite to cover the modified
	linking system.

2006-02-17  Eli Zaretskii  <eliz@gnu.org>

	* faq.texi: Remove the coding cookie, it's not needed anymore.

2006-02-13  YAMAMOTO Mitsuharu  <mituharu@math.s.chiba-u.ac.jp>

	* faq.texi (Colors on a TTY): Mention Mac OS port.

2006-02-12  Karl Berry  <karl@gnu.org>

	* faq.texi (Emacs for Atari ST): Use Sch@"auble instead of the
	8-bit accented a.

2006-02-09  Reiner Steib  <Reiner.Steib@gmx.de>

	* gnus.texi (Gnus Versions): Add history beyond start of Oort.

2006-02-08  Romain Francoise  <romain@orebokech.com>

	* faq.texi (Top): Remove paragraph about the FAQ being a
	transitional document, etc.
	(Searching for/replacing newlines): New node.
	(Yanking text in isearch): New node.
	(Inserting text at the beginning of each line): Rename and make
	more general, mention `M-;' in Message mode.

2006-02-07  Luc Teirlinck  <teirllm@auburn.edu>

	* faq.texi (Meta key does not work in xterm)
	(Emacs does not display 8-bit characters)
	(Inputting eight-bit characters): Update xrefs.

2006-02-06  Romain Francoise  <romain@orebokech.com>

	* faq.texi (VM): VM now at version 7.19.
	Set myself as maintainer of this file.

2006-02-04  Michael Olson  <mwolson@gnu.org>

	* erc.texi (History): Note that ERC is now included with Emacs.

2006-01-31  Romain Francoise  <romain@orebokech.com>

	* message.texi (Message Headers): Explain what
	`message-alternative-emails' does in more detail.
	Update copyright year.

2006-01-30  Juanma Barranquero  <lekktu@gmail.com>

	* makefile.w32-in (clean): Add newsticker, sieve, pgg, erc and rcirc.

2006-01-29  Richard M. Stallman  <rms@gnu.org>

	* cc-mode.texi (Indentation Commands): Inserts newline, not "linefeed".

2006-01-29  Michael Olson  <mwolson@gnu.org>

	* makefile.w32-in ($(infodir)/erc, erc.dvi): New targets.

	* Makefile.in (INFO_TARGETS, DVI_TARGETS): Add ERC.

	* faq.texi (New in Emacs 22): Mention ERC.

2006-01-28  Luc Teirlinck  <teirllm@auburn.edu>

	* rcirc.texi: Capitalize dir entry for consistency with the entry
	in info/dir and other entries in the Emacs category.
	Fix typos.  Delete trailing whitespace.

2006-01-28  Björn Lindström  <bkhl@elektrubadur.se>

	* rcirc.texi: Some @cindex changes, some changes from @kbd to @key.

2006-01-27  Eli Zaretskii  <eliz@gnu.org>

	* makefile.w32-in ($(infodir)/rcirc, rcirc.dvi): New targets.
	(INFO_TARGETS, DVI_TARGETS): Add rcirc.

	* Makefile.in (../info/rcirc, rcirc.dvi): New targets.
	(INFO_TARGETS, DVI_TARGETS): Add rcirc.

2006-01-27  Alex Schroeder  <alex@gnu.org>

	* rcirc.texi: New file.

2006-01-23  Juri Linkov  <juri@jurta.org>

	* widget.texi (User Interface): Add S-TAB for widget-backward.

2006-01-22  Michael Albinus  <michael.albinus@gmx.de>

	Sync with Tramp 2.0.52.

	* tramp.texi (Frequently Asked Questions): Remove Ange-FTP item.
	Add Tramp disabling item.  New item for common connection problems.
	(various): Apply "ftp" as method for the download URL.
	(Bug Reports): Refer to FAQ for common problems.

2006-01-21  Eli Zaretskii  <eliz@gnu.org>

	* widget.texi (User Interface): Use @key for TAB.

	* ses.texi (Formulas, Printer functions): Use @key for TAB.

	* ebrowse.texi (Switching to Tree, Symbol Completion): Use @key
	for TAB.

	* cc-mode.texi (Indentation Calculation): Use @key for TAB.

2006-01-16  Katsumi Yamaoka  <yamaoka@jpl.org>

	* gnus.texi: Update copyright.

2006-01-13  Katsumi Yamaoka  <yamaoka@jpl.org>

	* gnus.texi (Article Washing): Additions.

2006-01-13  Carsten Dominik  <dominik@science.uva.nl>

	* org.texi (Agenda commands): Document tags command.

2006-01-10  Katsumi Yamaoka  <yamaoka@jpl.org>

	* gnus.texi (RSS): Document nnrss-wash-html-in-text-plain-parts.

2006-01-06  Katsumi Yamaoka  <yamaoka@jpl.org>

	* gnus.texi (RSS): Addition.

2005-12-22  Katsumi Yamaoka  <yamaoka@jpl.org>

	* gnus.texi (Summary Post Commands): Fix function bound to `S O p'.

2005-12-19  Katsumi Yamaoka  <yamaoka@jpl.org>

	* emacs-mime.texi (Display Customization): Add setting example to
	mm-discouraged-alternatives.

2006-01-09  Stefan Monnier  <monnier@iro.umontreal.ca>

	* flymake.texi (Obtaining Flymake): Remove chapter since Emacs's
	version is the canonical version.

2006-01-08  Alex Schroeder  <alex@gnu.org>

	* pgg.texi (Caching passphrase): Rewording.

2006-01-06  Eli Zaretskii  <eliz@gnu.org>

	* flymake.texi (Obtaining Flymake): Update Flymake's CVS
	repository URL.

2006-01-06  Carsten Dominik  <dominik@science.uva.nl>

	* org.texi: Removed the accidentally re-added empty line in the
	direntry.

2006-01-05  Carsten Dominik  <dominik@science.uva.nl>

	* org.texi (Agenda Views): Chapter reorganized.

2005-12-29  Romain Francoise  <romain@orebokech.com>

	* faq.texi (Using Customize): New node.

2005-12-28  Luc Teirlinck  <teirllm@auburn.edu>

	* org.texi: Remove blank line in @direntry.  It is non-standard
	and recursively produces blank lines all over the dir file (when
	using Texinfo 4.8).

2005-12-21  Luc Teirlinck  <teirllm@auburn.edu>

	* widget.texi (atoms): Delete obsolete remark about `file' widget.

2005-12-20  Carsten Dominik  <dominik@science.uva.nl>

	* org.texi (Tags): Boolean logic documented.
	(Agenda Views): Document custom commands.

2005-12-20  David Kastrup  <dak@gnu.org>

	* faq.texi (AUCTeX): Update version and mailing list info.

2005-12-17  Katsumi Yamaoka  <yamaoka@jpl.org>

	* gnus.texi (MIME Commands): Mention addition of
	multipart/alternative to gnus-buttonized-mime-types and add xref
	to mm-discouraged-alternatives.

	* emacs-mime.texi (Display Customization): Mention addition of
	"image/.*" and add xref to gnus-buttonized-mime-types in the
	mm-discouraged-alternatives section.

2005-12-16  Carsten Dominik  <dominik@science.uva.nl>

	* org.texi (Tags): New section.
	(Agenda Views): Chapter reorganized.

2005-12-16  Eli Zaretskii  <eliz@gnu.org>

	* org.texi (Internal Links): Add a missing comma after an @xref.

2005-12-14  Chong Yidong  <cyd@stupidchicken.com>

	* faq.texi (Filling paragraphs with a single space): No need to
	change sentence-end now.

2005-12-13  Romain Francoise  <romain@orebokech.com>

	* faq.texi (Scrolling only one line): Use `scroll-conservatively'.

2005-12-12  Jay Belanger  <belanger@truman.edu>

	* faq.texi (Calc): Update version number.

2005-12-12  Carsten Dominik  <dominik@science.uva.nl>

	* org.texi (Progress Logging): New section.

2005-12-10  Romain Francoise  <romain@orebokech.com>

	Update the Emacs FAQ for the 22.1 release.

	* faq.texi: Set VER to `22.1'.
	(Basic editing): Explain how to use localized versions of the
	Tutorial.  Mention that `C-h r' displays the manual.  Delete
	obsolete WWW link to an Emacs 18 tutorial.
	(Getting a printed manual): Point to the new locations of the
	manuals on the GNU Web site.
	(Emacs Lisp documentation): Explain that the Emacs Lisp manual is
	available via Info (it was previously distributed separately).
	(Installing Texinfo documentation): The latest version of Texinfo
	is 4.8, not 4.0.
	(Informational files for Emacs): COPYING is the GNU General Public
	License, not the Emacs General Public License.
	(Informational files for Emacs): Delete obsolete link to the
	GNUinfo pages as they have been removed from the GNU Web site.
	(New in Emacs 22): New node.
	(Setting up a customization file): Say that most packages support
	Customize nowadays.
	(Colors on a TTY): Delete reference to instructions on how to
	enable syntax highlighting, it is now enabled by default.
	(Turning on abbrevs by default): Emacs now reads the abbrevs file
	at startup automatically.
	(Controlling case sensitivity): Mention `M-c' in isearch.
	(Using an already running Emacs process): Emacs now creates the
	socket in `/tmp/emacsUID'.  Fix typos.  Change default location of
	gnuserv.  As emacsclient can now run Lisp code as well, delete a
	sentence praising gnuserv for that.  Simplify description of how
	the client/server operation works.
	(Compiler error messages): Delete obsolete text (compile.el has
	been rewritten).
	(Indenting switch statements): Fix typo.
	(Matching parentheses): Simplify setup instructions, mention the
	menu bar item in the Options menu.
	(Repeating a command as many times as possible): Mention `C-x e'.
	(Going to a line by number): Mention new keymap and bindings
	`M-g M-g', `M-g M-p' and `M-g M-n'.
	(Turning on syntax highlighting): Now on by default.  Simplify.
	(Replacing highlighted text): Use `1', not `t'.
	(Problems with very large files): The maximum size is now 256MB on
	32-bit machines.
	(^M in the shell buffer): Mention `comint-process-echoes'.
	(Emacs for Apple computers): Emacs 22 has native support for Mac
	OS X.
	(Translating names to IP addresses): Delete node.
	(Binding keys to commands): Fix typo.
	(SPC no longer completes file names): New node.
	(MIME with Emacs mail packages): Delete section about the Emacs
	MIME FAQ (it's not reachable anymore).

2005-12-08  Alan Mackenzie  <bug-cc-mode@gnu.org>

	* cc-mode.texi: The manual has been extensively revised: the
	information about using CC Mode has been separated from the larger
	and more difficult chapters about configuration.  It has been
	updated for CC Mode 5.31.

2005-12-05  Katsumi Yamaoka  <yamaoka@jpl.org>

	* pgg.texi (User Commands): Fix description of pgg-verify-region.
	(Selecting an implementation): Fix descriptions.

2005-11-30  Katsumi Yamaoka  <yamaoka@jpl.org>

	* message.texi (Various Message Variables): Addition.

2005-11-29  Katsumi Yamaoka  <yamaoka@jpl.org>

	* message.texi: Fix default values.

2005-11-25  Katsumi Yamaoka  <yamaoka@jpl.org>

	* message.texi (Header Commands): Clarify descriptions of
	message-cross-post-followup-to, message-reduce-to-to-cc, and
	message-insert-wide-reply.
	(Various Commands): Fix kindex for message-kill-to-signature;
	clarify description of message-tab.

2005-11-22  Katsumi Yamaoka  <yamaoka@jpl.org>

	* message.texi (Mailing Lists): Fix description about MFT.

	* gnus.texi (Emacs Lisp): Use ~/.gnus.el instead of ~/.emacs.

2005-11-17  Katsumi Yamaoka  <yamaoka@jpl.org>

	* gnus.texi (Slow Terminal Connection): Replace old description
	with new one.

2005-11-16  Katsumi Yamaoka  <yamaoka@jpl.org>

	* gnus.texi (Oort Gnus): Use ~/.gnus.el instead of ~/.emacs;
	replace X-Draft-Headers with X-Draft-From.

2005-11-14  Katsumi Yamaoka  <yamaoka@jpl.org>

	* gnus.texi (Various Various): Fix the default value of
	nnheader-max-head-length.
	(Gnus Versions): Fix typo.

2005-12-08  Carsten Dominik  <dominik@science.uva.nl>

	* org.texi (Structure editing): Document new functionality of
	M-RET.

2005-12-06  Luc Teirlinck  <teirllm@auburn.edu>

	* org.texi (Internal Links): Fix Texinfo usage.

2005-12-06  Carsten Dominik  <dominik@science.uva.nl>

	* org.texi (TODO basics): Document the global todo list.
	(TODO items): Documents sparse tree for specific TODO
	keywords.

2005-11-30  Carsten Dominik  <dominik@science.uva.nl>

	* org.texi (Plain Lists): Typos fixed.

2005-11-28  Jay Belanger  <belanger@truman.edu>

	* calc.texi: Change references of `M-#' to `C-x *' prefix.

2005-11-24  Carsten Dominik  <dominik@science.uva.nl>

	* org.texi (Structure editing): New item moving commands added.
	(Plain Lists): New section.

2005-11-18  Carsten Dominik  <dominik@science.uva.nl>

	* org.texi (FAQ): Document `org-table-tab-jumps-over-hlines'.
	(Agenda): Document commands `org-cycle-agenda-files' and
	`org-agenda-file-to-front'.
	(Built-in table editor): Document `org-table-sort-lines'.
	(HTML formatting): Export of hand-formatted lists.

2005-11-10  Katsumi Yamaoka  <yamaoka@jpl.org>

	* gnus.texi (XVarious): Fix description of gnus-use-toolbar; add
	new variable gnus-toolbar-thickness.

2005-11-08  Katsumi Yamaoka  <yamaoka@jpl.org>

	* gnus.texi (XVarious): Revert description of gnus-use-toolbar.

2005-11-07  Katsumi Yamaoka  <yamaoka@jpl.org>

	* gnus.texi (X-Face): Fix description.
	(XVarious): Remove gnus-xmas-logo-color-alist and
	gnus-xmas-logo-color-style; fix description of gnus-use-toolbar.

2005-11-01  Katsumi Yamaoka  <yamaoka@jpl.org>

	* gnus.texi (Group Parameters): Mention new variable
	gnus-parameters-case-fold-search.
	(Home Score File): Addition.

2005-11-04  Ulf Jasper  <ulf.jasper@web.de>

	* newsticker.texi: VERSION changed to 1.9.  Updated UPDATED.
	(Overview): List supported feed types.
	(Installation): No installation necessary when using autoload.
	(Configuration): Rename "RSS" to "news".

2005-11-04  Ken Manheimer  <ken.manheimer@gmail.com>

	* pgg.texi (User Commands): Document additional passphrase
	argument for pgg-encrypt-*, pgg-decrypt-*, and pgg-sign-* functions.
	(Backend methods): Likewise for corresponding pgg-scheme-* functions.

2005-11-04  Carsten Dominik  <dominik@science.uva.nl>

	* org.texi: Version number changed to 3.19.

2005-10-29  Sascha Wilde  <wilde@sha-bang.de>

	* pgg.texi (How to use): Update the example to add autoload of
	pgg-encrypt-symmetric-region.
	(User Commands): Document pgg-encrypt-symmetric-region.
	(Backend methods): Document pgg-scheme-encrypt-symmetric-region.

2005-10-27  Jay Belanger  <belanger@truman.edu>

	* calc.texi (Predefined Units): Fix the symbol for a TeX points,
	mention other TeX-related units.

2005-10-23  Lars Hansen  <larsh@soem.dk>

	* dired-x.texi (Miscellaneous Commands): Replace
	dired-do-relative-symlink by dired-do-relsymlink and
	dired-do-relative-symlink-regexp by dired-do-relsymlink-regexp.

2005-10-23  Jay Belanger  <belanger@truman.edu>

	* calc.texi (Predefined Units): Use `alpha' for the fine structure
	constant.

2005-10-23  Michael Albinus  <michael.albinus@gmx.de>

	* faq.texi (Bugs and problems): Replace
	`dired-move-to-filename-regexp' by
	`directory-listing-before-filename-regexp'.

2005-10-22  Eli Zaretskii  <eliz@gnu.org>

	* newsticker.texi (UPDATED): Set value.

2005-10-17  Katsumi Yamaoka  <yamaoka@jpl.org>

	* gnus.texi (Document Groups): Remove duplicate item.

2005-10-21  Carsten Dominik  <dominik@science.uva.nl>

	* org.texi (Summary): Mention iCalendar support.
	(Exporting): Document iCalendar support.

2005-10-18  Romain Francoise  <romain@orebokech.com>

	* viper.texi (Viper Specials): Capitalize GNU.

2005-10-17  Juri Linkov  <juri@jurta.org>

	* info.texi (Getting Started, Search Index, Expert Info):
	Fix wording.
	(Search Text): Replace `echo area' with `mode line'.
	(Search Index): Both `i' and `,' find all index entries.
	Replace example `C-f' with `C-l' (which exists in index of Info
	manual) and delete spaces in its keyboard input sequence.
	Delete unnecessary explanations about literal characters.

2005-10-14  Katsumi Yamaoka  <yamaoka@jpl.org>

	* gnus.texi (Document Server Internals): Addition.

2005-10-13  Katsumi Yamaoka  <yamaoka@jpl.org>

	* gnus.texi (A note on namespaces): Fix RFC reference.

2005-10-12  Katsumi Yamaoka  <yamaoka@jpl.org>

	* gnus.texi (RSS): Fix key description.

2005-10-11  Katsumi Yamaoka  <yamaoka@jpl.org>

	* gnus.texi: Emacs/w3 -> Emacs/W3.
	(Browsing the Web): Fix description.
	(Web Searches): Ditto.
	(Customizing W3): Ditto.

2005-10-07  Katsumi Yamaoka  <yamaoka@jpl.org>

	* gnus.texi (Maildir): Clarify expire-age and expire-group.

2005-10-11  Jay Belanger  <belanger@truman.edu>

	* calc.texi (Integration): Mention using `a i' to compute definite
	integrals.

2005-10-11  Juri Linkov  <juri@jurta.org>

	* info.texi: Rearrange nodes.
	(Top): Update menu.  Change ref `Info for Experts' to
	`Advanced Info Commands'.
	(Getting Started): Fix description of manual's parts.
	(Help-Int): Change xref `Info Search' to `Search Index', and
	`Expert Info' to `Advanced'.
	(Advanced): Move node one level up.
	(Search Text, Search Index): New nodes split out from `Info Search'.
	(Go to node, Choose menu subtopic, Create Info buffer): New nodes
	split out from `Advanced'.
	(Advanced, Emacs Info Variables): De-document editing an Info file
	in Info.
	(Emacs Info Variables): Move node from `Expert Info' to `Advanced'.
	(Creating an Info File): Delete node and move its text to
	`Expert Info'.

2005-10-10  Carsten Dominik  <dominik@science.uva.nl>

	* org.texi (Workflow states): Documented that change in keywords
	becomes active only after restart of Emacs.

2005-10-08  Michael Albinus  <michael.albinus@gmx.de>

	Sync with Tramp 2.0.51.

2005-10-08  Nick Roberts  <nickrob@snap.net.nz>

	* speedbar.texi (Introduction): Describe new location of speedbar
	on menubar.
	(Basic Key Bindings): Remove descriptions of bindings that have
	been removed.

2005-10-05  Nick Roberts  <nickrob@snap.net.nz>

	* speedbar.texi (GDB): Describe use of watch expressions.

2005-09-28  Simon Josefsson  <jas@extundo.com>

	* message.texi (IDNA): Fix.

2005-09-28  Katsumi Yamaoka  <yamaoka@jpl.org>

	* gnus.texi (NNTP): Remove nntp-buggy-select, nntp-read-timeout,
	nntp-server-hook, and nntp-warn-about-losing-connection; fix
	description of nntp-open-connection-function.
	(Common Variables): Fix descriptions.

2005-09-26  Katsumi Yamaoka  <yamaoka@jpl.org>

	* gnus.texi (Server Buffer Format): Document the %a format spec.

2005-09-22  Katsumi Yamaoka  <yamaoka@jpl.org>

	* gnus.texi (Mail): Fix gnus-confirm-mail-reply-to-news entry.

2005-09-23  Carsten Dominik  <dominik@science.uva.nl>

	* org.texi Version 3.16.

2005-09-19  Miles Bader  <miles@gnu.org>

	* newsticker.texi: Get rid of CVS keywords.

2005-09-15  Katsumi Yamaoka  <yamaoka@jpl.org>

	* gnus.texi (Finding the Parent): Fix description of how Gnus
	finds article.

2005-09-14  Jari Aalto  <jari.aalto@cante.net>

	* gnus.texi (Advanced Scoring Examples): New examples to teach how
	to drop off non-answered articles.

2005-09-19  Juanma Barranquero  <lekktu@gmail.com>

	* makefile.w32-in (newsticker.dvi): Use parentheses instead of curly
	braces (which are unsupported by NMAKE) for macro `srcdir'.

2005-09-17  Eli Zaretskii  <eliz@gnu.org>

	* makefile.w32-in (INFO_TARGETS, DVI_TARGETS): Add newsticker targets.
	(../info/newsticker, newsticker.dvi): New targets.

2005-09-17  Ulf Jasper  <ulf.jasper@web.de>

	* newsticker.texi: Replace @command with @code.  Replace @example
	with @lisp.
	(Top): Added explanations to menu items.
	(GNU Free Documentation License): Removed.

2005-09-16  Romain Francoise  <romain@orebokech.com>

	Update all files to specify GFDL version 1.2.

	* doclicense.texi (GNU Free Documentation License): Update to
	version 1.2.

2005-09-15  Richard M. Stallman  <rms@gnu.org>

	* newsticker.texi: Fix @setfilename.

	* Makefile.in (INFO_TARGETS, DVI_TARGETS): Add newsticker targets.
	(../info/newsticker, newsticker.dvi): New targets.

2005-08-30  Carsten Dominik  <dominik@science.uva.nl>

	* org.texi: Version 3.15.

2005-08-29  Luc Teirlinck  <teirllm@auburn.edu>

	* ses.texi: Combine all three indices into one.
	Correct a few typos.

2005-08-19  Katsumi Yamaoka  <yamaoka@jpl.org>

	* emacs-mime.texi (time-date): Fix description of safe-date-to-time.

2005-08-18  Katsumi Yamaoka  <yamaoka@jpl.org>

	* emacs-mime.texi (Handles): Remove duplicate item.
	(Encoding Customization): Fix the default value for
	mm-coding-system-priorities.
	(Charset Translation): Emacs doesn't use mm-mime-mule-charset-alist.
	(Basic Functions): Fix reference.

2005-08-09  Katsumi Yamaoka  <yamaoka@jpl.org>

	* gnus.texi (Charsets): Fj hierarchy uses iso-2022-jp.

2005-08-18  Richard M. Stallman  <rms@gnu.org>

	* faq.texi (Obtaining the FAQ): Delete refs to Lerner's email
	and web site.

	* faq.texi (Swapping keys): Xref for normal-erase-is-backspace-mode,
	not keyboard-translate.

2005-08-11  Richard M. Stallman  <rms@gnu.org>

	* faq.texi (Using regular expressions): Fix xref.

2005-08-09  Juri Linkov  <juri@jurta.org>

	* info.texi (Help-P): Replace `Prev' with `Previous'.
	(Help-M, Help-Xref): Add S-TAB.
	(Help-FOO): Update `u' command.
	(Help-Xref): Move info about Mouse-2 from `Help-Int'.
	Update info about visibility of xref parts.
	(Help-Int): Fix `m' command.  Rename `Info-last' to
	`Info-history-back'.  Add `Info-history-forward'.
	(Advanced): Fix `g*' and `M-n' commands.
	(Info Search): Add `index-apropos' in stand-alone browser.
	Add isearch commands.
	(Emacs Info Variables): Remove `Info-fontify'.
	Add `Info-mode-hook'.  Update face names.
	Add `Info-fontify-maximum-menu-size',
	`Info-fontify-visited-nodes', `Info-isearch-search'.

2005-08-07  Michael Albinus  <michael.albinus@gmx.de>

	Sync with Tramp 2.0.50.

	* tramp.texi: Use @option{} consequently for method names.
	(Inline methods, External transfer methods): Remove references to
	Cygwin.
	(Issues with Cygwin ssh): Explain trouble with Cygwin's ssh
	implementation.

2005-07-27  Reiner Steib  <Reiner.Steib@gmx.de>

	* gnus.texi (Startup Files): Fix name of gnus-site-init-file.
	Mention that gnus-init-file is not read when Emacs is invoked with
	--no-init-file or -q.

2005-07-19  Carsten Dominik  <dominik@science.uva.nl>

	* org.texi: Version 3.14.

2005-07-04  Carsten Dominik  <dominik@science.uva.nl>

	* org.texi: Version 3.13.

2005-07-18  Juri Linkov  <juri@jurta.org>

	* calc.texi (Time Zones, Logical Operations):
	* cl.texi (Overview):
	* org.texi (TODO types):
	* sc.texi (Emacs 18 MUAs):
	* speedbar.texi (Top):
	* url.texi (History):
	Delete duplicate duplicate words.

2005-07-16  Johan Bockgård  <bojohan@users.sourceforge.net>  (tiny change)

	* cl.texi (Type Predicates): Document `atom' type.

2005-07-04  Lute Kamstra  <lute@gnu.org>

	Update FSF's address in GPL notices.

	* calc.texi (Copying):
	* doclicense.texi (GNU Free Documentation License):
	* faq.texi (Contacting the FSF):
	* mh-e.texi (Copying): Update FSF's address.

2005-07-03  Richard M. Stallman  <rms@gnu.org>

	* flymake.texi (Example -- Configuring a tool called directly):
	Update name of flymake-build-relative-filename.

2005-06-29  Katsumi Yamaoka  <yamaoka@jpl.org>

	* gnus.texi (NoCeM): gnus-nocem-verifyer defaults to pgg-verify.

2005-06-29  Carsten Dominik  <dominik@science.uva.nl>

	* org.texi: Version 3.12.

2005-06-24  Eli Zaretskii  <eliz@gnu.org>

	* makefile.w32-in (MAKEINFO): Use --force.
	(INFO_TARGETS, DVI_TARGETS): Make identical to the lists in
	Makefile.in.
	(gnus.dvi): Use "..." to quote Sed args, so that it works with
	more shells.

2005-06-23  Richard M. Stallman  <rms@gnu.org>

	* speedbar.texi (Creating a display): Texinfo usage fixes.

	* tramp.texi (Customizing Completion, Auto-save and Backup):
	Texinfo usage fixes.

2005-06-23  Juanma Barranquero  <lekktu@gmail.com>

	* dired-x.texi (Miscellaneous Commands):
	* ediff.texi (Miscellaneous):
	* gnus.texi (MIME Commands, Fancy Mail Splitting, Agent Visuals)
	(Agent Variables):
	* info.texi (Help-Xref):
	* message.texi (Message Headers):
	* org.texi (Remember):
	* reftex.texi (Options (Defining Label Environments)):
	(Options (Index Support)):
	(Options (Viewing Cross-References)):
	(Options (Misc)):
	(Changes):
	* speedbar.texi (Creating a display):
	* tramp.texi (Customizing Completion, Auto-save and Backup):
	Texinfo usage fix.

2005-06-13  Carsten Dominik  <dominik@science.uva.nl>

	* org.texi: Version 3.11.

2005-06-12  Jay Belanger  <belanger@truman.edu>

	* calc.texi (Getting Started): Remove extra menu item.

2005-05-31  Jay Belanger  <belanger@truman.edu>

	* calc.texi (Notations Used in This Manual): Use @kbd for key
	sequence.
	(Demonstration of Calc): Mention another way of starting Calc.
	(Starting Calc): Mention long name of M-#.
	(Embedded Mode Overview): Remove unnecessary instruction.
	(Other M-# commands): Rephrase `M-# 0' explanation.
	(Basic Embedded Mode): Rewrite discussion of prefix arguments to
	reflect current behavior.

2005-05-30  Jay Belanger  <belanger@truman.edu>

	* calc.texi (Hooks): Change description of calc-window-hook and
	calc-trail-window-hook to match usage.
	(Computational Functions): Add more constant-generating functions.
	(Customizable Variables): Use defvar.

2005-05-28  Jay Belanger  <belanger@truman.edu>

	* calc.texi (Assignments in Embedded Mode): Fix variable name.
	(Basic Embedded Mode): Explain behavior of arguments to
	calc-embedded-mode.

2005-05-27  Jay Belanger  <belanger@truman.edu>

	* calc.texi (Queries in Keyboard Macros): Rewrite to reflect
	current behavior.

2005-05-25  Jay Belanger  <belanger@truman.edu>

	* calc.texi: Change Calc version number throughout.
	(Keypad Mode): Change location in info output.
	(Keypad mode overview): Move picture of keypad.

2005-05-21  Jay Belanger  <belanger@truman.edu>

	* calc.texi (Storing variables): Mention that only most variables
	are void to begin with.

2005-05-21  Kevin Ryde  <user42@zip.com.au>

	* widget.texi (Basic Types): Update cross ref from "Enabling
	Mouse-1 to Follow Links" to "Links and Mouse-1" per recent
	lispref/text.texi change.

2005-05-20  Carsten Dominik  <dominik@science.uva.nl>

	* org.texi: Version 3.09.

2005-05-18  Carsten Dominik  <dominik@science.uva.nl>

	* reftex.texi: Version 4.28.

2005-05-16  Jay Belanger  <belanger@truman.edu>

	* calc.texi (Storing Variables): Mention `calc-copy-special-constant'.

2005-05-14  Jay Belanger  <belanger@truman.edu>

	* calc.texi (Default Simplifications): Insert missing ! (logical
	not operator).

2005-05-14  Michael Albinus  <michael.albinus@gmx.de>

	Sync with Tramp 2.0.49.

2005-05-10  Jay Belanger  <belanger@truman.edu>

	* calc.texi (Default Simplifications): Mention that 0^0 simplifies
	to 1.

2005-04-29  Carsten Dominik  <dominik@science.uva.nl>

	* org.texi: Version 3.08, structure reorganized.

2005-04-24  Richard M. Stallman  <rms@gnu.org>

	* faq.texi: Delete info about lazy-lock.el and fast-lock.el.

2005-04-15  Carsten Dominik  <dominik@science.uva.nl>

	* org.texi: Update to version 3.06.

2005-04-13  Lute Kamstra  <lute@gnu.org>

	* cc-mode.texi: Prevent creating an unnecessary empty cc-mode.ss file.

2005-04-10  Thien-Thi Nguyen  <ttn@gnu.org>

	* cl.texi (Porting Common Lisp): Fix typo.

2005-04-06  Katsumi Yamaoka  <yamaoka@jpl.org>

	* gnus.texi (RSS): Addition.

2005-04-04  Jay Belanger  <belanger@truman.edu>

	* calc.texi: Change Calc version number.
	(Customizable variables): Fix description of calc-language-alist.
	(Copying): Put in version 2 of GPL.

2005-04-01  Jay Belanger  <belanger@truman.edu>

	* calc.texi (Troubleshooting Commands): Remove comment about
	installation.
	(Installation): Remove section.
	(Customizable Variables): New section.
	(Basic Embedded Mode, Customizing Embedded Mode, Graphics)
	(Graphical Devices): Add references to Customizable Variables.

2005-03-25  Katsumi Yamaoka  <yamaoka@jpl.org>

	* emacs-mime.texi (Display Customization): Markup fixes.
	(rfc2047): Update.

2005-03-23  Reiner Steib  <Reiner.Steib@gmx.de>

	* gnus-faq.texi: Replaced with auto-generated version.

2005-03-26  Stephan Stahl  <stahl@eos.franken.de>  (tiny change)

	* dired-x.texi (Multiple Dired Directories): default-directory was
	renamed to dired-default-directory.

2005-03-26  Jay Belanger  <belanger@truman.edu>

	* calc.texi (Simplifying Formulas, Rewrite Rules):
	Change description of top and bottom of fraction.
	(Modulo Forms): Move description of how to create modulo forms to
	earlier in the section.
	(Fraction Mode): Suggest using : to get a fraction by dividing.
	(Basic Arithmetic): Adjust placement of command name.
	(Truncating the Stack): Emphasize that "hidden" entries are still
	visible.
	(Installation): Move discussion of printing manual to "About This
	Manual".
	(About This Manual): Mention how to print the manual.
	(Reporting Bugs): Remove first person.
	(Building Vectors): Add algebraic version of append.
	(Manipulating Vectors): Fix algebraic version of calc-reverse-vector.
	(Grouping Digits): Fix typo.

2005-03-25  Werner Lemberg  <wl@gnu.org>

	* calc.texi, cl.texi, gnus.texi, idlwave.texi, reftex.texi:
	Replace `legal' with `valid'.

2005-03-25  Werner Lemberg  <wl@gnu.org>

	* calc.texi, reftex.texi: Replace `illegal' with `invalid'.

2005-03-24  Jay Belanger  <belanger@truman.edu>

	* calc.texi (General Mode Commands)
	(Mode Settings in Embedded Mode): Add some explanation of
	recording mode settings.

2005-03-24  Richard M. Stallman  <rms@gnu.org>

	* calc.texi: Remove praise of non-free software.

	* idlwave.texi: Don't say where to get IDL or its non-free manual.
	(Installation): Node deleted.

2005-03-23  Richard M. Stallman  <rms@gnu.org>

	* url.texi (HTTP language/coding): Improve last change.

2005-03-22  Jay Belanger  <belanger@truman.edu>

	* calc.texi (Embedded Mode): Add new information on changing
	modes.

2005-03-20  Michael Albinus  <michael.albinus@gmx.de>

	Sync with Tramp 2.0.48.

	* trampver.texi.in: Replace "Emacs" by "GNU Emacs".

	* tramp.texi: Replace "Emacs" by "GNU Emacs".  Replace "Linux" by
	"GNU/Linux".  Change all addresses to .gnu.org.
	(Default Method): Offer shortened syntax for "su" and "sudo"
	methods.

2005-03-07  Richard M. Stallman  <rms@gnu.org>

	* url.texi: Fix usage of "e.g.".
	(HTTP language/coding): Explain the rules for these strings.

2005-03-06  Richard M. Stallman  <rms@gnu.org>

	* woman.texi (Introduction): Minor cleanups.

	* url.texi (HTTP language/coding): Get rid of "Emacs 21".

	* pcl-cvs.texi (About PCL-CVS): Get rid of "Emacs 21".
	(Installation): Node deleted.

	* mh-e.texi (Preface): Get rid of "Emacs 21".

	* eshell.texi (Installation): Delete node (for Emacs 20).

2005-03-05  Thien-Thi Nguyen  <ttn@gnu.org>

	* flymake.texi: Refill and tweak style in @lisp blocks.

2005-03-03  Reiner Steib  <Reiner.Steib@gmx.de>

	* gnus.texi (Slow/Expensive Connection): Don't abbreviate "very".

2005-03-01  Jay Belanger  <belanger@truman.edu>

	* calc.texi (Trigonometric and Hyperbolic Functions):
	Mention additional functions.
	(Algebraic Simplifications): Mention additional simplifications.

2005-02-18  Jonathan Yavner  <jyavner@member.fsf.org>

	* ses.texi: Add concept/function/variable indices (this work was
	donated by Brad Collins <brad@chenla.org>, copyright-assignment
	papers on file at FSF).

2005-02-10  Jay Belanger  <belanger@truman.edu>

	* calc.texi: Change @LaTeX to La@TeX throughout.
	Redefine @expr as @math for TeX output.
	Redefine @texline as a no-op for TeX output.
	Define @tfn, replace @t by @tfn throughout.

2005-02-09  Jay Belanger  <belanger@truman.edu>

	* calc.texi: Add macro for LaTeX for info output.

2005-02-08  Kim F. Storm  <storm@cua.dk>

	* texinfo.tex (LaTex): Add def.

2005-02-06  Jay Belanger  <belanger@truman.edu>

	* calc.texi (TeX Language Mode): Add mention of LaTeX mode, and
	change name to "TeX and LaTeX Language Modes."  Mention LaTeX mode
	throughout manual.

2005-01-28  Lars Magne Ingebrigtsen  <larsi@gnus.org>

	* gnus.texi: Some edits based on comments from David Abrahams.

2005-01-24  Katsumi Yamaoka  <yamaoka@jpl.org>

	* gnus.texi (RSS): Fix the keystroke.

2005-01-24  David Kastrup  <dak@gnu.org>

	* faq.texi: Update AUCTeX version info.

2005-01-16  Xavier Maillard  <zedek@gnu-rox.org>  (tiny change)

	* gnus-faq.texi ([4.1]): Typo.

2005-01-19  Jay Belanger  <belanger@truman.edu>

	* calc.texi (Keep Arguments): Mention that keeping arguments
	doesn't work with keyboard macros.

2005-01-16  Richard M. Stallman  <rms@gnu.org>

	* autotype.texi (Autoinserting): Fix small error.

2005-01-16  Michael Albinus  <michael.albinus@gmx.de>

	Sync with Tramp 2.0.47.

	* tramp.texi (Compilation): New section, describing compilation of
	remote files.

2005-01-11  Kim F. Storm  <storm@cua.dk>

	* widget.texi (Basic Types): Add :follow-link keyword.

2005-01-09  Jay Belanger  <belanger@truman.edu>

	* calc.texi (Basic Commands): Describe new behavior of calc-reset.

2005-01-08  Jay Belanger  <belanger@truman.edu>

	* calc.texi: Change throughout to reflect new default value of
	calc-settings-file.

2005-01-06  Katsumi Yamaoka  <yamaoka@jpl.org>

	* message.texi (Reply): `message-reply-to-function' should return
	a list.  Suggested by ARISAWA Akihiro <ari@mbf.ocn.co.jp>.

2005-01-06  Hiroshi Fujishima  <pooh@nature.tsukuba.ac.jp>  (tiny change)

	* faq.texi (Changing load-path): Fix typo.

2005-01-05  Jay Belanger  <belanger@truman.edu>

	* calc.texi (Programming Tutorial): Replace kbd command by
	appropriate characters for a keyboard macro.

2005-01-04  Jay Belanger  <belanger@truman.edu>

	* calc.texi (Basic Tutorial, Programming Tutorial): Remove caveats
	for Lucid Emacs.
	(Programming Tutorial): Mention that the user needs to be in the
	right mode to compute some functions.

2005-01-04  Jay Belanger  <belanger@truman.edu>

	* calc.texi (Rewrite rules): Remove an exercise (on 0^0) which is
	no longer applicable.

2005-01-01  Jay Belanger  <belanger@truman.edu>

	* calc.texi (Programming Tutorial): Changed description of how to
	edit keyboard macros to match current behavior.

2004-12-31  Jay Belanger  <belanger@truman.edu>

	* calc.texi: Mention C-cC-c as the way to finish editing throughout.

2004-12-20  Jay Belanger  <belanger@truman.edu>

	* calc.texi (Types Tutorial): Emphasize that you can't divide by
	zero.

2004-12-17  Luc Teirlinck  <teirllm@auburn.edu>

	* cc-mode.texi (Text Filling and Line Breaking): Put period after
	@xref.
	(Font Locking): Avoid @strong{Note:}.

2004-12-17  Michael Albinus  <michael.albinus@gmx.de>

	Sync with Tramp 2.0.46.

	* tramp.texi (bottom): Add arch-tag.  It was lost, somehow.

2004-12-16  Luc Teirlinck  <teirllm@auburn.edu>

	* url.texi: Correct typos.
	(Retrieving URLs): @var{nil}->@code{nil}.
	(HTTP language/coding, mailto): Replace "GNU Emacs Manual" with
	the standard "The GNU Emacs Manual" in fifth argument of @xref's.
	(Dealing with HTTP documents): @inforef->@xref.

2004-12-15  Jay Belanger  <belanger@truman.edu>

	* calc.texi: Consistently capitalized all mode names.
	(Answers to Exercises): Mention that an answer can be a fraction
	when in Fraction mode.

2004-12-13  Jay Belanger  <belanger@truman.edu>

	* calc.texi: Fix some TeX definitions.

2004-12-09  Luc Teirlinck  <teirllm@auburn.edu>

	* reftex.texi (Imprint): Remove erroneous @value's.

2004-12-08  Luc Teirlinck  <teirllm@auburn.edu>

	* makefile.w32-in (INFO_TARGETS, DVI_TARGETS, $(infodir)/org)
	(org.dvi, $(infodir)/url, url.dvi, clean): Add org and url manuals.

2004-12-08  Jay Belanger  <belanger@truman.edu>

	* calc.texi (Starting Calc): Remove comment about installation.
	(Keypad Mode Overview): Remove comment about Emacs 19 support.

2004-12-08  Luc Teirlinck  <teirllm@auburn.edu>

	* url.texi: Update @setfilename.
	(Getting Started): No need to worry about Gnus versions.
	(Dealing with HTTP documents): Use @inforef.

	* org.texi: Fix @direntry file name.

2004-12-07  Stefan Monnier  <monnier@iro.umontreal.ca>

	* url.texi: New file.

	* Makefile.in (INFO_TARGETS, DVI_TARGETS, ../info/url, url.dvi): Add it.

2004-12-06  Jay Belanger  <belanger@truman.edu>

	* calc.texi (Using Calc): Remove paragraph about installation.

2004-12-06  Jay Belanger  <belanger@truman.edu>

	* calc.texi: Use more Texinfo macros and less TeX defs.
	Remove @refill's.

2004-12-06  Richard M. Stallman  <rms@gnu.org>

	* org.texi: New file.

2004-12-05  Richard M. Stallman  <rms@gnu.org>

	* Makefile.in (org.dvi, ../info/org): New targets.
	(INFO_TARGETS): Add ../info/org.
	(DVI_TARGETS): Add org.dvi.
	(maintainer-clean): Remove the info files in the info dir.

2004-11-26  Eli Zaretskii  <eliz@gnu.org>

	* idlwave.texi: Fix the setfilename directive to put the produced
	file in ../info.
	(Continued Statement Indentation): Resurrect Jan D.'s change from
	2004-11-03 that was lost when a newer version of idlwave.texi was
	imported.

2004-12-08  Reiner Steib  <Reiner.Steib@gmx.de>

	* gnus-faq.texi ([5.1]): Added missing bracket.

	* gnus.texi (Filtering Spam Using The Spam ELisp Package): Index
	`spam-initialize'.

2004-11-22  Reiner Steib  <Reiner.Steib@gmx.de>

	* message.texi (Various Message Variables): Mention that all mail
	file variables are derived from `message-directory'.

	* gnus.texi (Splitting Mail): Clarify bogus group.

2004-11-02  Katsumi Yamaoka  <yamaoka@jpl.org>

	* emacs-mime.texi (Encoding Customization): Fix
	mm-coding-system-priorities entry.

2004-11-03  Jan Djärv  <jan.h.d@swipnet.se>

	* idlwave.texi (Continued Statement Indentation):
	* reftex.texi (Options (Index Support)):
	(Displaying and Editing the Index, Table of Contents):
	* speedbar.texi (Creating a display, Major Display Modes): Replace
	non-nil with non-@code{nil}.

2004-10-21  Jay Belanger  <belanger@truman.edu>

	* calc.texi (Algebraic-Style Calculations): Removed a comment.

2004-10-18  Luc Teirlinck  <teirllm@auburn.edu>

	* calc.texi (Reporting Bugs): Double up `@'.

2004-10-18  Jay Belanger  <belanger@truman.edu>

	* calc.texi (Reporting Bugs): Changed the address that bugs
	should be sent to.

2004-10-15  Reiner Steib  <Reiner.Steib@gmx.de>

	* gnus.texi (New Features): Add 5.11.

	* message.texi (Resending): Remove wrong default value.

	* gnus.texi (Mail Source Specifiers): Describe possible problems
	of `pop3-leave-mail-on-server'.  Add `pop3-movemail' and
	`pop3-leave-mail-on-server' to the index.

2004-10-15  Katsumi Yamaoka  <yamaoka@jpl.org>

	* message.texi (Canceling News): Add how to set a password.

2004-10-12  Jay Belanger  <belanger@truman.edu>

	* calc.texi (Help Commands): Changed the descriptions of
	calc-describe-function and calc-describe-variable to match their
	current behavior.

2004-10-12  Reiner Steib  <Reiner.Steib@gmx.de>

	* gnus-faq.texi ([5.9]): Improve code for reply-in-news.

2004-10-12  Michael Albinus  <michael.albinus@gmx.de>

	Sync with Tramp 2.0.45.

	* tramp.texi (Frequently Asked Questions): Comment paragraph about
	plink link.  The URL is outdated.  Originator contacted for
	clarification.

2004-10-10  Juri Linkov  <juri@jurta.org>

	* gnus.texi (Top, Marking Articles): Join two menus in one node
	because a node can have only one menu.

2004-10-09  Juri Linkov  <juri@jurta.org>

	* gnus.texi (Fancy Mail Splitting): Remove backslash in the
	example of nnmail-split-fancy.

2004-10-06  Karl Berry  <karl@gnu.org>

	* info.texi (@kbd{1}--@kbd{9}): No space around --, for
	consistency with other uses of dashes.

2004-10-05  Karl Berry  <karl@gnu.org>

	* info.texi: Consistently use --- throughout, periods at end of
	menu descriptions, and a couple typos.

2004-09-26  Jesper Harder  <harder@ifa.au.dk>

	* sieve.texi (Manage Sieve API): nil -> @code{nil}.
	* pgg.texi (User Commands, Backend methods): Do.
	* gnus.texi: Markup fixes.
	(Setting Process Marks): Fix `M P a' entry.
	* emacs-mime.texi: Fixes.

2004-09-23  Reiner Steib  <Reiner.Steib@gmx.de>

	* gnus-faq.texi ([5.12]): Fix code example for FQDN in Message-Ids
	again.
	Use 5.10 instead of 5.10.0.

2004-09-20  Lars Magne Ingebrigtsen  <larsi@gnus.org>

	* gnus.texi (Summary Mail Commands): S D e.

2004-09-20  Raymond Scholz  <ray-2004@zonix.de>  (tiny change)

	* gnus.texi (Misc Article): Refer to `Summary Buffer Mode Line' in
	the gnus-article-mode-line-format section.

2004-09-20  Helmut Waitzmann  <Helmut.Waitzmann@web.de>  (tiny change)

	* gnus.texi (Various Summary Stuff): Fix the documentation for
	gnus-newsgroup-variables.

2004-09-20  Reiner Steib  <Reiner.Steib@gmx.de>

	* gnus.texi (MIME Commands): Added
	gnus-mime-display-multipart-as-mixed,
	gnus-mime-display-multipart-alternative-as-mixed,
	gnus-mime-display-multipart-related-as-mixed.
	(Mail Source Customization): Clarify `mail-source-directory'.
	(Splitting Mail): Mention gnus-group-find-new-groups.
	(SpamOracle): Fixed typo.

	* gnus-faq.texi: Untabify.
	([6.3]): nnir.el is in contrib directory.

	* message.texi (News Headers): Clarify how a unique ID is created.

	* gnus.texi (Batching Agents): Fixed typo in example.  Reported
	by Hiroshi Fujishima <pooh@nature.tsukuba.ac.jp>.

2004-09-20  Andre Srinivasan  <andre@e2open.com>  (tiny change)

	* gnus.texi (Group Parameters): Added more on hooks.

2004-09-20  Florian Weimer  <fw@deneb.enyo.de>

	* gnus.texi (Charsets): Point to relevant section in emacs-mime.

2004-09-22  Jay Belanger  <belanger@truman.edu>

	* calc.texi (Vectors as Lists): Added a warning that the tutorial
	might be hidden during part of the session.

2004-09-20  Jay Belanger  <belanger@truman.edu>

	* calc.texi (Notations Used in This Manual): Put in an earlier
	mention that DEL could be called Backspace.

2004-09-10  Simon Josefsson  <jas@extundo.com>

	* gnus.texi (IMAP): Add example.  Suggested and partially written
	by Steinar Bang <sb@dod.no>.

2004-09-10  Teodor Zlatanov  <tzz@lifelogs.com>

	* gnus.texi (IMAP): Add comments about imaps synonym to imap in
	netrc syntax.

2004-09-10  Teodor Zlatanov  <tzz@lifelogs.com>

	* gnus.texi (Spam ELisp Package Sequence of Events):
	Some clarifications.
	(Spam ELisp Package Global Variables): More clarifications.

2004-09-10  Teodor Zlatanov  <tzz@lifelogs.com>

	* gnus.texi (Spam ELisp Package Filtering of Incoming Mail):
	Mention spam-split does not modify incoming mail.

2004-09-10  Teodor Zlatanov  <tzz@lifelogs.com>

	* gnus.texi (Spam ELisp Package Sequence of Events): Fix typo.

2004-09-10  Eli Zaretskii  <eliz@gnu.org>

	* Makefile.in (../info/gnus, gnus.dvi): Depend on gnus-faq.texi.

2004-09-09  Reiner Steib  <Reiner.Steib@gmx.de>

	* makefile.w32-in (sieve, pgg): Use $(infodir).

2004-09-08  Dhruva Krishnamurthy  <dhruva.krishnamurthy@gmail.com>  (tiny change)

	* makefile.w32-in: Fix PGG and Sieve entries.

2004-08-28  Eli Zaretskii  <eliz@gnu.org>

	* faq.texi (Emacs for MS-DOS): Update URLs for the MS-DOS port of
	Emacs and related programs.

2004-08-27  Richard M. Stallman  <rms@gnu.org>

	* faq.texi: Fix texinfo usage, esp. doublequotes.
	(Difference between Emacs and XEmacs): Some clarification.

	* faq.texi (Difference between Emacs and XEmacs):
	Explain not to contrast XEmacs with GNU Emacs.

2004-08-26  Richard M. Stallman  <rms@gnu.org>

	* faq.texi (Difference between Emacs and XEmacs): Rewrite.

2004-08-22  David Kastrup  <dak@gnu.org>

	* reftex.texi (AUCTeX): Update links, section name.

	* faq.texi (Calc): Update availability (included in 22.1).
	(AUCTeX): Update availability, information, versions, description.

2004-08-14  Eli Zaretskii  <eliz@gnu.org>

	* Makefile.in (../info/tramp, tramp.dvi): Depend on trampver.texi.

2004-08-11  Martin Stjernholm  <bug-cc-mode@gnu.org>

	* cc-mode.texi: Various updates for CC Mode 5.30.9.

2004-08-10  Michael Albinus  <michael.albinus@gmx.de>

	Sync with Tramp 2.0.44.

2004-08-05  Lars Hansen  <larsh@math.ku.dk>

	* widget.texi (User Interface): Update how to separate the
	editable field of an editable-field widget from other widgets.
	(Programming Example): Add text after field.

2004-08-31  Katsumi Yamaoka  <yamaoka@jpl.org>

	* emacs-mime.texi (Encoding Customization): Add a note to the
	mm-content-transfer-encoding-defaults entry.
	(rfc2047): Update.

	* gnus.texi (Article Highlighting): Add
	gnus-cite-ignore-quoted-from.
	(POP before SMTP): New node.
	(Posting Styles): Addition.
	(Splitting Mail): Add nnmail-split-lowercase-expanded.
	(Fancy Mail Splitting): Ditto.
	(X-Face): Add gnus-x-face.

2004-08-30  Reiner Steib  <Reiner.Steib@gmx.de>

	* emacs-mime.texi, gnus-faq.texi, gnus.texi, message.texi,
	* pgg.texi, sieve.texi: Use @copying and @insertcopying.

2004-08-22  Reiner Steib  <Reiner.Steib@gmx.de>

	* gnus.texi (Mail Source Specifiers): Describe
	`pop3-leave-mail-on-server'.

2004-08-02  Reiner Steib  <Reiner.Steib@gmx.de>

	* Makefile.in, makefile.w32-in: Added PGG and Sieve files.

	* pgg.texi, sieve.texi: Import from the v5_10 branch of the Gnus
	repository.  Change setfilename.

	* emacs-mime.texi, gnus-faq.texi, gnus.texi, message.texi: Ditto.

2004-07-02  Juri Linkov  <juri@jurta.org>

	* pcl-cvs.texi (Viewing differences): Add `d r'.

2004-06-29  Jesper Harder  <harder@ifa.au.dk>

	* ses.texi, viper.texi, flymake.texi, faq.texi:
	* eshell.texi, ediff.texi: Markup fixes.

2004-06-21  Karl Berry  <karl@gnu.org>

	* info.texi (Top): Mention that only Emacs has mouse support.
	(Getting Started): Mention this in a few other places.

2004-06-13  Luc Teirlinck  <teirllm@auburn.edu>

	* autotype.texi (Copyrights, Timestamps): Recommend
	`before-save-hook' instead of `write-file-functions'.

2004-06-13  Lars Hansen  <larsh@math.ku.dk>

	* dired-x.texi (dired-mark-omitted): Update keybinding.

2004-06-10  Kim F. Storm  <storm@cua.dk>

	* pcl-cvs.texi (Viewing differences): Add 'd y'.

2004-06-05  Lars Hansen  <larsh@math.ku.dk>

	* dired-x.texi (variable dired-omit-mode): Rename from
	dired-omit-files-p.
	(function dired-omit-mode): Rename from dired-omit-toggle.
	Call dired-omit-mode rather than set dired-omit-files-p.
	(dired-mark-omitted): Describe command.

2004-05-29  Michael Albinus  <michael.albinus@gmx.de>

	Version 2.0.41 of Tramp released.

2004-05-29  Juanma Barranquero  <lektu@terra.es>

	* makefile.w32-in (../info/flymake, flymake.dvi): New targets.
	(INFO_TARGETS, DVI_TARGETS): Add Flymake.

2004-05-29  Richard M. Stallman  <rms@gnu.org>

	* cl.texi (Top): Call this chapter `Introduction'.
	(Overview): In TeX, no section heading here.

	* cc-mode.texi: Put commas after i.e. and e.g.  Minor cleanups.

2004-05-29  Eli Zaretskii  <eliz@gnu.org>

	* Makefile.in (../info/flymake, flymake.dvi): New targets.
	(INFO_TARGETS, DVI_TARGETS): Add Flymake.

2004-05-29  Pavel Kobiakov  <pk_at_work@yahoo.com>

	* flymake.texi: New file.

2004-05-28  Simon Josefsson  <jas@extundo.com>

	* smtpmail.texi (Authentication): Improve STARTTLS discussion.

2004-05-07  Kai Großjohann  <kai@emptydomain.de>

	Version 2.0.40 of Tramp released.

2004-04-25  Michael Albinus  <Michael.Albinus@alcatel.de>

	Complete rework, based on review by Karl Berry <karl@gnu.org>.

	* tramp.texi (Auto-save and Backup): Explain exploitation of new
	variables `tramp-backup-directory-alist' and
	`tramp-bkup-backup-directory-info'.
	(Overview, Connection types)
	(External transfer methods, Default Method)
	(Windows setup hints): Remove restriction of password entering
	with external methods.
	(Auto-save and Backup): Make file name example
	(X)Emacs neutral.  In case of XEmacs, `bkup-backup-directory-info'
	and `auto-save-directory' must be used.
	(Frequently Asked Questions): Use "MS Windows NT/2000/XP" (not
	only "NT").  Remove doubled entry "What kinds of systems does
	@tramp{} work on".
	(tramp): Macro removed.
	(Obtaining Tramp): Flag removed from title.
	(all): "tramp-" and "-" removed from flag names.  Flags `tramp'
	and `trampver' used properly.  Flag `tramp-inst' replaced by
	`installchapter'.  Installation related text adapted.

2004-04-28  Masatake YAMATO  <jet@gyve.org>

	* widget.texi (Programming Example): Remove overlays.

2004-04-27  Jesper Harder  <harder@ifa.au.dk>

	* faq.texi, viper.texi, dired-x.texi, autotype.texi: lisp -> Lisp.

2004-04-23  Juanma Barranquero  <lektu@terra.es>

	* makefile.w32-in: Add "-*- makefile -*-" mode tag.

2004-04-05  Jesper Harder  <harder@ifa.au.dk>

	* info.texi (Info Search): Add info-apropos.

2004-03-22  Juri Linkov  <juri@jurta.org>

	* faq.texi: Fix help key bindings.

2004-03-17  Luc Teirlinck  <teirllm@auburn.edu>

	* info.texi (Advanced): Replace @unnumberedsubsec by @subheading
	(as suggested by Karl Berry).  Update information about colored
	stars in menus.  Add new subheading describing M-n.

2004-03-12  Richard M. Stallman  <rms@gnu.org>

	* cl.texi (Top): Rename top node's title.

2004-03-08  Karl Berry  <karl@gnu.org>

	* info.texi: \input texinfo.tex instead of just texinfo, to avoid
	problems making the texinfo distribution.

2004-02-29  Simon Josefsson  <jas@extundo.com>

	* smtpmail.texi (Authentication): Changed the list of supported
	authentication mechanisms from CRAM-MD5, PLAIN and LOGIN-MD5 to
	CRAM-MD5 and LOGIN, tiny patch from Andreas Voegele
	<voegelas@gmx.net>.

2004-02-29  Juanma Barranquero  <lektu@terra.es>

	* makefile.w32-in (mostlyclean, clean, maintainer-clean):
	Use $(DEL) instead of rm, and ignore exit code.

2004-02-29  Kai Großjohann  <kgrossjo@eu.uu.net>

	Tramp version 2.0.39 released.

2004-02-29  Michael Albinus  <Michael.Albinus@alcatel.de>

	* tramp.texi (Customizing Completion): Explain new functions
	`tramp-parse-shostkeys' and `tramp-parse-sknownhosts'.
	(all): Savannah URLs unified to "http://savannah.nongnu.org".
	(Top): Refer to Savannah mailing list as the major one.  Mention
	older mailing lists in HTML mode only.
	(Auto-save and Backup): Add auto-save.  Based on wording of Kai.
	(Frequently Asked Questions): Remote hosts must not be Unix-like
	for "smb" method.
	(Password caching): New node.
	(External transfer methods): Refer to password caching for "smb"
	method.

2004-02-17  Karl Berry  <karl@gnu.org>

	* info.texi (Help-Int): Mention the new line number feature.

2004-02-14  Jonathan Yavner  <jyavner@member.fsf.org>

	* ses.texi (Advanced Features): New functionality for
	ses-set-header-row (defaults to current row unless C-u used).
	(Acknowledgements): Add Stefan Monnier.

2003-12-29  Kevin Ryde  <user42@zip.com.au>

	* viper.texi (Vi Macros): Fix reference to the Emacs manual.

2003-11-30  Kai Großjohann  <kai.grossjohann@gmx.net>

	Tramp version 2.0.38 released.

	* tramp.texi (Remote shell setup): Warn of environment variables
	FRUMPLE if user frumple exists.  Suggested by Sven Gabriel
	<sven.gabriel@imk.fzk.de>.
	(Configuration): Tramp now chooses base64/uuencode
	automatically.  Update wording accordingly.
	(Top): More description for the `Default Method' menu entry.
	(Default Method): Use @code, not @var, for Lisp variables.
	(Default Method): New subsection `Which method is the right one
	for me?'  Suggested by Christian Kirsch.
	(Configuration): Pointer to new subsection added.
	(Default Method): Too many "use" in one sentence.
	Rephrase.  Reported by Christian Kirsch.
	(Filename Syntax): Old `su' example is probably a left-over from
	the sm/su method naming.  Replace with `ssh', instead.
	(External transfer methods, Auto-save and Backup):
	Typo fixes.

2003-11-02  Michael Albinus  <Michael.Albinus@alcatel.de>

	* tramp.texi (all): Harmonize all occurrences of @tramp{}.
	(Top): Mention japanese manual only if flag `jamanual' is set.
	Insert section `Japanese manual' in menu.

2003-11-26  Thien-Thi Nguyen  <ttn@gnu.org>

	* eshell.texi (Known Problems): Add doc item.

2003-11-22  Martin Stjernholm  <bug-cc-mode@gnu.org>

	* cc-mode.texi: Update for CC Mode 5.30.

	Note: Please refrain from doing purely cosmetic changes like
	removing trailing whitespace in this manual; it clobbers cvs
	merging for no good reason.

2003-11-02  Jesper Harder  <harder@ifa.au.dk>  (tiny change)

	* man/ediff.texi, man/tramp.texi, man/vip.texi, man/viper.texi:
	* man/widget.texi, man/woman.texi: Replace @sc{ascii} and ASCII with
	@acronym{ASCII}.

2003-10-26  Karl Berry  <karl@gnu.org>

	* info.texi (Info Search): Echo area, not echo are.  From Debian
	diff.

2003-10-26  Per Abrahamsen  <abraham@dina.kvl.dk>

	* widget.texi (Defining New Widgets): Document new behavior of
	:buttons and :children keywords.

2003-10-22  Miles Bader  <miles@gnu.org>

	* Makefile.in (info): Move before $(top_srcdir)/info.

2003-10-17  Thien-Thi Nguyen  <ttn@gnu.org>

	* tramp.texi (Inline methods): Small grammar fix.
	(External transfer methods): Likewise.

2003-10-08  Nick Roberts  <nick@nick.uklinux.net>

	* speedbar.texi: Remove paragraph for GUD that is no longer true.

2003-10-06  Luc Teirlinck  <teirllm@auburn.edu>

	* texinfo.tex: Replace `%' in arch tagline by @ignore.

2003-09-30  Richard M. Stallman  <rms@gnu.org>

	* dired-x.texi (Miscellaneous Commands): Delete M-g, w, T.

	* widget.texi (User Interface): Fix typos.

	* pcl-cvs.texi, cl.texi, woman.texi, ediff.texi: Fix @strong{Note:}.

2003-09-29  Thien-Thi Nguyen  <ttn@gnu.org>

	* pcl-cvs.texi (Selected Files): Fix typo.

2003-09-21  Karl Berry  <karl@gnu.org>

	* info.texi (] and [ commands): No period at end of section title.

2003-09-04  Miles Bader  <miles@gnu.org>

	* Makefile.in (top_srcdir): New variable.
	($(top_srcdir)/info): New rule.
	(info): Depend on it.

2003-09-03  Peter Runestig  <peter@runestig.com>

	* makefile.w32-in: New file.

2003-08-26  Per Abrahamsen  <abraham@dina.kvl.dk>

	* widget.texi (User Interface): Explain the need of static text
	around an editable field.

2003-08-19  Luc Teirlinck  <teirllm@mail.auburn.edu>

	* widget.texi (Basic Types): The argument to `:help-echo' can now
	be a form that evaluates to a string.

2003-08-18  Kim F. Storm  <storm@cua.dk>

	* calc.texi (Queries in Macros): Update xref to keyboard macro query.

2003-08-16  Richard M. Stallman  <rms@gnu.org>

	* dired-x.texi (Shell Command Guessing): Explain *.

2003-08-16  Chunyu Wang  <spr@db.cs.hit.edu.cn>  (tiny change)

	* pcl-cvs.texi (Log Edit Mode): Fix key binding for
	log-edit-insert-changelog.

2003-08-03  Karl Berry  <karl@gnu.org>

	* info.texi: Need @contents.

2003-07-20  Kai Großjohann  <kai.grossjohann@gmx.net>

	Tramp version 2.0.36 released.

	* tramp.texi (Remote shell setup): Explain about problems with
	non-Bourne commands in ~/.profile and ~/.shrc.

2003-07-07  Luc Teirlinck  <teirllm@mail.auburn.edu>

	* info.texi (Help-Inv, Help-M, Help-Xref): Update following
	renaming of `vis-mode' to `visible-mode'.

2003-07-04  Luc Teirlinck  <teirllm@mail.auburn.edu>

	* info.texi (Top, Help-Small-Screen): Remove accidentally added
	next, prev and up pointers.

2003-07-02  Luc Teirlinck  <teirllm@mail.auburn.edu>

	* info.texi (Help): Mention existence of Emacs and stand-alone
	Info at the very beginning of the tutorial.
	(Help-Inv): New node.
	(Help-]): New node.
	(Help-M): Systematically point out the differences between default
	Emacs and stand-alone versions.  Delete second menu.
	(Help-Xref): Systematically point out the differences between
	default Emacs and stand-alone versions.
	(Help-Int): Change `l' example.
	(Expert Info): Fix typos.
	(Emacs Info Variables): Mention `Info-hide-note-references' and
	new default for `Info-scroll-prefer-subnodes'.

2003-06-17  Kai Großjohann  <kai.grossjohann@gmx.net>

	Version 2.0.35 of Tramp released.

	* tramp.texi: From Michael Albinus <Michael.Albinus@alcatel.de>:
	(Inline methods): Add methods `remsh' and `plink1'.
	(External transfer methods): Add method `remcp'.
	(Multi-hop Methods): Add method `remsh'.
	Small patch from Adrian Aichner <adrian@xemacs.org>:
	Fix minor typos.
	(Concept Index): Added to make manual searchable via
	`Info-index'.
	(Version Control): Add cindex entry.

2003-05-24  Kai Großjohann  <kai.grossjohann@gmx.net>

	* trampver.texi: Version 2.0.34 released.

2003-05-03  Glenn Morris  <gmorris@ast.cam.ac.uk>

	* faq.texi: Improve previous changes.

2003-05-02  Glenn Morris  <gmorris@ast.cam.ac.uk>

	* faq.texi: Update copyright and maintenance details.
	Update some package URLs, versions, and maintainers.
	Remove many references to the Emacs Lisp Archive.

2003-04-23  Simon Josefsson  <jas@extundo.com>

	* smtpmail.texi: Fix license (the invariant sections mentioned has
	never been part of the smtp manual).  Align info dir entry with
	other emacs packages.

2003-04-08  Michael Albinus  <Michael.Albinus@alcatel.de>

	* tramp.texi: Version 2.0.33 released.
	Remove installation chapter.  Remove XEmacs specifics.

2003-03-29  Richard M. Stallman  <rms@gnu.org>

	* tramp.texi (Top): Undo the previous renaming.
	(emacs-other-name, emacs-other-dir, emacs-other-file-name): Delete.

2003-03-29  Kai Großjohann  <kai.grossjohann@gmx.net>

	* Makefile.in (../info/tramp): Compile Emacs, instead of XEmacs,
	version of manual.

	* tramp.texi (Auto-save and Backup): New node.

2003-03-29  Michael Albinus  <Michael.Albinus@alcatel.de>

	* tramp.texi (Top): Include trampver.texi.  Rename "Emacs" to "GNU
	Emacs" in order to have better differentiation to "XEmacs".
	`emacs-other-name', `emacs-other-dir' and `emacs-other-file-name'
	are new macros in order to point to the other Emacs flavor where
	appropriate.  In info case, point to node `Installation' in order
	to explain how to generate the other way.  In html case, make a
	link to the other html file.
	(Obtaining TRAMP): Added a paragraph saying to perform `autoconf'
	after CVS checkout/update.
	(Installation): Completely rewritten.
	(Installation parameters, Load paths): New sections under
	`Installation'.

2003-02-28  Kai Großjohann  <kai.grossjohann@uni-duisburg.de>

	* tramp.texi: Version 2.0.30 released.
	Replace word "path" with "localname" where used as a component of
	a Tramp file name.

2003-02-28  Michael Albinus  <Michael.Albinus@alcatel.de>

	* tramp.texi (Frequently Asked Questions): `tramp-chunksize'
	introduced.
	(Installation): Explain what to do if files from the tramp/contrib
	directory are needed.

2003-02-23  Alex Schroeder  <alex@emacswiki.org>

	* smtpmail.texi (How Mail Works): New.

2003-02-22  Alex Schroeder  <alex@emacswiki.org>

	* smtpmail.texi: New file.

	* Makefile.in: Build SMTP manual.

2003-02-05  Kai Großjohann  <kai.grossjohann@uni-duisburg.de>

	* tramp.texi: Version 2.0.29 released.
	(Installation): In Emacs, use M-x texinfo-format-buffer RET, not
	M-x makeinfo-buffer RET.  Reported by gebser@ameritech.net.

2003-02-01  Michael Albinus  <Michael.Albinus@alcatel.de>

	* tramp.texi (Frequently Asked Questions): Explain a workaround if
	another package loads accidently Ange-FTP.

2003-01-24  Michael Albinus  <Michael.Albinus@alcatel.de>

	* tramp.texi (Customizing Completion): Add function
	`tramp-parse-sconfig'.  Change example of
	`tramp-set-completion-function', because parsing of ssh config
	files looks more natural.

2003-01-15  ShengHuo ZHU  <zsh@cs.rochester.edu>

	* gnus.texi: Do not use `path' in several locations.

2002-12-26  Kai Großjohann  <kai.grossjohann@uni-duisburg.de>

	* tramp.texi (External transfer methods): New method `smb'.  From
	Michael Albinus.

2002-11-05  Karl Berry  <karl@gnu.org>

	* info.texi (Info-fontify): Reorder face list to avoid bad line
	breaks.

2002-10-06  Kai Großjohann  <Kai.Grossjohann@CS.Uni-Dortmund.DE>

	* tramp.texi: Move @copying to standard place.  Use
	@insertcopying.

2002-10-02  Karl Berry  <karl@gnu.org>

	* (ada-mode.texi autotype.texi calc.texi cc-mode.texi cl.texi
	dired-x.texi ebrowse.texi ediff.texi emacs-mime.texi
	eshell.texi eudc.texi faq.texi forms.texi idlwave.texi info.texi
	message.texi mh-e.texi pcl-cvs.texi reftex.texi sc.texi ses.texi
	speedbar.texi vip.texi viper.texi widget.texi woman.texi):
	Per rms, update all manuals to use @copying instead of @ifinfo.
	Also use @ifnottex instead of @ifinfo around the top node, where
	needed for the sake of the HTML output.
	(The Gnus manual is not fixed since it's not clear to me how it
	works; and the Tramp manual already uses @copying, although in an
	unusual way.  All others were changed.)

2002-09-10  Jonathan Yavner  <jyavner@engineer.com>

	* Makefile.in (INFO_TARGETS, DVI_TARGETS): Add SES.
	(../info/ses, ses.dvi): New targets.
	* ses.texi: New file.

2002-09-06  Pavel Janík  <Pavel@Janik.cz>

	* texinfo.tex: Update to texinfo 4.2.

2002-08-27  Carsten Dominik  <dominik@sand.science.uva.nl>

	* reftex.texi: Update to RefTeX 4.19.

2002-06-17  Kai Großjohann  <Kai.Grossjohann@CS.Uni-Dortmund.DE>

	* Makefile.in (INFO_TARGETS, DVI_TARGETS): Add Tramp.
	(../info/tramp, tramp.dvi): New targets.

2002-01-04  Eli Zaretskii  <eliz@is.elta.co.il>

	* Makefile.in (DVI_TARGETS): Add calc.dvi.
	(calc.dvi): Uncomment.

2001-11-07  Eli Zaretskii  <eliz@is.elta.co.il>

	* Makefile.in (INFO_TARGETS): Add ../info/calc.
	(../info/calc): New target.

2001-10-20  Gerd Moellmann  <gerd@gnu.org>

	* (Version 21.1 released.)

2001-10-05  Gerd Moellmann  <gerd@gnu.org>

	* Branch for 21.1.

2001-04-14  Eli Zaretskii  <eliz@is.elta.co.il>

	* Makefile.in (../info/info): Use an explicit -o switch to
	makeinfo.

2001-03-05  Gerd Moellmann  <gerd@gnu.org>

	* Makefile.in (mostlyclean, maintainer-clean): Delete more files.

2000-12-20  Eli Zaretskii  <eliz@is.elta.co.il>

	* Makefile.in (../info/idlwave): Use --no-split.

2000-12-14  Dave Love  <fx@gnu.org>

	* Makefile.in (mostlyclean): Remove gnustmp.*.
	(gnus.dvi): Change rule to remove @latex stuff.

2000-10-19  Eric M. Ludlam  <zappo@ultranet.com>

	* Makefile.in (Speedbar): Add build targets for speedbar.texi.

2000-10-13  John Wiegley  <johnw@gnu.org>

	* Makefile.in: Add build targets for eshell.texi.

2000-09-25  Gerd Moellmann  <gerd@gnu.org>

	* Makefile.in: Remove/comment speedbar stuff.

2000-09-22  Dave Love  <fx@gnu.org>

	* Makefile.in: Add emacs-mime.

2000-08-08  Eli Zaretskii  <eliz@is.elta.co.il>

	* Makefile.in (INFO_TARGETS): Add ../info/woman.
	(DVI_TARGETS): Add woman.dvi.
	(../info/woman, woman.dvi): New targets.

2000-05-31  Stefan Monnier  <monnier@cs.yale.edu>

	* .cvsignore (*.tmp): New entry.  Seems to be used for @macro.

	* pcl-cvs.texi: New file.
	* Makefile.in (INFO_TARGETS, DVI_TARGETS: Add pcl-cvs.
	(../info/pcl-cvs, pcl-cvs.dvi): New targets.

2000-05-11  Gerd Moellmann  <gerd@gnu.org>

	* Makefile.in (INFO_TARGETS): Add info/ebrowse.
	(../info/ebrowse, ebrowse.dvi): New targets.

2000-01-13  Gerd Moellmann  <gerd@gnu.org>

	* Makefile.in (INFO_TARGETS): Add eudc.
	(DVI_TARGETS): Add eudc.dvi.
	(../info/eudc, eudc.dvi): New targets.

2000-01-05  Eli Zaretskii  <eliz@is.elta.co.il>

	* Makefile.in (INFO_TARGETS): Rename emacs-faq to efaq (for
	compatibility with 8+3 filesystems).
	(../info/efaq): Rename from emacs-faq.

2000-01-03  Eli Zaretskii  <eliz@is.elta.co.il>

	* Makefile.in (INFO_TARGETS, DVI_TARGETS): Add idlwave.
	(../info/idlwave, idlwave.dvi): New targets.

1999-10-23  Dave Love  <fx@gnu.org>

	* Makefile.in: Use autotype.texi.

1999-10-12  Stefan Monnier  <monnier@cs.yale.edu>

	* Makefile.in (faq): Use ../info/emacs-faq.info (as specified in the
	faq.texi file) rather than ../info/faq.

1999-10-07  Gerd Moellmann  <gerd@gnu.org>

	* Makefile.in (INFO_TARGETS, DVI_TARGETS): Add ada-mode.
	(../info/ada-mode, ada-mode.dvi): New targets.

1999-09-01  Dave Love  <fx@gnu.org>

	* Makefile.in: Add faq.

1999-07-12  Richard Stallman  <rms@gnu.org>

	* Version 20.4 released.

1998-08-19  Richard Stallman  <rms@psilocin.ai.mit.edu>

	* Version 20.3 released.

1998-04-06  Andreas Schwab  <schwab@gnu.org>

	* Makefile.in (ENVADD): Environment vars to pass to texi2dvi.
	Use it in dvi targets.
	(../etc/GNU): Change to $(srcdir) first.

1998-03-11  Carsten Dominik  <cd@delysid.gnu.org>

	* reftex.texi: Update for RefTeX version 3.22.

1998-02-08  Richard Stallman  <rms@psilocin.gnu.org>

	* Makefile.in (reftex.dvi, ../info/reftex): New targets.
	(INFO_TARGETS, DVI_TARGETS): Add the new targets.

1997-09-23  Paul Eggert  <eggert@twinsun.com>

	* Makefile.in: Merge changes mistakenly made to `Makefile'.
	(../info/viper, viper.dvi): Remove dependency on viper-cmd.texi.

1997-09-19  Richard Stallman  <rms@psilocin.gnu.ai.mit.edu>

	* Version 20.2 released.

1997-09-15  Richard Stallman  <rms@psilocin.gnu.ai.mit.edu>

	* Version 20.1 released.

1997-07-10  Richard Stallman  <rms@psilocin.gnu.ai.mit.edu>

	* Makefile (../info/viper, viper.dvi): Delete viper-cmd.texi dep.

1996-08-11  Richard Stallman  <rms@psilocin.gnu.ai.mit.edu>

	* Version 19.33 released.

1996-07-31  Richard Stallman  <rms@psilocin.gnu.ai.mit.edu>

	* Version 19.32 released.

1996-06-27  Lars Magne Ingebrigtsen  <larsi@ifi.uio.no>

	* Makefile.in: Add rules for the Message manual.

1996-06-26  Lars Magne Ingebrigtsen  <larsi@ifi.uio.no>

	* gnus.texi: New version.

	* message.texi: New manual.

1996-06-20  Richard Stallman  <rms@psilocin.gnu.ai.mit.edu>

	* Makefile.in (All info targets): cd $(srcdir) to do the work.

1996-06-19  Richard Stallman  <rms@psilocin.gnu.ai.mit.edu>

	* Makefile.in (All info targets): Specify $(srcdir) in input files.
	Specify -I option.
	(All dvi targets): Set the TEXINPUTS variable.

1996-05-25  Karl Heuer  <kwzh@gnu.ai.mit.edu>

	* Version 19.31 released.

1996-01-07  Richard Stallman  <rms@whiz-bang.gnu.ai.mit.edu>

	* Makefile.in (../info/ccmode): Rename from ../info/cc-mode.
	(INFO_TARGETS): Use new name.  This avoids name conflict on MSDOS.

1995-11-29  Richard Stallman  <rms@mole.gnu.ai.mit.edu>

	* Makefile.in (../info/cc-mode, cc-mode.dvi): New targets.
	(INFO_TARGETS): Add ../info/cc-mode.
	(DVI_TARGETS): Add cc-mode.dvi.

1995-11-24  Richard Stallman  <rms@mole.gnu.ai.mit.edu>

	* Version 19.30 released.

1995-11-04  Lars Magne Ingebrigtsen  <larsi@ifi.uio.no>

	* gnus.texi: New file.

1995-11-04  Erik Naggum  <erik@naggum.no>

	* gnus.texi: File deleted.

1995-11-02  Stephen Gildea  <gildea@stop.mail-abuse.org>

	* mh-e.texi: "Function Index" -> "Command Index" to work with
	Emacs 19.30 C-h C-k support of separately-documented commands.

1995-06-26  Richard Stallman  <rms@mole.gnu.ai.mit.edu>

	* Makefile.in (../info/ediff, ediff.dvi): New targets.
	(INFO_TARGETS, DVI_TARGETS): Add those new targets.

1995-04-24  Richard Stallman  <rms@mole.gnu.ai.mit.edu>

	* Makefile.in (INFO_TARGETS, DVI_TARGETS): Add viper targets.
	(../info/viper, viper.dvi): New targets.

1995-04-20  Kevin Rodgers  <kevinr@ihs.com>

	* dired-x.texi (Installation): Change the example to set
	buffer-local variables like dired-omit-files-p in
	dired-mode-hook.

1995-04-17  Richard Stallman  <rms@mole.gnu.ai.mit.edu>

	* Makefile.in (INFO_TARGETS, DVI_TARGETS): Add mh-e targets.
	(../info/mh-e, mh-e.dvi): New targets.

1995-02-07  Richard Stallman  <rms@pogo.gnu.ai.mit.edu>

	* Makefile.in (maintainer-clean): Rename from realclean.

1994-11-23  Richard Stallman  <rms@mole.gnu.ai.mit.edu>

	* Makefile.in: New file.
	* Makefile: File deleted.

1994-11-19  Richard Stallman  <rms@mole.gnu.ai.mit.edu>

	* Makefile (TEXINDEX_OBJS): Variable deleted.
	(texindex, texindex.o, getopt.o): Rules deleted.
	All deps on texindex deleted.
	(distclean): Don't delete texindex.
	(mostlyclean): Don't delete *.o.
	* texindex.c, getopt.c: Files deleted.

1994-09-07  Richard Stallman  <rms@mole.gnu.ai.mit.edu>

	* Version 19.26 released.

1994-05-30  Richard Stallman  (rms@mole.gnu.ai.mit.edu)

	* Version 19.25 released.

1994-05-23  Richard Stallman  (rms@mole.gnu.ai.mit.edu)

	* Version 19.24 released.

1994-05-16  Richard Stallman  (rms@mole.gnu.ai.mit.edu)

	* Version 19.23 released.

1994-04-17  Richard Stallman  (rms@mole.gnu.ai.mit.edu)

	* Makefile: Delete spurious tab.

1994-02-16  Richard Stallman  (rms@mole.gnu.ai.mit.edu)

	* Makefile (.SUFFIXES): New rule.

1994-01-15  Richard Stallman  (rms@mole.gnu.ai.mit.edu)

	* Makefile (dired-x.dvi, ../info/dired-x): New targets.
	(INFO_TARGETS, DVI_TARGETS): Add the new targets.

1994-01-08  Richard Stallman  (rms@mole.gnu.ai.mit.edu)

	* Makefile (../info/sc): Rename from sc.info.
	(../info/cl): Likewise.
	(INFO_TARGETS): Use new names.

1993-12-04  Richard Stallman  (rms@srarc2)

	* getopt.c: New file.
	* Makefile (TEXINDEX_OBJS): Use getopt.o in this dir, not ../lib-src.
	(getopt.o): New rule.
	(dvi): Don't depend on texindex.
	(cl.dvi, forms.dvi, vip.dvi, gnus.dvi, sc.dvi):
	Depend on texindex.

1993-12-03  Richard Stallman  (rms@srarc2)

	* Makefile (../info/sc.info): Rename from ../info/sc.
	(TEXI2DVI): New variable.
	(cl.dvi forms.dvi, sc.dvi, vip.dvi, gnus.dvi, info.dvi):
	Add explicit commands.
	(TEXINDEX_OBJS): Delete duplicate getopt.o.

1993-11-27  Richard Stallman  (rms@mole.gnu.ai.mit.edu)

	* Version 19.22 released.

1993-11-18  Richard Stallman  (rms@mole.gnu.ai.mit.edu)

	* Makefile (TEXINDEX_OBJS): Delete spurious period.

1993-11-16  Richard Stallman  (rms@mole.gnu.ai.mit.edu)

	* Version 19.21 released.

1993-11-15  Paul Eggert  (eggert@twinsun.com)

	* man/Makefile (../info/cl.info): Rename from ../info/cl.

1993-11-15  Richard Stallman  (rms@mole.gnu.ai.mit.edu)

	* Makefile (../etc/GNU): New target.
	(EMACSSOURCES): Add gnu1.texi.

1993-11-14  Richard Stallman  (rms@mole.gnu.ai.mit.edu)

	* Makefile (realclean): Don't delete the Info files.

1993-10-25  Brian J. Fox  (bfox@albert.gnu.ai.mit.edu)

	* forms.texi: Fix forms.texi so that it will format correctly.
	Add missing `@end iftex', fix bad reference.

	* info.texi, info-stn.texi: New files implement texinfo version of
	`info' file.

1993-10-20  Brian J. Fox  (bfox@ai.mit.edu)

	* Makefile: Fix targets for texindex, new info.texi files.
	* info-stnd.texi: New file implements info for standalone info
	reader.
	* info.texi: Update to include recent changes to "../info/info".
	New source file for ../info/info; includes info-stnd.texi.

	* texindex.c: Include "../src/config.h" if building in emacs.

	* Makefile: Change all files to FILENAME.texi, force all targets
	to be FILENAME, not FILENAME.info.  This changes sc.texinfo,
	vip.texinfo, forms.texinfo, cl.texinfo.
	Add target to build texindex.c, defining `emacs'.

	* forms.texi: Install new file to match version 2.3 of forms.el.

1993-08-14  Richard Stallman  (rms@mole.gnu.ai.mit.edu)

	* Version 19.19 released.

1993-08-10  Simon Leinen  (simon@lia.di.epfl.ch)

	* sc.texinfo: Fix info file name.

	* Makefile (info): Add gnus and sc.
	(dvi): Add gnus.dvi and sc.dvi.
	(../info/sc, sc.dvi): New targets.

1993-08-08  Richard Stallman  (rms@mole.gnu.ai.mit.edu)

	* Version 19.18 released.

1993-07-20  Richard Stallman  (rms@mole.gnu.ai.mit.edu)

	* Makefile: Fix source file names of the separate manuals.
	(gnus.dvi, ../info/gnus): New targets.

1993-07-18  Richard Stallman  (rms@mole.gnu.ai.mit.edu)

	* Version 19.17 released.

1993-07-10  Richard Stallman  (rms@mole.gnu.ai.mit.edu)

	* split-man: Fix typos in last change.

1993-07-06  Jim Blandy  (jimb@geech.gnu.ai.mit.edu)

	* Version 19.16 released.

1993-06-19  Jim Blandy  (jimb@wookumz.gnu.ai.mit.edu)

	* version 19.15 released.

1993-06-18  Jim Blandy  (jimb@geech.gnu.ai.mit.edu)

	* Makefile (distclean): It's rm, not rf.

1993-06-17  Jim Blandy  (jimb@wookumz.gnu.ai.mit.edu)

	* Version 19.14 released.

1993-06-16  Jim Blandy  (jimb@wookumz.gnu.ai.mit.edu)

	* Makefile: New file.

1993-06-08  Jim Blandy  (jimb@wookumz.gnu.ai.mit.edu)

	* Version 19.13 released.

1993-05-27  Jim Blandy  (jimb@geech.gnu.ai.mit.edu)

	* Version 19.9 released.

1993-05-25  Jim Blandy  (jimb@wookumz.gnu.ai.mit.edu)

	* Version 19.8 released.

1993-05-22  Jim Blandy  (jimb@geech.gnu.ai.mit.edu)

	* Version 19.7 released.

1990-08-30  David Lawrence  (tale@pogo.ai.mit.edu)

	* gnus.texinfo: New file.  Removed installation instructions.

1990-05-25  Richard Stallman  (rms@sugar-bombs.ai.mit.edu)

	* texindex.tex: If USG, include sys/types.h and sys/fcntl.h.

1989-01-17  Robert J. Chassell  (bob@rice-chex.ai.mit.edu)

	* texinfo.tex: Change spelling of `\sc' font to `\smallcaps' and
	then define `\sc' as the command for smallcaps in Texinfo.  This
	means that the @sc command will produce small caps.  bfox has
	made the corresponding change to makeinfo and texinfm.el.

1988-08-16  Robert J. Chassell  (bob@frosted-flakes.ai.mit.edu)

	* vip.texinfo: Remove menu entry Adding Lisp Code in node
	Customization since the menu entry did not point to anything.
	Also add an @finalout command to remove overfull hboxes from the
	printed output.

	* cl.texinfo: Add @bye, \input line and @settitle to file.
	This file is clearly intended to be a chapter of some other work,
	but the other work does not yet exist.

1988-07-25  Robert J. Chassell  (bob@frosted-flakes.ai.mit.edu)

	* texinfo.texinfo: Three typos corrected.

;; Local Variables:
;; coding: utf-8
;; fill-column: 79
;; add-log-time-zone-rule: t
;; End:

    Copyright (C) 1993, 1994, 1995, 1996, 1997, 1998, 1999, 2001, 2002,
      2003, 2004, 2005, 2006, 2007, 2008, 2009, 2010  Free Software Foundation, Inc.

  This file is part of GNU Emacs.

  GNU Emacs is free software: you can redistribute it and/or modify
  it under the terms of the GNU General Public License as published by
  the Free Software Foundation, either version 3 of the License, or
  (at your option) any later version.

  GNU Emacs is distributed in the hope that it will be useful,
  but WITHOUT ANY WARRANTY; without even the implied warranty of
  MERCHANTABILITY or FITNESS FOR A PARTICULAR PURPOSE.  See the
  GNU General Public License for more details.

  You should have received a copy of the GNU General Public License
  along with GNU Emacs.  If not, see <http://www.gnu.org/licenses/>.

;; arch-tag: 08b2903e-900c-4c72-a4a9-e76416a80803<|MERGE_RESOLUTION|>--- conflicted
+++ resolved
@@ -1,4 +1,7 @@
-<<<<<<< HEAD
+2010-08-08  Juanma Barranquero  <lekktu@gmail.com>
+
+	* org.texi (Footnotes, Tables in HTML export): Fix typos.
+
 2010-08-08  Jay Belanger  <jay.p.belanger@gmail.com>
 
 	* calc.texi (Making Selections, Selecting Subformulas)
@@ -24,13 +27,6 @@
 	* tramp.texi (Traces and Profiles): Describe verbose level 9.
 
 2010-07-27  Chong Yidong  <cyd@stupidchicken.com>
-=======
-2010-08-01  Juanma Barranquero  <lekktu@gmail.com>
-
-	* org.texi (Footnotes, Tables in HTML export): Fix typos.
-
-2010-07-23  Chong Yidong  <cyd@stupidchicken.com>
->>>>>>> 15f066f2
 
 	* nxml-mode.texi (Limitations): Remove obsolete discussion (Bug#6708).
 
