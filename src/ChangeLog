2011-11-18  Paul Eggert  <eggert@cs.ucla.edu>

<<<<<<< HEAD
	Fix integer width and related bugs (Bug#9874).
	* alloc.c (pure_bytes_used_lisp, pure_bytes_used_non_lisp):
	(allocate_vectorlike, buffer_memory_full, struct sdata, SDATA_SIZE)
	(string_bytes, check_sblock, allocate_string_data):
	(compact_small_strings, Fmake_bool_vector, make_string)
	(make_unibyte_string, make_multibyte_string)
	(make_string_from_bytes, make_specified_string)
	(allocate_vectorlike, Fmake_vector, find_string_data_in_pure)
	(make_pure_string, make_pure_c_string, make_pure_vector, Fpurecopy)
	(mark_vectorlike):
	Use ptrdiff_t, not EMACS_INT, where ptrdiff_t is wide enough.
	(allocate_pseudovector):
	Use int, not EMACS_INT, where int is wide enough.
	(inhibit_garbage_collection, Fgarbage_collect):
	Use ptrdiff_t, not int, to avoid needless 32-bit limit on 64-bit hosts.
	* bidi.c (bidi_mirror_char): Use EMACS_INT, not int, where
	int might not be wide enough.
	(bidi_cache_search, bidi_cache_find, bidi_init_it)
	(bidi_count_bytes, bidi_char_at_pos, bidi_fetch_char)
	(bidi_at_paragraph_end, bidi_find_paragraph_start)
	(bidi_paragraph_init, bidi_resolve_explicit, bidi_resolve_weak)
	(bidi_level_of_next_char, bidi_move_to_visually_next):
	Use ptrdiff_t, not EMACS_INT, where ptrdiff_t is wide enough.
	* buffer.c (copy_overlays, Fgenerate_new_buffer_name)
	(Fkill_buffer, Fset_buffer_major_mode)
	(advance_to_char_boundary, Fbuffer_swap_text)
	(Fset_buffer_multibyte, overlays_at, overlays_in)
	(overlay_touches_p, struct sortvec, record_overlay_string)
	(overlay_strings, recenter_overlay_lists)
	(adjust_overlays_for_insert, adjust_overlays_for_delete)
	(fix_start_end_in_overlays, fix_overlays_before, modify_overlay)
	(Fmove_overlay, Fnext_overlay_change, Fprevious_overlay_change)
	(Foverlay_recenter, last_overlay_modification_hooks_used)
	(report_overlay_modification, evaporate_overlays, enlarge_buffer_text):
	Use ptrdiff_t, not EMACS_INT, where ptrdiff_t is wide enough.
	(validate_region): Omit unnecessary test for b <= e,
	since that's guaranteed by the previous test.
	(adjust_overlays_for_delete): Avoid pos + length overflow.
	(Fmove_overlay, Fdelete_overlay, add_overlay_mod_hooklist)
	(report_overlay_modification):
	Use ptrdiff_t, not int, to avoid needless 32-bit limit on 64-bit hosts.
	(Foverlays_at, Fnext_overlay_change, Fprevious_overlay_change):
	Omit pointer cast, which isn't needed anyway, and doesn't work
	after the EMACS_INT -> ptrdiff_t change.
	(Fmove_overlay): Delete an evaporating overlay
	if it becomes empty after its bounds are adjusted to fit within
	its buffer.  Without this fix, in a nonempty buffer (let ((o
	(make-overlay 1 2))) (overlay-put o 'evaporate t) (move-overlay o 0 1))
	yields an empty overlay that has the evaporate property, which is
	not supposed to happen.  (Bug#9642)
	* buffer.h: Adjust decls to match defn changes elsewhere.
	(struct buffer_text, struct buffer):
	Use ptrdiff_t, not EMACS_INT, where ptrdiff_t is wide enough.
	Use EMACS_INT, not int, where int might not be wide enough.
	* bytecode.c (unmark_byte_stack, exec_byte_code): Use ptrdiff_t,
	not int, to avoid needless 32-bit limit on 64-bit hosts.
	(exec_byte_code): Use tighter memory-full test, one that checks
	for alloca overflow.  Don't compute the address of the object just
	before an array, as that's not portable.  Use EMACS_INT, not
	ptrdiff_t or int, where ptrdiff_t or int might not be wide enough.
	* callint.c (Fcall_interactively):
	Use ptrdiff_t, not int, to avoid needless 32-bit limit on 64-bit hosts.
	* callproc.c (call_process_kill, Fcall_process):
	Don't assume pid_t fits into an Emacs fixnum.
	(call_process_cleanup, Fcall_process, child_setup):
	Don't assume pid_t fits into int.
	(call_process_cleanup, Fcall_process, delete_temp_file)
	(Fcall_process_region):
	Use ptrdiff_t, not int, to avoid needless 32-bit limit on 64-bit hosts.
	(Fcall_process): Simplify handling of volatile integers.
	Use int, not EMACS_INT, where int will do.
	* casefiddle.c (casify_object, casify_region, operate_on_word)
	(Fupcase_word, Fdowncase_word, Fcapitalize_word):
	Use ptrdiff_t, not EMACS_INT, where ptrdiff_t is wide enough.
	(casify_object): Avoid integer overflow when overallocating buffer.
	* casetab.c (set_identity, shuffle): Prefer int to unsigned when
	either works.  Use lint_assume to convince GCC 4.6.1 that it's OK.
	* category.c (Fchar_category_set): Don't assume fixnum fits in int.
	* category.h (CATEGORYP): Don't assume arg is nonnegative.
	* ccl.c (GET_CCL_INT): Remove; no longer needed, since the
	integers are now checked earlier.  All uses replaced with XINT.
	(ccl_driver):
	Use ptrdiff_t, not EMACS_INT, where ptrdiff_t is wide enough.
	For CCL_MapSingle, check that content and value are in int range.
	(ccl_driver, Fregister_code_conversion_map):
	Check that Vcode_version_map_vector is a vector.
	(resolve_symbol_ccl_program): Check that vector header is in range.
	Always copy the vector, so that we can check its contents reliably
	now rather than having to recheck each instruction as it's being
	executed.  Check that vector words fit in 'int'.
	(ccl_get_compiled_code, Fregister_ccl_program)
	(Fregister_code_conversion_map): Use ptrdiff_t, not int, for
	program indexes, to avoid needless 32-bit limit on 64-bit hosts.
	(Fccl_execute, Fccl_execute_on_string): Check that initial reg
	contents are in range.
	(Fccl_execute_on_string): Check that status is in range.
	* ccl.h (struct ccl_program.idx): Now ptrdiff_t, not int.
	* character.c (char_resolve_modifier_mask, Fchar_resolve_modifiers):
	Accept and return EMACS_INT, not int, because callers can pass values
	out of 'int' range.
	(c_string_width, strwidth, lisp_string_width, chars_in_text)
	(multibyte_chars_in_text, parse_str_as_multibyte)
	(str_as_multibyte, count_size_as_multibyte, str_to_multibyte)
	(str_as_unibyte, str_to_unibyte, string_count_byte8)
	(string_escape_byte8, Fget_byte):
	Use ptrdiff_t, not EMACS_INT, where ptrdiff_t is wide enough.
	(Funibyte_string): Use CHECK_RANGED_INTEGER, not CHECK_NATNUM, to
	avoid mishandling large integers.
	* character.h: Adjust decls to match defn changes elsewhere.
	* charset.c (load_charset_map_from_file, find_charsets_in_text)
	(Ffind_charset_region):
	Use ptrdiff_t, not int, to avoid needless 32-bit limit on 64-bit hosts.
	(load_charset_map_from_file): Redo idx calculation to avoid overflow.
	(load_charset_map_from_vector, Fdefine_charset_internal):
	Don't assume fixnum fits in int.
	(load_charset_map_from_vector, Fmap_charset_chars):
	Remove now-unnecessary CHECK_NATNUMs.
	(Fdefine_charset_internal): Check ranges here, more carefully.
	Don't rely on undefined behavior with signed left shift overflow.
	Don't assume unsigned int fits into fixnum, or that fixnum fits
	into unsigned int.  Don't require max_code to be a valid fixnum;
	that's not true for gb10830 4-byte on a 32-bit host.  Allow
	invalid_code to be a cons, for the same reason.  Require code_offset
	to be a character.  Avoid int overflow if max_char is close
	to INT_MAX.
	(CODE_POINT_TO_INDEX): On 32-bit hosts, return int, not unsigned;
	this is intended anyway and avoids some undefined behavior.
	(load_charset_map): Pass unsigned, not int, as 2nd arg of
	INDEX_TO_CODE_POINT, as that's what it expects.
	(Funify_charset, encode_char): Don't stuff unsigned vals into int vars.
	* charset.h (DECODE_CHAR): Return int, not unsigned;
	this is what was intended anyway, and it avoids undefined behavior.
	(CHARSET_OFFSET): Remove unused macro, instead of fixing its
	integer-overflow issues.
	(ENCODE_CHAR): Return unsigned on all hosts, not just on 32-bit hosts.
	Formerly, it returned EMACS_INT on 64-bit hosts in the common case
	where the argument is EMACS_INT, and this behavior is not intended.
	* chartab.c (Fmake_char_table, Fset_char_table_range)
	(uniprop_get_decoder, uniprop_get_encoder):
	Don't assume fixnum fits in int.
	* cmds.c (move_point): New function, that does the gist of
	Fforward_char and Fbackward_char, but does so while checking
	for integer overflow more accurately.
	(Fforward_char, Fbackward_char): Use it.
	(Fforward_line, Fend_of_line, internal_self_insert)
	(internal_self_insert):
	Use ptrdiff_t, not EMACS_INT, where ptrdiff_t is wide enough.
	Fix a FIXME, by checking for integer overflow when calculating
	target_clm and actual_clm.
	* coding.c (detect_coding_XXX, encode_coding_XXX, CODING_DECODE_CHAR)
	(ASSURE_DESTINATION, coding_alloc_by_realloc)
	(coding_alloc_by_making_gap, alloc_destination)
	(detect_coding_utf_8, encode_coding_utf_8, decode_coding_utf_16)
	(encode_coding_utf_16, detect_coding_emacs_mule)
	(decode_coding_emacs_mule, encode_coding_emacs_mule)
	(detect_coding_iso_2022, decode_coding_iso_2022)
	(encode_invocation_designation, encode_designation_at_bol)
	(encode_coding_iso_2022, detect_coding_sjis, detect_coding_big5)
	(decode_coding_sjis, decode_coding_big5, encode_coding_sjis)
	(encode_coding_big5, detect_coding_ccl, decode_coding_ccl)
	(encode_coding_ccl, encode_coding_raw_text)
	(detect_coding_charset, decode_coding_charset)
	(encode_coding_charset, detect_eol, decode_eol, produce_chars)
	(produce_composition, produce_charset, produce_annotation)
	(decode_coding, handle_composition_annotation)
	(handle_charset_annotation, consume_chars, decode_coding_gap)
	(decode_coding_object, encode_coding_object, detect_coding_system)
	(Ffind_coding_systems_region_internal, Fcheck_coding_systems_region)
	(code_convert_region, code_convert_string)
	(Fdefine_coding_system_internal):
	Use ptrdiff_t, not EMACS_INT, where ptrdiff_t is wide enough.
	(setup_iso_safe_charsets, consume_chars, Funencodable_char_position)
	(Fdefine_coding_system_internal):
	Don't assume fixnums fit in int.
	(decode_coding_gap, decode_coding_object, encode_coding_object)
	(Fread_coding_system, Fdetect_coding_region)
	(Funencodable_char_position, Fcheck_coding_systems_region)
	(get_translation, handle_composition_annotation, consume_chars):
	Use ptrdiff_t, not int, to avoid needless 32-bit limit on 64-bit hosts.
	(consume_chars): Rewrite to not calculate an address outside buffer.
	(Ffind_operation_coding_system): NATNUMP can eval its arg twice.
	Don't access memory outside of the args array.
	(Fdefine_coding_system_internal): Check for charset-id overflow.
	(ENCODE_ISO_CHARACTER): Use unsigned, not int, to store the unsigned
	result of ENCODE_CHAR.
	* coding.h: Adjust decls to match defn changes elsewhere.
	(struct coding_system):
	Use ptrdiff_t, not EMACS_INT, where ptrdiff_t is wide enough.
	* composite.c (get_composition_id, find_composition)
	(run_composition_function, update_compositions)
	(compose_text, composition_gstring_put_cache)
	(composition_gstring_p, composition_gstring_width)
	(fill_gstring_header, fill_gstring_body, autocmp_chars)
	(composition_compute_stop_pos, composition_reseat_it)
	(composition_update_it, struct position_record)
	(find_automatic_composition, composition_adjust_point)
	(Fcomposition_get_gstring, Ffind_composition_internal):
	Use ptrdiff_t, not EMACS_INT, where ptrdiff_t is wide enough.
	(update_compositions):
	Use ptrdiff_t, not int, to avoid needless 32-bit limit on 64-bit hosts.
	* composite.h: Adjust decls to match defn changes elsewhere.
	(struct composition):
	Use ptrdiff_t, not EMACS_INT, where ptrdiff_t is wide enough.
	* data.c (let_shadows_buffer_binding_p, let_shadows_global_binding_p):
	Do not attempt to compute the address of the object just before a
	buffer; this is not portable.
	(Faref, Faset):
	Use ptrdiff_t, not EMACS_INT, where ptrdiff_t is wide enough.
	(Faset): Use int, not EMACS_INT, where int is wide enough.
	(Fstring_to_number): Don't assume fixnums fit in int.
	(Frem): Don't assume arg is nonnegative.
	* dbusbind.c (xd_append_arg): Check for integers out of range.
	(Fdbus_call_method): Don't overflow the timeout int.
	* dired.c (directory_files_internal, file_name_completion, scmp)
	(file_name_completion_stat):
	Use ptrdiff_t, not int, to avoid needless 32-bit limit on 64-bit hosts.
	(file_name_completion): Don't overflow matchcount.
	(file_name_completion_stat): Use SAFE_ALLOCA, not alloca.
	* dispextern.h: Adjust decls to match defn changes elsewhere.
	(struct text_pos, struct glyph, struct bidi_saved_info)
	(struct bidi_string_data, struct bidi_it, struct composition_it)
	(struct it):
	Use ptrdiff_t, not EMACS_INT, where ptrdiff_t is wide enough.
	(struct display_pos, struct composition_it, struct it):
	Use ptrdiff_t, not int, to avoid needless 32-bit limit on 64-bit hosts.
	* dispnew.c (increment_matrix_positions)
	(increment_row_positions, mode_line_string)
	(marginal_area_string):
	Use ptrdiff_t, not EMACS_INT, where ptrdiff_t is wide enough.
	(change_frame_size_1, Fredisplay, Fframe_or_buffer_changed_p):
	Use ptrdiff_t, not int, to avoid needless 32-bit limit on 64-bit hosts.
	(duration_to_sec_usec): New function, to check for overflow better.
	(Fsleep_for, sit_for): Use it.
	* doc.c (get_doc_string, store_function_docstring):
	Use ptrdiff_t, not EMACS_INT, where ptrdiff_t is wide enough.
	(get_doc_string, Fsnarf_documentation):
	Use int, not EMACS_INT, where int is wide enough.
	(get_doc_string):
	Use SAFE_ALLOCA, not alloca.
	Check for overflow when converting EMACS_INT to off_t.
	* doprnt.c (doprnt):
	Use ptrdiff_t, not EMACS_INT, where ptrdiff_t is wide enough.
	* editfns.c (init_editfns, Fuser_uid, Fuser_real_uid):
	Don't assume uid_t fits into fixnum.
	(buildmark, Fgoto_char, overlays_around, find_field, Fdelete_field)
	(Ffield_string, Ffield_string_no_properties, Ffield_beginning)
	(Ffield_end, Fconstrain_to_field, Fline_beginning_position)
	(Fline_end_position, Fprevious_char, Fchar_after, Fchar_before)
	(general_insert_function)
	(Finsert_char, make_buffer_string, make_buffer_string_both)
	(update_buffer_properties, Fbuffer_substring)
	(Fbuffer_substring_no_properties, Fcompare_buffer_substrings)
	(Fsubst_char_in_region, check_translation)
	(Ftranslate_region_internal, save_restriction_restore, Fformat)
	(transpose_markers, Ftranspose_regions):
	Use ptrdiff_t, not EMACS_INT, where ptrdiff_t is wide enough.
	(clip_to_bounds): Move to lisp.h as an inline function).
	(Fconstrain_to_field): Don't assume integers are nonnegative.
	(Fline_beginning_position, Fsave_excursion, Fsave_current_buffer):
	(Fsubst_char_in_region, Fsave_restriction):
	Use ptrdiff_t, not int, to avoid needless 32-bit limit on 64-bit hosts.
	(Femacs_pid): Don't assume pid_t fits into fixnum.
	(lo_time): Use int, not EMACS_INT, when int suffices.
	(lisp_time_argument): Check for usec out of range.
	(Fencode_time): Don't assume fixnum fits in int.
	(Fuser_login_name, Fuser_full_name): Signal an error
	if a uid argument is out of range, rather than relying on
	undefined behavior.
	(Fformat_time_string): Remove now-unnecessary check.
	lisp_time_argument checks for out-of-range usec now.
	* emacs.c (gdb_valbits, gdb_gctypebits): Now int, not EMACS_INT.
	(gdb_data_seg_bits): Now uintptr_t, not EMACS_INT.
	(PVEC_FLAG, gdb_array_mark_flag): Now ptrdiff_t, not EMACS_INT.
	(init_cmdargs, Fdump_emacs):
	Use ptrdiff_t, not int, to avoid needless 32-bit limit on 64-bit hosts.
	(Fkill_emacs): Don't assume fixnum fits in int; instead, take just
	the bottom (typically) 32 bits of the fixnum.
	* eval.c (specpdl_size, call_debugger):
	Use ptrdiff_t, not EMACS_INT, where ptrdiff_t is wide enough.
	(when_entered_debugger, Fbacktrace_debug):
	Don't assume fixnum can fit in int.
	(Fdefvaralias, Fdefvar): Do not attempt to compute the address of
	the object just before a buffer; this is not portable.
	(FletX, Flet, Funwind_protect, do_autoload, Feval, funcall_lambda)
	(grow_specpdl, unbind_to):
	Use ptrdiff_t, not int, to avoid needless 32-bit limit on 64-bit hosts.
	(Fapply, apply_lambda): Don't assume ptrdiff_t can hold fixnum.
	(grow_specpdl): Simplify allocation by using xpalloc.
	(Fprog1, Fprog2): Don't assume list length fits in int.  Simplify.
	* fileio.c (Ffind_file_name_handler, Fcopy_file, Frename_file)
	(Finsert_file_contents, Fwrite_region, Fdo_auto_save):
	Use ptrdiff_t, not int, to avoid needless 32-bit limit on 64-bit hosts.
	(Ffind_file_name_handler, non_regular_inserted, Finsert_file_contents)
	(a_write, e_write):
	Use ptrdiff_t, not EMACS_INT, where ptrdiff_t is wide enough.
	(Fcopy_file, non_regular_nbytes, read_non_regular)
	(Finsert_file_contents):
	Use int, not EMACS_INT, where int is wide enough.
	(READ_BUF_SIZE): Verify that it fits in int.
	(Finsert_file_contents): Check that counts are in proper range,
	rather than assuming fixnums fit into ptrdiff_t etc.
	Don't assume fixnums fit into int.
	* floatfns.c (Fexpt): Avoid undefined signed * signed overflow.
	* fns.c (Fcompare_strings, Fstring_lessp, struct textprop_rec, concat)
	(string_char_byte_cache_charpos, string_char_byte_cache_bytepos)
	(string_char_to_byte, string_byte_to_char)
	(string_make_multibyte, string_to_multibyte)
	(string_make_unibyte, Fstring_as_unibyte, Fstring_as_multibyte)
	(Fstring_to_unibyte, Fsubstring, Fsubstring_no_properties)
	(substring_both, Fdelete, internal_equal, Ffillarray)
	(Fclear_string, mapcar1)
	(Fbase64_encode_region, Fbase64_encode_string, base64_encode_1)
	(Fbase64_decode_region, Fbase64_decode_string, base64_decode_1)
	(larger_vector, make_hash_table, maybe_resize_hash_table)
	(hash_lookup, hash_remove_from_table, hash_clear, sweep_weak_table)
	(Fmaphash, secure_hash):
	Use ptrdiff_t, not EMACS_INT, where ptrdiff_t is wide enough.
	(concat): Check for string index and length overflow.
	(Fmapconcat): Don't assume fixnums fit into ptrdiff_t.
	(Frequire):
	Use ptrdiff_t, not int, to avoid needless 32-bit limit on 64-bit hosts.
	(larger_vector): New API (vec, incr_min, size_max) replaces old
	one (vec, new_size, init).  This catches size overflow.
	INIT was removed because it was always Qnil.
	All callers changed.
	(INDEX_SIZE_BOUND): New macro, which calculates more precisely
	the upper bound on a hash table index size.
	(make_hash_table, maybe_resize_hash_table): Use it.
	(secure_hash): Computer start_byte and end_byte only after
	they're known to be in ptrdiff_t range.
	* font.c (font_intern_prop, font_at, font_range, Ffont_shape_gstring)
	(Ffont_get_glyphs, Ffont_at):
	Use ptrdiff_t, not EMACS_INT, where ptrdiff_t is wide enough.
	(font_style_to_value, font_prop_validate_style, font_expand_wildcards)
	(Flist_fonts, Fopen_font):
	Don't assume fixnum can fit in int.
	(check_gstring): Don't assume index can fit in int.
	(font_match_p): Check that fixnum is a character, not a nonnegative
	fixnum, since the later code needs to stuff it into an int.
	(font_find_for_lface): Use SAFE_ALLOCA_LISP, not alloca.
	(font_fill_lglyph_metrics): Use unsigned, not EMACS_INT, to avoid
	conversion overflow issues.
	(Fopen_font): Check for integer out of  range.
	(Ffont_get_glyphs): Don't assume index can fit in int.
	* font.h: Adjust decls to match defn changes elsewhere.
	* fontset.c (reorder_font_vector): Redo score calculation to avoid
	integer overflow.
	(num_auto_fontsets, fontset_from_font): Use ptrdiff_t, not
	printmax_t, where ptrdiff_t is wide enough.
	(Finternal_char_font):
	Use ptrdiff_t, not EMACS_INT, where ptrdiff_t is wide enough.
	* frame.c (Fset_mouse_position, Fset_mouse_pixel_position)
	(Fset_frame_height, Fset_frame_width, Fset_frame_size)
	(Fset_frame_position, x_set_frame_parameters)
	(x_set_line_spacing, x_set_border_width)
	(x_set_internal_border_width, x_set_alpha, x_figure_window_size):
	Check that fixnums are in proper range for system types.
	(frame_name_fnn_p, Fframe_parameter, Fmodify_frame_parameters):
	Use ptrdiff_t, not EMACS_INT, where ptrdiff_t is wide enough.
	(Fmodify_frame_parameters): Don't assume fixnum fits in int.
	Use SAFE_ALLOCA_LISP, not alloca.
	* frame.h (struct frame): Use intptr_t, not EMACS_INT, where
	intptr_t is wide enough.
	* fringe.c (lookup_fringe_bitmap, get_logical_fringe_bitmap)
	(Fdefine_fringe_bitmap): Don't assume fixnum fits in int.
	(Ffringe_bitmaps_at_pos): Don't assume index fits in int.
	Check for fixnum out of range.
	* ftfont.c (ftfont_list): Don't assume index fits in int.
	Check that fixnums are in proper range for system types.
	(ftfont_shape_by_flt):
	Use ptrdiff_t, not EMACS_INT, where ptrdiff_t is wide enough.
	* gnutls.c (emacs_gnutls_write, emacs_gnutls_read):
	Use ptrdiff_t, not EMACS_INT, where ptrdiff_t is wide enough.
	(Fgnutls_error_fatalp, Fgnutls_error_string, Fgnutls_boot):
	Check that fixnums are in proper range for system types.
	* gnutls.h: Adjust decls to match defn changes elsewhere.
	* gtkutil.c (xg_dialog_run):
	Use ptrdiff_t, not int, to avoid needless 32-bit limit on 64-bit hosts.
	(update_frame_tool_bar):
	Check that fixnums are in proper range for system types.
	* image.c (parse_image_spec): Redo count calculation to avoid overflow.
	(lookup_image): Check that fixnums are in range for system types.
	* indent.c (last_known_column, last_known_column_point):
	(current_column_bol_cache):
	(skip_invisible, current_column, check_display_width):
	(check_display_width, scan_for_column, current_column_1)
	(Findent_to, Fcurrent_indentation, position_indentation)
	(indented_beyond_p, Fmove_to_column, compute_motion):
	(Fcompute_motion, Fvertical_motion):
	Use ptrdiff_t, not EMACS_INT, where ptrdiff_t is wide enough.
	(last_known_column_modified): Use EMACS_INT, not int.
	(check_display_width):
	(Fcompute_motion):
	Check that fixnums and floats are in proper range for system types.
	(compute_motion): Don't assume index or fixnum fits in int.
	(compute_motion, Fcompute_motion):
	Use int, not EMACS_INT, when it is wide enough.
	(vmotion): Omit local var start_hpos that is always 0; that way
	we don't need to worry about overflow in expressions involving it.
	* indent.h: Adjust decls to match defn changes elsewhere.
	(struct position):
	Use ptrdiff_t, not EMACS_INT, where ptrdiff_t is wide enough.
	Use int, not EMACS_INT, where int is wide enough.
	Remove unused members ovstring_chars_done and tab_offset;
	all uses removed.
	* insdel.c (move_gap, move_gap_both, gap_left, gap_right)
	(adjust_markers_for_delete, adjust_markers_for_insert, adjust_point)
	(adjust_markers_for_replace, make_gap_larger, make_gap_smaller)
	(make_gap, copy_text, insert, insert_and_inherit)
	(insert_before_markers, insert_before_markers_and_inherit)
	(insert_1, count_combining_before, count_combining_after)
	(insert_1_both, insert_from_string)
	(insert_from_string_before_markers, insert_from_string_1)
	(insert_from_gap, insert_from_buffer, insert_from_buffer_1)
	(adjust_after_replace, adjust_after_insert, replace_range)
	(replace_range_2, del_range, del_range_1, del_range_byte)
	(del_range_both, del_range_2, modify_region)
	(prepare_to_modify_buffer, signal_before_change)
	(signal_after_change, Fcombine_after_change_execute):
	Use ptrdiff_t, not EMACS_INT, where ptrdiff_t is wide enough.
	* intervals.c (traverse_intervals, rotate_right, rotate_left)
	(balance_an_interval, split_interval_right, split_interval_left)
	(find_interval, next_interval, update_interval)
	(adjust_intervals_for_insertion, delete_node, delete_interval)
	(interval_deletion_adjustment, adjust_intervals_for_deletion)
	(static_offset_intervals, offset_intervals)
	(merge_interval_right, merge_interval_left, make_new_interval)
	(graft_intervals_into_buffer, temp_set_point_both)
	(temp_set_point, set_point, adjust_for_invis_intang)
	(set_point_both, move_if_not_intangible, get_property_and_range)
	(get_local_map, copy_intervals, copy_intervals_to_string)
	(compare_string_intervals, set_intervals_multibyte_1):
	Use ptrdiff_t, not EMACS_INT, where ptrdiff_t is wide enough.
	* intervals.h: Adjust decls to match defn changes elsewhere.
	(struct interval):
	Use ptrdiff_t, not EMACS_INT, where ptrdiff_t is wide enough.
	* keyboard.c (this_command_key_count, this_single_command_key_start)
	(before_command_key_count, before_command_echo_length, echo_now)
	(echo_length, recursive_edit_1, Frecursive_edit, Ftrack_mouse)
	(command_loop_1, safe_run_hooks, read_char, timer_check_2)
	(menu_item_eval_property, read_key_sequence, Fread_key_sequence)
	(Fread_key_sequence_vector, Fexecute_extended_command, Fsuspend_emacs):
	Use ptrdiff_t, not int, to avoid needless 32-bit limit on 64-bit hosts.
	(last_non_minibuf_size, last_point_position, echo_truncate)
	(command_loop_1, adjust_point_for_property, read_char, gen_help_event)
	(make_lispy_position, make_lispy_event, parse_modifiers_uncached)
	(parse_modifiers, modify_event_symbol, Fexecute_extended_command)
	(stuff_buffered_input):
	Use ptrdiff_t, not EMACS_INT, where ptrdiff_t is wide enough.
	(last_auto_save, command_loop_1, read_char):
	Use EMACS_INT, not int, to avoid integer overflow.
	(record_char): Avoid overflow in total_keys computation.
	(parse_modifiers_uncached): Redo index calculation to avoid overflow.
	* keyboard.h: Adjust decls to match defn changes elsewhere.
	* keymap.c (Fdefine_key, Fcurrent_active_maps, accessible_keymaps_1)
	(Fkey_description, Fdescribe_vector, Flookup_key):
	Use ptrdiff_t, not int, to avoid needless 32-bit limit on 64-bit hosts.
	(click_position): New function, to check that positions are in range.
	(Fcurrent_active_maps):
	(describe_command):
	Use ptrdiff_t, not EMACS_INT, where ptrdiff_t is wide enough.
	(Faccessible_keymaps, Fkey_description):
	(preferred_sequence_p):
	Don't assume fixnum can fit into int.
	(Fkey_description): Use SAFE_ALLOCA_LISP, not alloca.
	Check for integer overflow in size calculations.
	(Ftext_char_description): Use CHECK_CHARACTER, not CHECK_NUMBER, to
	avoid mishandling large integers.
	* lisp.h: Adjust decls to match defn changes elsewhere.
	(ARRAY_MARK_FLAG, PSEUDOVECTOR_FLAG, struct Lisp_String)
	(struct vectorlike_header, struct Lisp_Subr, struct Lisp_Hash_Table)
	(struct Lisp_Marker):
	Use ptrdiff_t, not EMACS_INT, where ptrdiff_t is wide enough.
	(clip_to_bounds): Now an inline function, moved here from editfns.c.
	(GLYPH_CODE_P): Check for overflow in system types, subsuming the
	need for GLYPH_CODE_CHAR_VALID_P and doing proper checking ourselves.
	All callers changed.
	(GLYPH_CODE_CHAR, GLYPH_CODE_FACE):
	Assume the arg has valid form, since it always does.
	(TYPE_RANGED_INTEGERP): Avoid bug when checking against a wide
	unsigned integer system type.
	(CHECK_RANGED_INTEGER, CHECK_TYPE_RANGED_INTEGER): New macros.
	(struct catchtag, specpdl_size, SPECPDL_INDEX, USE_SAFE_ALLOCA):
	Use ptrdiff_t, not int, to avoid needless 32-bit limit on 64-bit hosts.
	(struct catchtag): Use EMACS_INT, not int, since it may be a fixnum.
	(duration_to_sec_usec): New decl.
	* lread.c (read_from_string_index, read_from_string_index_byte)
	(read_from_string_limit, readchar, unreadchar, openp)
	(read_internal_start, read1, oblookup):
	Use ptrdiff_t, not EMACS_INT, where ptrdiff_t is wide enough.
	(Fload, readevalloop, Feval_buffer, Feval_region):
	Use ptrdiff_t, not int, to avoid needless 32-bit limit on 64-bit hosts.
	(openp): Check for out-of-range argument to 'access'.
	(read1): Use int, not EMACS_INT, where int is wide enough.
	Don't assume fixnum fits into int.
	Fix off-by-one error that can read outside a buffer.
	(read_filtered_event): Use duration_to_sec_usec
	to do proper overflow checking on durations.
	* macros.c (Fstart_kbd_macro): Use xpalloc to check for overflow
	in size calculation.
	(Fexecute_kbd_macro):
	Use ptrdiff_t, not int, to avoid needless 32-bit limit on 64-bit hosts.
	* marker.c (cached_charpos, cached_bytepos, CONSIDER)
	(byte_char_debug_check, buf_charpos_to_bytepos, verify_bytepos)
	(buf_bytepos_to_charpos, Fset_marker, set_marker_restricted)
	(set_marker_both, set_marker_restricted_both, marker_position)
	(marker_byte_position, Fbuffer_has_markers_at):
	Use ptrdiff_t, not EMACS_INT, where ptrdiff_t is wide enough.
	(Fset_marker, set_marker_restricted): Don't assume fixnum fits in int.
	* menu.c (ensure_menu_items): Renamed from grow_menu_items.
	It now merely ensures that the menu is large enough, without
	necessarily growing it, as this avoids some integer overflow issues.
	All callers changed.
	(keymap_panes, parse_single_submenu, Fx_popup_menu):
	Use ptrdiff_t, not int, to avoid needless 32-bit limit on 64-bit hosts.
	(parse_single_submenu, Fx_popup_menu): Don't assume fixnum fits in int.
	Use SAFE_ALLOCA_LISP, not alloca.
	(find_and_return_menu_selection): Avoid unnecessary casts of pointers
	to EMACS_INT.  Check that fixnums are in proper range for system types.
	* minibuf.c (minibuf_prompt_width, string_to_object)
	(Fminibuffer_contents, Fminibuffer_contents_no_properties)
	(Fminibuffer_completion_contents, Ftry_completion, Fall_completions):
	Use ptrdiff_t, not EMACS_INT, where ptrdiff_t is wide enough.
	(get_minibuffer, read_minibuf_unwind):
	Use ptrdiff_t, not int, to avoid needless 32-bit limit on 64-bit hosts.
	(read_minibuf): Omit unnecessary arg BACKUP_N, which is always nil;
	this simplifies overflow checking.  All callers changed.
	(read_minibuf, Fread_buffer, Ftry_completion, Fall_completions)
	(Ftest_completion):
	Use ptrdiff_t, not int, to avoid needless 32-bit limit on 64-bit hosts.
	* nsfns.m (check_ns_display_info): Don't assume fixnum fits in long.
	(x_set_menu_bar_lines, x_set_tool_bar_lines, Fx_create_frame):
	Check that fixnums are in proper range for system types.
	(Fx_create_frame, Fx_show_tip):
	Use ptrdiff_t, not int, to avoid needless 32-bit limit on 64-bit hosts.
	* nsfont.m (ns_findfonts, nsfont_list_family):
	Don't assume fixnum fits in long.
	* nsmenu.m (ns_update_menubar, ns_menu_show, ns_popup_dialog):
	Use ptrdiff_t, not int, to avoid needless 32-bit limit on 64-bit hosts.
	(ns_update_menubar): Use intptr_t, not EMACS_INT, when intptr_t is
	wide enough.
	* nsselect.m (ns_get_local_selection, clean_local_selection_data):
	Use ptrdiff_t, not int, to avoid needless 32-bit limit on 64-bit hosts.
	* print.c (print_buffer_size, print_buffer_pos, print_buffer_pos_byte)
	(PRINTDECLARE, PRINTPREPARE):
	(strout, print_string):
	(print, print_preprocess, print_check_string_charset_prop)
	(print_object):
	Use ptrdiff_t, not EMACS_INT, where ptrdiff_t is wide enough.
	(PRINTDECLARE):
	(temp_output_buffer_setup, Fprin1_to_string, print_object):
	Use ptrdiff_t, not int, to avoid needless 32-bit limit on 64-bit hosts.
	(PRINTPREPARE): Use int, not ptrdiff_t, where int is wide enough.
	(printchar, strout): Use xpalloc to catch size calculation overflow.
	(Fexternal_debugging_output): Don't overflow EMACS_INT->int conversion.
	(print_error_message): Use SAFE_ALLOCA, not alloca.
	(print_object): Use int, not EMACS_INT, where int is wide enough.
	* process.c (Fdelete_process): Don't assume pid fits into EMACS_INT.
	(Fset_process_window_size, Fformat_network_address)
	(get_lisp_to_sockaddr_size, set_socket_option, Fmake_network_process)
	(sigchld_handler):
	Check that fixnums are in proper range for system types.
	(Fsignal_process): Simplify by avoiding a goto.
	Check for process-ids out of pid_t range rather than relying on
	undefined behavior.
	(Fformat_network_address, read_process_output, send_process)
	(Fprocess_send_region, status_notify):
	Use ptrdiff_t, not EMACS_INT, where ptrdiff_t is wide enough.
	(Fformat_network_address, Fmake_serial_process, Fmake_network_process)
	(wait_reading_process_output, read_process_output, exec_sentinel):
	Use ptrdiff_t, not int, to avoid needless 32-bit limit on 64-bit hosts.
	(conv_lisp_to_sockaddr): Don't assume fixnums fit into int.
	(Faccept_process_output): Use duration_to_sec_usec to do proper
	overflow checking on durations.
	(emacs_get_tty_pgrp, Fprocess_running_child_p, process_send_signal):
	Don't assume pid_t fits in int.
	* puresize.h (PURESIZE_RATIO): Shrink this to 8/6 on 32-bit hosts
	configured --with-wide-int.
	* scroll.c (calculate_scrolling, calculate_direct_scrolling)
	(line_ins_del): Use int, not EMACS_INT, where int is wide enough.
	* search.c (looking_at_1, string_match_1):
	(fast_string_match, fast_c_string_match_ignore_case)
	(fast_string_match_ignore_case, fast_looking_at, scan_buffer)
	(scan_newline, find_before_next_newline, search_command)
	(trivial_regexp_p, search_buffer, simple_search, boyer_moore)
	(set_search_regs, wordify):
	(Freplace_match):
	(Fmatch_data):
	Use ptrdiff_t, not EMACS_INT, where ptrdiff_t is wide enough.
	(string_match_1, search_buffer, set_search_regs):
	(Fmatch_data):
	Use ptrdiff_t, not int, to avoid needless 32-bit limit on 64-bit hosts.
	(wordify): Check for overflow in size calculation.
	(Freplace_match): Avoid potential buffer overflow in search_regs.start.
	(Fset_match_data): Don't assume fixnum fits in ptrdiff_t.
	Check that fixnums are in proper range for system types.
	* sound.c (struct sound_device)
	(wav_play, au_play, vox_write, alsa_period_size, alsa_write):
	Use ptrdiff_t, not EMACS_INT, where ptrdiff_t is wide enough.
	(Fplay_sound_internal):
	Use ptrdiff_t, not int, to avoid needless 32-bit limit on 64-bit hosts.
	* syntax.c (struct lisp_parse_state, find_start_modiff)
	(Finternal_describe_syntax_value, scan_lists, scan_sexps_forward):
	(Fparse_partial_sexp):
	Don't assume fixnums can fit in int.
	(struct lisp_parse_state, find_start_pos, find_start_value)
	(find_start_value_byte, find_start_begv)
	(update_syntax_table, char_quoted, dec_bytepos)
	(find_defun_start, prev_char_comend_first, back_comment):
	(scan_words, skip_chars, skip_syntaxes, forw_comment, Fforward_comment)
	(scan_lists, Fbackward_prefix_chars, scan_sexps_forward):
	Use ptrdiff_t, not EMACS_INT, where ptrdiff_t is wide enough.
	(Finternal_describe_syntax_value): Check that match_lisp is a
	character, not an integer, since the code stuffs it into int.
	(scan_words, scan_sexps_forward):
	Check that fixnums are in proper range for system types.
	(Fforward_word):
	Use ptrdiff_t, not int, to avoid needless 32-bit limit on 64-bit hosts.
	(scan_sexps_forward):
	Use CHARACTERP, not INTEGERP, since the value must fit into int.
	(Fparse_partial_sexp): Fix doc; element 8 is not ignored.
	* syntax.h: Adjust decls to match defn changes elsewhere.
	(struct gl_state_s):
	Use ptrdiff_t, not EMACS_INT, where ptrdiff_t is wide enough.
	* sysdep.c (wait_for_termination_1, wait_for_termination)
	(interruptible_wait_for_termination, mkdir):
	Don't assume pid_t fits in int; on 64-bit AIX pid_t is 64-bit.
	(emacs_read, emacs_write):
	Use ptrdiff_t, not EMACS_INT, where ptrdiff_t is wide enough.
	(system_process_attributes): Don't assume uid_t, gid_t, EMACS_INT,
	and double all fit in int.
	* term.c (set_tty_color_mode):
	Check that fixnums are in proper range for system types.
	* termhooks.h (struct input_event):
	Use ptrdiff_t, not EMACS_INT, where ptrdiff_t is wide enough.
	* textprop.c (validate_interval_range, interval_of)
	(Fadd_text_properties, set_text_properties_1)
	(Fremove_text_properties, Fremove_list_of_text_properties)
	(Ftext_property_any, Ftext_property_not_all)
	(copy_text_properties, text_property_list, extend_property_ranges)
	(verify_interval_modification):
	Use ptrdiff_t, not EMACS_INT, where ptrdiff_t is wide enough.
	(Fnext_single_char_property_change)
	(Fprevious_single_char_property_change):
	Use ptrdiff_t, not int, to avoid needless 32-bit limit on 64-bit hosts.
	(copy_text_properties):
	Check for integer overflow in index calculation.
	* undo.c (last_boundary_position, record_point, record_insert)
	(record_delete, record_marker_adjustment, record_change)
	(record_property_change):
	Use ptrdiff_t, not EMACS_INT, where ptrdiff_t is wide enough.
	(truncate_undo_list, Fprimitive_undo): Don't assume fixnum fits in int.
	Use ptrdiff_t, not int, to avoid needless 32-bit limit on 64-bit hosts.
	* w32fns.c (Fx_create_frame, x_create_tip_frame, Fx_show_tip)
	(Fx_hide_tip, Fx_file_dialog):
	* w32menu.c (set_frame_menubar):
	Use ptrdiff_t, not int, for consistency with rest of code.
	* window.c (window_scroll_preserve_hpos, window_scroll_preserve_vpos)
	(select_window, Fdelete_other_windows_internal)
	(window_scroll_pixel_based, window_scroll_line_based)
	(Frecenter, Fset_window_configuration):
	Use ptrdiff_t, not EMACS_INT, where ptrdiff_t is wide enough.
	(Fset_window_hscroll, run_window_configuration_change_hook)
	(set_window_buffer, temp_output_buffer_show, scroll_command)
	(Fscroll_other_window, Frecenter):
	Use ptrdiff_t, not int, to avoid needless 32-bit limit on 64-bit hosts.
	(Fwindow_line_height, window_scroll, Fscroll_left, Fscroll_right):
	Don't assume fixnum fits in int.
	(Fset_window_scroll_bars):
	Check that fixnums are in proper range for system types.
	* xdisp.c (help_echo_pos, pos_visible_p, string_pos_nchars_ahead)
	(string_pos, c_string_pos, number_of_chars, init_iterator)
	(in_ellipses_for_invisible_text_p, init_from_display_pos)
	(compute_stop_pos, next_overlay_change, compute_display_string_pos)
	(compute_display_string_end, handle_face_prop)
	(face_before_or_after_it_pos, handle_invisible_prop)
	(handle_display_prop, handle_display_spec, handle_single_display_spec)
	(display_prop_intangible_p, string_buffer_position_lim)
	(string_buffer_position, handle_composition_prop, load_overlay_strings)
	(get_overlay_strings_1, get_overlay_strings)
	(iterate_out_of_display_property, forward_to_next_line_start)
	(back_to_previous_visible_line_start, reseat, reseat_to_string)
	(get_next_display_element, set_iterator_to_next)
	(get_visually_first_element, compute_stop_pos_backwards)
	(handle_stop_backwards, next_element_from_buffer)
	(move_it_in_display_line_to, move_it_in_display_line)
	(move_it_to, move_it_vertically_backward, move_it_by_lines)
	(add_to_log, message_dolog, message_log_check_duplicate)
	(message2, message2_nolog, message3, message3_nolog
	(with_echo_area_buffer, display_echo_area_1, resize_mini_window_1)
	(current_message_1, truncate_echo_area, truncate_message_1)
	(set_message, set_message_1, store_mode_line_noprop)
	(hscroll_window_tree, debug_delta, debug_delta_bytes, debug_end_vpos)
	(text_outside_line_unchanged_p, check_point_in_composition)
	(reconsider_clip_changes)
	(redisplay_internal, set_cursor_from_row, try_scrolling)
	(try_cursor_movement, set_vertical_scroll_bar, redisplay_window)
	(redisplay_window, find_last_unchanged_at_beg_row)
	(find_first_unchanged_at_end_row, row_containing_pos, try_window_id)
	(trailing_whitespace_p, find_row_edges, display_line)
	(RECORD_MAX_MIN_POS, Fcurrent_bidi_paragraph_direction)
	(display_mode_element, store_mode_line_string)
	(pint2str, pint2hrstr, decode_mode_spec)
	(display_count_lines, display_string, draw_glyphs)
	(x_produce_glyphs, x_insert_glyphs)
	(rows_from_pos_range, mouse_face_from_buffer_pos)
	(fast_find_string_pos, mouse_face_from_string_pos)
	(note_mode_line_or_margin_highlight, note_mouse_highlight):
	Use ptrdiff_t, not EMACS_INT, where ptrdiff_t is wide enough.
	(safe_call, init_from_display_pos, handle_fontified_prop)
	(handle_single_display_spec, load_overlay_strings)
	(with_echo_area_buffer, setup_echo_area_for_printing)
	(display_echo_area, echo_area_display)
	(x_consider_frame_title, prepare_menu_bars, update_menu_bar)
	(update_tool_bar, hscroll_window_tree, redisplay_internal)
	(redisplay_window, dump_glyph_row, display_mode_line)
	(Fformat_mode_line, decode_mode_spec, on_hot_spot_p):
	(handle_display_spec, display_prop_string_p):
	Use ptrdiff_t, not int, to avoid needless 32-bit limit on 64-bit hosts.
	(handle_single_display_spec, build_desired_tool_bar_string)
	(redisplay_tool_bar, scroll_window_tree, Fdump_glyph_matrix)
	(get_specified_cursor_type):
	Check that fixnums are in proper range for system types.
	(struct overlay_entry, resize_mini_window, Fdump_glyph_row)
	(Flookup_image_map):
	Don't assume fixnums fit in int.
	(compare_overlay_entries):
	Avoid mishandling comparisons due to subtraction overflow.
	(load_overlay_strings): Use SAFE_NALLOCA, not alloca.
	(last_escape_glyph_face_id, last_glyphless_glyph_face_id):
	(handle_tool_bar_click):
	Use int, not unsigned, since we prefer signed and the signedness
	doesn't matter here.
	(get_next_display_element, next_element_from_display_vector):
	Use int, not EMACS_INT, when int is wide enough.
	(start_hourglass): Use duration_to_sec_usec to do proper
	overflow checking on durations.
	* xfaces.c (Fbitmap_spec_p):
	Check that fixnums are in proper range for system types.
	(compare_fonts_by_sort_order):
	Avoid mishandling comparisons due to subtraction overflow.
	(Fx_family_fonts, realize_basic_faces):
	Use ptrdiff_t, not int, to avoid needless 32-bit limit on 64-bit hosts.
	(Fx_family_fonts):
	Don't assume fixnum fits in int.
	Use SAFE_ALLOCA_LISP, not alloca.
	(merge_face_heights): Remove unnecessary cast to EMACS_INT.
	(Finternal_make_lisp_face): Don't allocate more than MAX_FACE_ID.
	(face_at_buffer_position, face_for_overlay_string)
	(face_at_string_position):
	Use ptrdiff_t, not EMACS_INT, where ptrdiff_t is wide enough.
	(merge_faces): Use int, not EMACS_INT, where int is wide enough.
	* xfns.c (x_set_menu_bar_lines, x_set_tool_bar_lines, x_icon_verify)
	(Fx_show_tip):
	Check that fixnums are in proper range for system types.
	(Fx_create_frame, x_create_tip_frame, Fx_show_tip)
	(Fx_hide_tip, Fx_file_dialog, Fx_select_font):
	Use ptrdiff_t, not int, to avoid needless 32-bit limit on 64-bit hosts.
	(Fx_change_window_property): Don't assume fixnums fit in int.
	* xfont.c (xfont_chars_supported):
	Use ptrdiff_t, not int, to avoid needless 32-bit limit on 64-bit hosts.
	* xmenu.c (Fx_popup_dialog, set_frame_menubar)
	(create_and_show_popup_menu, create_and_show_dialog, xmenu_show):
	Use ptrdiff_t, not int, to avoid needless 32-bit limit on 64-bit hosts.
	* xml.c (parse_region):
	* xrdb.c (magic_file_p):
	Use ptrdiff_t, not EMACS_INT, where ptrdiff_t is wide enough.
	* xselect.c (TRACE1): Don't assume pid_t promotes to int.
	(x_get_local_selection, x_reply_selection_request)
	(x_handle_selection_request, wait_for_property_change):
	Use ptrdiff_t, not int, to avoid needless 32-bit limit on 64-bit hosts.
	(selection_data_to_lisp_data): Use short, not EMACS_INT, where
	short is wide enough.
	(x_send_client_event): Don't assume fixnum fits in int.
	* xterm.c (x_x_to_emacs_modifiers):
	Don't assume EMACS_INT overflows nicely into int.
	(x_emacs_to_x_modifiers): Use EMACS_INT, not int, because values
	may come from Lisp.
	(handle_one_xevent): NATNUMP can eval its arg twice.
	(x_connection_closed):
	Use ptrdiff_t, not int, to avoid needless 32-bit limit on 64-bit hosts.
	* xterm.h: Adjust decls to match defn changes elsewhere.
	(struct scroll_bar): Use struct vectorlike_header
	rather than rolling our own approximation.
	(SCROLL_BAR_VEC_SIZE): Remove; not used.
=======
	Fix minor problems found by static checking.
	* dispextern.h, xdisp.c (row_hash): Declare extern only if XASSERTS.
	* dispnew.c (verify_row_hash): Now static.
>>>>>>> ad6ca033

2011-11-18  Dmitry Antipov  <dmantipov@yandex.ru>

	* keymap.c (Fwhere_is_internal): Add missing RETURN_UNGCPROs.

2011-11-18  Stefan Monnier  <monnier@iro.umontreal.ca>

	* intervals.c: Fix grafting over the whole buffer (bug#10071).
	(graft_intervals_into_buffer): Simplify.

2011-11-18  Eli Zaretskii  <eliz@gnu.org>

	* dispnew.c (swap_glyph_pointers): Swap the used[] arrays and the
	hash values of the two rows.
	(copy_row_except_pointers): Preserve the used[] arrays and the
	hash values of the two rows.  (Bug#10035)
	(add_row_entry): Add xassert to verify that ROW's hash code is valid.

	* xdisp.c (row_hash): New function, body extracted from
	compute_line_metrics.
	(compute_line_metrics): Call row_hash, instead of computing the
	hash code inline.

	* dispnew.c (verify_row_hash): Call row_hash for computing the
	hash code of a row, instead of duplicating code from xdisp.c.

	* dispextern.h (row_hash): Add prototype.

2011-11-18  Tassilo Horn  <tassilo@member.fsf.org>

	* frame.c (delete_frame): Don't delete the terminal when the last
	X frame is closed if emacs is built with GTK toolkit.

2011-11-17  Juanma Barranquero  <lekktu@gmail.com>

	* window.c (syms_of_window) <window-combination-resize>: Fix typo.

2011-11-17  Martin Rudalics  <rudalics@gmx.at>

	* window.c (Vwindow_splits): Rename to
	Vwindow_combination_resize.  Suggested by Juri Linkov.
	(Fsplit_window_internal): Use Vwindow_combination_resize instead
	of Vwindow_splits.

2011-11-16  Juanma Barranquero  <lekktu@gmail.com>

	* nsfns.m (Fns_font_name):
	* window.c (syms_of_window) <window-combination-limit>: Fix typos.

2011-11-16  Martin Rudalics  <rudalics@gmx.at>

	* window.h (window): Rename slot "nest" to "combination_limit".
	* window.c (Fwindow_nest): Rename to Fwindow_combination_limit.
	(Fset_window_nest): Rename to Fset_window_combination_limit.
	(Vwindow_nest): Rename to Vwindow_combination_limit.
	(recombine_windows, make_parent_window, make_window)
	(Fsplit_window_internal, saved_window)
	(Fset_window_configuration, save_window_save): Rename all
	occurrences of window_nest to window_combination_limit.

2011-11-15  Juanma Barranquero  <lekktu@gmail.com>

	* image.c (imagemagick_load_image): Fix typo.

2011-11-14  Eli Zaretskii  <eliz@gnu.org>

	* xdisp.c (display_line): Move the call to
	highlight_trailing_whitespace before the call to
	compute_line_metrics, since the latter needs to see the final
	faces of all the glyphs to compute ROW's hash value.  Fixes
	assertion violations in row_equal_p.  (Bug#10035)

2011-11-14  Juanma Barranquero  <lekktu@gmail.com>

	* w32proc.c (reader_thread): Don't check pending input if cp->fd < 0,
	just return (bug#10044).

2011-11-12  Eli Zaretskii  <eliz@gnu.org>

	* makefile.w32-in (HEAPSIZE): New variable, allows to build temacs
	with user-defined heap size.  Bump the default size of the temacs
	heap to 27MB, to avoid memory warning when running temacs.
	($(TEMACS)): Use HEAPSIZE instead of a hardcoded value.

	* dispnew.c (scrolling_window): Fix incorrect indices in accessing
	current_matrix and desired_matrix.  (Bug#9990)
	(verify_row_hash) [XASSERTS]: New function.
	(adjust_glyph_matrix, row_equal_p): Use it in xassert to verify
	that the hash value of glyph rows is correct.

2011-11-12  Martin Rudalics  <rudalics@gmx.at>

	* window.h (window): Remove splits slot.
	* window.c (Fwindow_splits, Fset_window_splits): Remove.
	(Fdelete_other_windows_internal, make_parent_window)
	(make_window, Fsplit_window_internal, Fdelete_window_internal)
	(Fset_window_configuration, save_window_save): Don't deal with
	split status of windows.
	(saved_window): Remove splits slot.
	(Vwindow_splits): Rewrite doc-string.

2011-11-11  Jan Djärv  <jan.h.d@swipnet.se>

	* xfns.c (unwind_create_frame):
	* nsfns.m (unwind_create_frame):
	* w32fns.c (unwind_create_frame): Use Fmemq to check if frame is in
	Vframe_list (Bug#9999).

2011-11-11  Dmitry Antipov  <dmantipov@yandex.ru>

	* xdisp.c (syms_of_xdisp): Remove duplicated definition of Qtext.

2011-11-11  Kenichi Handa  <handa@m17n.org>

	* callproc.c (Fcall_process): Set the member dst_multibyte of
	process_coding.

2011-11-11  Johan Bockgård  <bojohan@gnu.org>

	* xdisp.c (fill_composite_glyph_string): Always set s->face, to
	avoid a crash (bug#9496).

2011-11-09  Chong Yidong  <cyd@gnu.org>

	* window.c (Fwindow_inside_edges, Fwindow_inside_pixel_edges)
	(Fwindow_inside_absolute_pixel_edges): Only allow live windows.

2011-11-08  Paul Eggert  <eggert@cs.ucla.edu>

	* s/gnu.h (GC_MARK_STACK): Define to GC_MAKE_GCPROS_NOOPS (Bug#9926).

2011-11-08  Paul Eggert  <eggert@cs.ucla.edu>

	Avoid some portability problems by eschewing 'extern inline' functions.
	The trivial performance wins aren't worth the portability hassles; see
	<http://lists.gnu.org/archive/html/emacs-devel/2011-11/msg00084.html>
	et seq.
	* dispextern.h (window_box, window_box_height, window_text_bottom_y)
	(window_box_width, window_box_left, window_box_left_offset)
	(window_box_right, window_box_right_offset): Undo previous change,
	by removing the "extern"s.
	* intervals.c (adjust_intervals_for_insertion)
	(adjust_intervals_for_deletion): Undo previous change,
	making these static again.
	(offset_intervals, temp_set_point_both, temp_set_point)
	(copy_intervals_to_string): No longer inline.
	* xdisp.c (window_text_bottom_y, window_box_width)
	(window_box_height, window_box_left_offset)
	(window_box_right_offset, window_box_left, window_box_right)
	(window_box): No longer inline.

2011-11-08  Chong Yidong  <cyd@gnu.org>

	* window.c (Fwindow_left_column, Fwindow_top_line): Doc fix.
	(Fwindow_body_height, Fwindow_body_width): Move from Lisp.  Signal
	an error if not a live window.
	(Fwindow_total_width, Fwindow_total_height): Move from Lisp.
	(Fwindow_total_size, Fwindow_body_size): Move to Lisp.

2011-11-07  Juanma Barranquero  <lekktu@gmail.com>

	* lisp.h (syms_of_abbrev): Remove declaration.
	Reported by CHENG Gao <chenggao@royau.me>.

2011-11-07  Eli Zaretskii  <eliz@gnu.org>

	* w32.c (check_windows_init_file): Don't look for term/w32-win.el
	if Vpurify_flag is non-nil.  Fixes a crash when running w32 build
	of temacs in GUI mode.

2011-11-07  Martin Rudalics  <rudalics@gmx.at>

	* window.h: Declare delete_all_child_windows instead of
	delete_all_subwindows.
	* window.c (Fwindow_nest, Fset_window_nest)
	(Fset_window_new_total, Fset_window_new_normal)
	(Fwindow_resize_apply): Don't use term subwindow in doc-strings.
	(delete_all_subwindows): Rename to delete_all_child_windows.
	(Fdelete_other_windows_internal, Fset_window_configuration):
	Call delete_all_child_windows instead of delete_all_subwindows.
	* frame.c (delete_frame): Call delete_all_child_windows instead
	of delete_all_subwindows.

2011-11-07  Paul Eggert  <eggert@cs.ucla.edu>

	* alloc.c (DEADP): New macro, for porting to GNU/Hurd (Bug#9926).
	This is also needed for porting to any host where GC_MARK_STACK is
	not GC_MAKE_GCPROS_NOOPS.
	(which_symbols): Use it.

2011-11-07  Kenichi Handa  <handa@m17n.org>

	* coding.c (coding_set_destination): Check coding->src_pos only
	when coding->src_object is a buffer (bug#9910).

	* process.c (send_process): Set the member src_multibyte of coding
	to 0 (bug#9911) when sending a unibyte text.

	* callproc.c (Fcall_process): Set the member src_multibyte of
	process_coding to 0 (bug#9912).

2011-11-06  YAMAMOTO Mitsuharu  <mituharu@math.s.chiba-u.ac.jp>

	* xmenu.c (cleanup_widget_value_tree): New function.
	(xmenu_show, xdialog_show): Use it in record_unwind_protect instead of
	calling free_menubar_widget_value_tree directly (Bug#9830).

2011-11-06  Paul Eggert  <eggert@cs.ucla.edu>

	Fix some portability problems with 'inline'.
	* dispextern.h (window_box, window_box_height, window_text_bottom_y)
	(window_box_width, window_box_left, window_box_left_offset)
	(window_box_right, window_box_right_offset): Declare extern.
	Otherwise, these inline functions do not conform to C99 and
	are miscompiled by Microsoft compilers.  Reported by Eli Zaretskii in
	<http://lists.gnu.org/archive/html/emacs-devel/2011-11/msg00084.html>.
	* intervals.c (adjust_intervals_for_insertion)
	(adjust_intervals_for_deletion): Now extern, because otherwise the
	extern inline functions 'offset_intervals' couldn't refer to it.
	(static_offset_intervals): Remove.
	(offset_intervals): Rewrite using the old contents of
	static_offset_intervals.  The old version didn't conform to C99
	because an extern inline function contained a reference to an
	identifier with static linkage.

2011-11-06  Andreas Schwab  <schwab@linux-m68k.org>

	* keyboard.c (interrupt_signal): Don't call kill-emacs while in
	GC.

2011-11-06  Eli Zaretskii  <eliz@gnu.org>

	* xdisp.c (init_iterator, reseat_to_string): Don't set the
	iterator's bidi_p flag if Vpurify_flag is non-nil.  (Bug#9963)
	(Fcurrent_bidi_paragraph_direction): If Vpurify_flag is non-nil,
	return Qleft_to_right.

2011-11-06  Chong Yidong  <cyd@gnu.org>

	* window.c (Fwindow_live_p, Fwindow_frame, Fframe_root_window)
	(Fminibuffer_window, Fwindow_buffer, Fwindow_splits)
	(Fset_window_splits, Fwindow_nest, Fset_window_nest)
	(Fwindow_use_time, Fwindow_total_size, Fwindow_normal_size)
	(Fwindow_new_normal, Fwindow_left_column, Fwindow_top_line)
	(Fwindow_margins, Fwindow_fringes, Fwindow_scroll_bars)
	(Fwindow_vscroll): Doc fix.
	(Fwindow_top_child, Fwindow_left_child): Eliminate a nil default
	argument, since it makes no sense to pass a live window and for
	consistency with window-child.

2011-11-05  Christoph Scholtes  <cschol2112@googlemail.com>

	* makefile.w32-in ($(TEMACS), (gl-stamp)): Use $(THISDIR) to
	support MSVC.

2011-11-05  Jason Rumney  <jasonr@gnu.org>

	* w32font.c (font_matches_spec): Filter out non-Japanese kana fonts.
	(add_font_entity_to_list): Filter out non-Japanese Shift-JIS
	fonts (Bug#6029).
	(add_font_entity_to_list): Fix logic errors in mixed boolean and
	bitwise arithmetic preventing use of unicode-sip and non-truetype
	opentype fonts.

2011-11-05  Eli Zaretskii  <eliz@gnu.org>

	* s/ms-w32.h (fstat, stat, utime): Move redirections to
	"emacs"-only part.

	* w32fns.c (x_create_tip_frame, Fx_create_frame): Rearrange
	initialization code to keep similarity to xfns.c after changes
	from 2011-11-05.

2011-11-05  Jan Djärv  <jan.h.d@swipnet.se>

	* nsfns.m: Declare image_cache_refcount if GLYPH_DEBUG.
	(unwind_create_frame): New function (Bug#9943).
	(Fx_create_frame): Restructure code to be more similar to the one in
	xfns.c.  Call record_unwind_protect with unwind_create_frame (Bug#9943).
	Initialize image_cache_refcount if GLYPH_DEBUG (Bug#9943).
	Move terminal->reference_count++ just before making the frame official
	(Bug#9943).

	* nsterm.m (x_free_frame_resources): New function.
	(x_destroy_window): Move code to x_free_frame_resources.

	* xfns.c (unwind_create_frame): Fix comment.
	(Fx_create_frame, x_create_tip_frame): Move
	terminal->reference_count++ just before making the frame
	official. Move initialization of image_cache_refcount and
	dpyinfo_refcount before calling init_frame_faces (Bug#9943).

2011-11-05  Eli Zaretskii  <eliz@gnu.org>

	Support MSVC build with newer versions of Visual Studio.
	* makefile.w32-in (TAGS-gmake): Don't use $(patsubst ...), as
	Nmake barfs on that.  Use $(OBJ*_c) variables instead, defined on
	nt/gmake.defs.

	* lisp.h (ENUM_BF): New macro, for enumerated types in bitfields,
	which are not supported by MSVC.
	(Lisp_Symbol, Lisp_Misc_Any, Lisp_Marker, Lisp_Misc_Overlay)
	(Lisp_Save_Value, Lisp_Free): Use ENUM_BF for enumerated types in
	bitfields.
	(Lisp_Object) [USE_LISP_UNION_TYPE]: Use ENUM_BF for enumerated
	types in bitfields.
	(DEFUN) [_MSC_VER]: Define in a different way for MSVC.

	* w32fns.c [_MSC_VER]: DECLARE_HANDLE for any MSVC version.

2011-11-05  Fabrice Popineau  <fabrice.popineau@supelec.fr>  (tiny change)

	Support MSVC build with newer versions of Visual Studio.
	* w32.c: Don't include w32api.h for MSVC.
	(init_environment) [_MSC_VER]: Call sys_access, not _access.

	* s/ms-w32.h <sigset_t, ssize_t> [_MSC_VER]: Typedefs for MSVC.
	[_MSC_VER]: Include sys/timeb.h, sys/stat.h, and signal.h.
	(fstat, stat, utime) [_MSC_VER]: Redirect to their sys_* cousins.
	(malloc, free, realloc, calloc) [_MSC_VER]: Always redirect to the
	e_* cousins.
	(alloca) [_MSC_VER]: Define to _alloca.

	* lisp.h (DECL_ALIGN) [_MSC_VER]: Define for MSVC.

	* regex.c <re_char> [_MSC_VER]: A separate definition for MSVC.

2011-11-04  Eli Zaretskii  <eliz@gnu.org>

	* xdisp.c (note_mouse_highlight): If either of
	previous/next-single-property-change returns nil, treat that as
	the beginning or the end of the buffer.  (Bug#9955)

2011-11-04  Jan Djärv  <jan.h.d@swipnet.se>

	* gtkutil.c (xg_make_tool_item): Add callbacks if one of wimage or
	label is not null (Bug#9951).
	(xg_tool_item_stale_p): Handle the fact that wimage and/or wlbl
	may be NULL.

2011-11-04  Eli Zaretskii  <eliz@gnu.org>

	* window.c (Fwindow_body_size): Mention in the doc string that the
	return value is in frame's canonical units.  (Bug#9949)

2011-11-03  Eli Zaretskii  <eliz@gnu.org>

	* xdisp.c (note_mouse_highlight): Initialize `area'.  (Bug#9947)

	* w32fns.c (unwind_create_frame): If needed, free the glyph
	matrices of the partially constructed frame.  (Bug#9943)
	* xfns.c (unwind_create_frame): Likewise.

2011-11-01  Eli Zaretskii  <eliz@gnu.org>

	* xdisp.c (mouse_face_from_buffer_pos): Fix a typo in a comment.
	Don't stop backward scan on the continuation glyph, even though
	its CHARPOS is positive.
	(mouse_face_from_buffer_pos, note_mouse_highlight): Rename
	cover_string to disp_string.

2011-11-01  Martin Rudalics  <rudalics@gmx.at>

	* window.c (temp_output_buffer_show): Don't use
	Vtemp_buffer_show_specifiers.
	(Vtemp_buffer_show_specifiers): Remove unused variable.

2011-10-30  Eli Zaretskii  <eliz@gnu.org>

	* xdisp.c (try_cursor_movement): Make sure ROW isn't decremented
	past the beginning of the current glyph matrix.

2011-10-30  Adam Sjøgren  <asjo@koldfront.dk>  (tiny change)

	* xterm.c: Include X11/Xproto.h if HAVE_GTK3.
	(x_error_handler): Ignore BadMatch for X_SetInputFocus for
	HAVE_GTK3 (Bug#9869).

	* gtkutil.c (xg_win_to_widget, xg_event_is_for_menubar): Initialize
	type to GDK_NOTHING so valgrind does not complain (Bug#9901).

	* xterm.h (x_display_info): Add Xatom_net_wm_state_hidden (Bug#9893).

	* xterm.c: Declare x_handle_net_wm_state to return int.
	(handle_one_xevent): Check if we are iconified but don't have
	_NET_WM_STATE_HIDDEN.  If do, treat as deiconify (Bug#9893).
	(get_current_wm_state): Return non-zero if not hidden,
	check for _NET_WM_STATE_HIDDEN (Bug#9893).
	(do_ewmh_fullscreen): Ignore return value from get_current_wm_state.
	(x_handle_net_wm_state): Return what get_current_wm_state returns.
	(x_term_init): Initialize dpyinfo->Xatom_net_wm_state_hidden.

2011-10-29  Paul Eggert  <eggert@cs.ucla.edu>

	* alloc.c (which_symbols): Declare EXTERNALLY_VISIBLE,
	so that this new function doesn't get optimized away by a
	whole-program optimizer.  Make the 2nd arg EMACS_INT, not int.

2011-10-29  Andreas Schwab  <schwab@linux-m68k.org>

	* frame.h (MOUSE_HL_INFO): Remove excess parens.

2011-10-29  Eli Zaretskii  <eliz@gnu.org>

	Fix the `xbytecode' command.
	* .gdbinit (xprintbytestr): New command.
	(xwhichsymbols): Rename from `which'; all callers changed.
	(xbytecode): Print the byte-code string as well.

2011-10-29  Kim Storm  <storm@cua.dk>

	* alloc.c (which_symbols): New function.

2011-10-29  Andreas Schwab  <schwab@linux-m68k.org>

	* minibuf.c (read_minibuf_noninteractive): Allow reading empty
	line.  (Bug#9903)

2011-10-29  Glenn Morris  <rgm@gnu.org>

	* process.c (wait_reading_process_output): Revert 2009-08-30 change.
	Not clear what it was for, and it causes various bugs.  (Bug#9839)

2011-10-28  Eli Zaretskii  <eliz@gnu.org>

	* xdisp.c (note_mouse_highlight): Initialize `part', to avoid a
	possible random value that matches one of those tested as
	condition to clear the mouse face.

2011-10-28  Chong Yidong  <cyd@gnu.org>

	* xdisp.c (note_mouse_highlight): Fix use of uninitialized var.

2011-10-28  Dan Nicolaescu  <dann@ics.uci.edu>

	* window.c (make_window): Initialize phys_cursor_on_p.

2011-10-28  Stefan Monnier  <monnier@iro.umontreal.ca>

	* lisp.h (struct Lisp_Symbol): Update comments.

2011-10-28  Juanma Barranquero  <lekktu@gmail.com>

	* w32font.c (w32_load_unicows_or_gdi32): Add missing return.

2011-10-28  Eli Zaretskii  <eliz@gnu.org>

	Fix Emacs on Windows 9X (bug#8562).  Thanks to oslsachem
	<oslsachem@gmail.com> for helping to debug this.

	* w32font.c (g_b_init_is_w9x, g_b_init_get_outline_metrics_w)
	(g_b_init_get_text_metrics_w, g_b_init_get_glyph_outline_w)
	(g_b_init_get_glyph_outline_w): New static variables.
	(GetOutlineTextMetricsW_Proc, GetTextMetricsW_Proc)
	(GetGlyphOutlineW_Proc): New typedefs.
	(w32_load_unicows_or_gdi32, get_outline_metrics_w)
	(get_text_metrics_w, get_glyph_outline_w, globals_of_w32font):
	New functions.
	(w32font_open_internal, compute_metrics):
	Call get_outline_metrics_w, get_text_metrics_w, and get_glyph_outline_w
	instead of calling the "wide" APIs directly.

	* emacs.c (main) [HAVE_NTGUI]: Call globals_of_w32font.

	* w32.h (syms_of_w32font): Add prototype.

2011-10-27  Juanma Barranquero  <lekktu@gmail.com>

	* window.c (Fframe_root_window, Fframe_first_window, Fwindow_end)
	(Fframe_selected_window, Ftemp_output_buffer_show, Fnext_window)
	(Fdelete_window_internal, Fwindow_parameters): Fix typos in docstrings.
	(Fmove_to_window_line): Doc fix.

2011-10-27  Chong Yidong  <cyd@gnu.org>

	* process.c (make_process): Set gnutls_state to NULL.

	* gnutls.c (emacs_gnutls_deinit): Deinit the gnutls_state if it is
	non-NULL, regardless of GNUTLS_INITSTAGE.
	(Fgnutls_boot): Cleanups.  Call emacs_gnutls_deinit if we signal
	an error.  Set process slots as soon as we allocate them.

	* gnutls.h (GNUTLS_LOG, GNUTLS_LOG2): Fix macros.

2011-10-27  Chong Yidong  <cyd@gnu.org>

	* gnutls.c (emacs_gnutls_deinit): New function.
	Deallocate credentials structures as well as calling gnutls_deinit.
	(Fgnutls_deinit, Fgnutls_boot): Use it.

	* process.c (make_process): Initialize GnuTLS credentials to NULL.
	(deactivate_process): Call emacs_gnutls_deinit.

2011-10-27  Juanma Barranquero  <lekktu@gmail.com>

	* image.c (x_create_x_image_and_pixmap):
	* w32.c (sys_rename, w32_delayed_load):
	* w32font.c (fill_in_logfont):
	* w32reg.c (x_get_string_resource): Silence compiler warnings.

2011-10-26  Juanma Barranquero  <lekktu@gmail.com>

	* w32fns.c (w32_default_color_map): New function,
	extracted from Fw32_default_color_map.
	(Fw32_default_color_map, Fx_open_connection): Use it.  (Bug#9785)

2011-10-25  Paul Eggert  <eggert@cs.ucla.edu>

	* dispextern.h (Fcontrolling_tty_p): New decl (Bug#6649 part 2).

2011-10-25  Stefan Monnier  <monnier@iro.umontreal.ca>

	* keyboard.c (test_undefined): New function (bug#9751).
	(read_key_sequence): Use it to detect when a key is bound to `undefined'.

2011-10-25  Enami Tsugutomo  <tsugutomo.enami@jp.sony.com>

	* sysdep.c (init_sys_modes): Fix the check for the controlling
	terminal (Bug#6649).

2011-10-20  Eli Zaretskii  <eliz@gnu.org>

	* dispextern.h (struct bidi_it): New member next_en_type.

	* bidi.c (bidi_line_init): Initialize the next_en_type member.
	(bidi_resolve_explicit_1): When next_en_pos is valid for the
	current character, check also for next_en_type being WEAK_EN.
	(bidi_resolve_weak): Don't enter the expensive loop if the current
	position is before next_en_pos.  Record the bidi type of the first
	non-ET, non-BN character we find, in addition to its position.
	(bidi_level_of_next_char): Invalidate next_en_type when
	next_en_pos is over-stepped.

2011-10-20  Paul Eggert  <eggert@cs.ucla.edu>

	Time zone name fixes for non-ASCII locales (Bug#641, Bug#9794)
	* editfns.c: Rewrite current-time-zone so that it invokes
	the equivalent of (format-time-string "%Z") to get the time zone name.
	This fixes a bug when the time zone name contains characters that
	need converting from the system time locale to Emacs internal format.
	This fixes a shortcoming that I introduced in my 1999-10-19 patch:
	that patch fixed format-time-string to do the conversion, but
	I forgot to fix current-time-zone.
	(format_time_string): New function, containing most of
	what Fformat_time_string used to contain.
	(Fformat_time_string): Rewrite in terms of format_time_string.
	This doesn't change this function's behavior.
	(current-time-zone): Rewrite to use format_time_string.
	This fixes the bug reported by Michael Schierl in
	<http://lists.gnu.org/archive/html/emacs-devel/2007-06/msg00334.html>.
	Jason Rumney's 2007-06-07 change worked around this bug, but
	didn't fix it.
	* systime.h (tzname, timezone): Remove no-longer-used declarations.

2011-10-19  Eli Zaretskii  <eliz@gnu.org>

	* xdisp.c (start_display): If the character at POS is displayed
	via a display vector, reset IT->current.dpvec_index to zero.
	(try_window_reusing_current_matrix): If a line ends in a display
	vector or the next line starts in a display vector, continue
	redrawing the window even though the character position of
	start_row was reached.
	(Bug#9771, part 2)

2011-10-18  Chong Yidong  <cyd@gnu.org>

	* xdisp.c (get_next_display_element): Handle U+2010 and U+2011
	with nobreak-char-display too.

2011-10-18  Eli Zaretskii  <eliz@gnu.org>

	Fix part 3 of bug#9771.
	* bidi.c (bidi_line_init): Initialize next_en_pos to zero, not -1.
	(bidi_resolve_neutral): Don't enter the expensive loop looking for
	non-neutral characters if the current character is a paragraph
	separator (a.k.a. Newline).  This avoids running the same
	expensive loop twice, once when we consume the preceding newline
	and the other time when the line actually needs to be displayed.
	Avoid the loop when we see neutrals on the base embedding level
	following a character whose directionality is the same as the
	paragraph's.  This avoids running the expensive loop when a line
	ends in a long sequence of neutrals, like control characters.
	Add assertion against STRONG_AL type.  Slightly rearrange code
	that determines the type of a neutral given the first non-neutral
	that follows it.
	(bidi_level_of_next_char): Set next_en_pos to zero when
	invalidating its info.

2011-10-17  Eli Zaretskii  <eliz@gnu.org>

	* xdisp.c (push_display_prop): Determine whether to record string
	or buffer position by IT->string, not by IT->method.  Allow
	GET_FROM_DISPLAY_VECTOR as IT->method on entry.  (Bug#9771, part 4)
	(move_it_vertically_backward): Don't look for character position
	immediately after the newline when in a continuation line.
	(Bug#9771, part 1)

2011-10-15  Martin Rudalics  <rudalics@gmx.at>

	* window.c (coordinates_in_window): Rewrite and delabelize
	vertical border check.  (Bug#5357) (Bug#9618)

2011-10-14  Stefan Monnier  <monnier@iro.umontreal.ca>

	* xterm.c (frame_highlight, frame_unhighlight): Ignore unexplained
	errors in XSetWindowBorder (bug#9310).

2011-10-13  Dmitry Antipov  <dmantipov@yandex.ru>

	* editfns.c (Fset_time_zone_rule): Replace free with xfree to
	avoid crash when xmalloc overrun checking is enabled.

2011-10-13  Eli Zaretskii  <eliz@gnu.org>

	* xdisp.c (Fcurrent_bidi_paragraph_direction): Initialize
	itb.paragraph_dir to NEUTRAL_DIR.  Fixes an occasional incorrect
	cursor motion with <left> and <right> arrow keys.

	* bidi.c (bidi_init_it): Don't initialize paragraph_dir here, as
	some callers set that themselves.

2011-10-12  Eli Zaretskii  <eliz@gnu.org>

	* xdisp.c (find_row_edges): Handle the case where ROW comes from a
	display string and the previous row comes from the same string and
	is empty.  (Bug#9739)  (Bug#9738)

2011-10-12  Stefan Monnier  <monnier@iro.umontreal.ca>

	* doc.c (get_doc_string): Encode file name (bug#9735).

2011-10-12  Eli Zaretskii  <eliz@gnu.org>

	* bidi.c (bidi_level_of_next_char):
	* xdisp.c (get_visually_first_element): Remove old incorrect
	comments regarding the Unicode Line Separator character.

	* bidi.c (bidi_init_it): Initialize paragraph_dir to NEUTRAL_DIR.

2011-10-12  Dmitry Antipov  <dmantipov@yandex.ru>

	* alloc.c (Fgc_status): Do not access beyond zombies array
	boundary if nzombies > MAX_ZOMBIES.
	* alloc.c (dump_zombies): Add missing format specifier.

2011-10-12  Paul Eggert  <eggert@cs.ucla.edu>

	* xdisp.c (set_cursor_from_row): Simplify conditionals,
	to pacify GCC 4.6.1 x86-64 with -O2 -Wstrict-overflow.

	* lread.c (read_escape): Allow hex escapes as large as ?\xfffffff.
	Some packages use them to denote characters with modifiers.

2011-10-11  Andreas Schwab  <schwab@linux-m68k.org>

	* lisp.h (GCPRO1_VAR, GCPRO2_VAR, GCPRO3_VAR, GCPRO4_VAR)
	(GCPRO5_VAR, GCPRO6_VAR, UNGCPRO_VAR): Add whitespace to avoid
	matching a pp-number.  Rename parameter var to var1.

2011-10-11  Stefan Monnier  <monnier@iro.umontreal.ca>

	* minibuf.c (Finternal_complete_buffer): Fix last change (bug#9709).

2011-10-08  Glenn Morris  <rgm@gnu.org>

	* callint.c (Fcall_interactively): Give a more explicit error for the
	'c' case with a non-character input.  (Bug#8479)

2011-10-08  Eli Zaretskii  <eliz@gnu.org>

	* xdisp.c (hscroll_window_tree): Support hscroll in right-to-left
	lines.
	(set_cursor_from_row): Fix cursor positioning in mixed L2R+R2L
	lines that are hscrolled on the left.

	* dispnew.c (buffer_posn_from_coords): Account for a possible
	presence of header-line.  (Bug#4426)

2011-10-07  Stefan Monnier  <monnier@iro.umontreal.ca>

	* buffer.c (syms_of_buffer) <enable-multibyte-characters>:
	Don't advertise functionality which we discourage or doesn't work.

2011-10-07  Paul Eggert  <eggert@cs.ucla.edu>

	* alloc.c (GC_LISP_OBJECT_ALIGNMENT): Use offsetof, not __alignof__
	or sizeof.  __alignof__ gives the wrong answer on Fedora x86-64
	with GCC 4.6.1 when configured with CC='gcc -m32' --with-wide-int;
	this makes Emacs dump core during garbage collection on rare
	occasions.  sizeof is obviously inferior to offsetof here, so
	stick with offsetof.
	(GC_POINTER_ALIGNMENT): New macro.
	(mark_memory): Omit 3rd (offset) arg; caller changed.
	Don't assume EMACS_INT alignment is the same as pointer alignment.

2011-10-03  Stefan Monnier  <monnier@iro.umontreal.ca>

	* keyboard.c (read_key_sequence_remapped): New var.
	(read_key_sequence): Compute remapping in the right buffer.
	(command_loop_1): Use read_key_sequence's remapping directly.

2011-10-02  Stefan Monnier  <monnier@iro.umontreal.ca>

	* dired.c (file_name_completion): Don't expand file name.
	(Ffile_name_completion, Ffile_name_all_completions): Expand file name
	before checking file name handler.

	* minibuf.c (Finternal_complete_buffer): Only show internal buffers if
	they've been requested explicitly (bug#9591).

2011-10-01  Andreas Schwab  <schwab@linux-m68k.org>

	* keymap.c (Fsingle_key_description): Use make_specified_string
	instead of build_string to build string from push_key_description.
	(Bug#5193)

2011-09-30  Paul Eggert  <eggert@cs.ucla.edu>

	* buffer.h (struct buffer): Use time_t, not int, for a time stamp.
	This fixes a Y2038 bug on 64-bit hosts.
	* buffer.c (reset_buffer):
	* fileio.c (Fdo_auto_save, Fset_buffer_auto_saved)
	(Fclear_buffer_auto_save_failure):
	Use 0, not -1, to represent an unset failure time, since time_t
	might not be signed.

	Remove dependency on glibc malloc internals.
	* alloc.c (XMALLOC_OVERRUN_CHECK_OVERHEAD, XMALLOC_OVERRUN_CHECK_SIZE):
	Move back here from lisp.h, but with their new implementations.
	(XMALLOC_BASE_ALIGNMENT, COMMON_MULTIPLE, XMALLOC_HEADER_ALIGNMENT)
	(XMALLOC_OVERRUN_SIZE_SIZE): Move these new lisp.h macros here.
	* charset.c (charset_table_init): New static var.
	(syms_of_charset): Use it instead of xmalloc.  This removes a
	dependency on glibc malloc internals.  See Eli Zaretskii's comment in
	<http://lists.gnu.org/archive/html/emacs-devel/2011-09/msg00815.html>.
	* lisp.h (XMALLOC_OVERRUN_CHECK_OVERHEAD, XMALLOC_OVERRUN_CHECK_SIZE):
	Move back to alloc.c.
	(XMALLOC_BASE_ALIGNMENT, COMMON_MULTIPLE, XMALLOC_HEADER_ALIGNMENT)
	(XMALLOC_OVERRUN_SIZE_SIZE): Move to alloc.c.

2011-09-30  Jan Djärv  <jan.h.d@swipnet.se>

	* nsterm.m (windowDidResize): Call x_set_window_size only when
	ns_in_resize is true.  Otherwise set pixelwidth/height and
	call change_frame_size (Bug#9628).

2011-09-30  Paul Eggert  <eggert@cs.ucla.edu>

	Port --enable-checking=all to Fedora 14 x86-64.
	* charset.c (syms_of_charset): Also account for glibc malloc's
	internal overhead when calculating the initial malloc maximum.

	Port --enable-checking=all to Fedora 14 x86.
	* alloc.c (XMALLOC_OVERRUN_CHECK_OVERHEAD, XMALLOC_OVERRUN_CHECK_SIZE):
	Move to lisp.h.
	(xmalloc_put_size, xmalloc_get_size, overrun_check_malloc)
	(overrun_check_realloc, overrun_check_free):
	Use XMALLOC_OVERRUN_SIZE_SIZE, not sizeof (size_t).
	That way, xmalloc returns a properly-aligned pointer even if
	XMALLOC_OVERRUN_CHECK is defined.  The old debugging code happened
	to align OK on typical 64-bit hosts, but not on Fedora 14 x86.
	* charset.c (syms_of_charset): Take XMALLOC_OVERRUN_CHECK_OVERHEAD
	into account when calculating the initial malloc maximum.
	* lisp.h (XMALLOC_OVERRUN_CHECK_OVERHEAD, XMALLOC_OVERRUN_CHECK_SIZE):
	Move here from alloc.c, so that charset.c can use it too.
	Properly align; the old code wasn't right for common 32-bit hosts
	when configured with --enable-checking=all.
	(XMALLOC_BASE_ALIGNMENT, COMMON_MULTIPLE, XMALLOC_HEADER_ALIGNMENT)
	(XMALLOC_OVERRUN_SIZE_SIZE): New macros.

2011-09-29  Eli Zaretskii  <eliz@gnu.org>

	* sysdep.c (snprintf) [!EOVERFLOW]: If EOVERFLOW is not defined,
	use EDOM.

2011-09-28  Eli Zaretskii  <eliz@gnu.org>

	* xdisp.c (compute_display_string_end): If there's no display
	string at CHARPOS, return -1.

	* bidi.c (bidi_fetch_char): When compute_display_string_end
	returns a negative value, treat the character as a normal
	character not covered by a display string.  (Bug#9624)

2011-09-28  Juanma Barranquero  <lekktu@gmail.com>

	* lread.c (Fread_from_string): Fix typo in docstring.

2011-09-27  Eli Zaretskii  <eliz@gnu.org>

	* xdisp.c (handle_invisible_prop): If invisible text ends on a
	newline, reseat the iterator instead of bidi-iterating there one
	character at a time.  (Bug#9610)
	(BUFFER_POS_REACHED_P, move_it_in_display_line_to): Bail when past
	TO_CHARPOS if the bidi iterator is at base embedding level.

2011-09-27  Andreas Schwab  <schwab@linux-m68k.org>

	* lread.c (readevalloop): Use correct code for NBSP.
	(read1): Likewise.  (Bug#9608)

2011-09-25  Michael Albinus  <michael.albinus@gmx.de>

	* dbusbind.c (Fdbus_register_signal): When service is not
	registered, use nil in Vdbus_registered_objects_table.  (Bug#9581)

2011-09-25  Glenn Morris  <rgm@gnu.org>

	* buffer.c (truncate-lines): Doc fix.

2011-09-24  Chong Yidong  <cyd@stupidchicken.com>

	* window.c (Fwindow_prev_buffers, Fset_window_prev_buffers)
	(Fset_window_next_buffers): Doc fix.

2011-09-24  Glenn Morris  <rgm@gnu.org>

	* minibuf.c (read_minibuf): Disable line truncation.  (Bug#5715)

2011-09-24  Paul Eggert  <eggert@cs.ucla.edu>

	Fix minor problems found by static checking.
	* xdisp.c (string_from_display_spec): Don't assume vecsize fits in int.
	* indent.c (Fvertical_motion): Fix == vs = typo.

2011-09-24  Eli Zaretskii  <eliz@gnu.org>

	* dispnew.c (syms_of_display) <redisplay-dont-pause>:
	Default value is now t.  Doc fix.

	* indent.c (Fvertical_motion): Compute and apply the overshoot
	logic when moving up, not only when moving down.  Fix the
	confusing name and values of the it_overshoot_expected variable;
	logic changes accordingly.  (Bug#9254) (Bug#9549)

	* xdisp.c (pos_visible_p): Produce correct pixel coordinates when
	CHARPOS is covered by a display string which includes newlines.
	(move_it_vertically_backward): Avoid inflooping when START_CHARPOS
	is covered by a display string with embedded newlines.

2011-09-24  Michael Albinus  <michael.albinus@gmx.de>

	* dbusbind.c (Fdbus_register_signal): Add match rule to
	Vdbus_registered_objects_table.  (Bug#9581)
	(Fdbus_register_method, Vdbus_registered_objects_table):
	Fix docstring.

2011-09-24  Jim Meyering  <meyering@redhat.com>

	do not ignore write error for any output size
	The previous change was incomplete.
	While it makes emacs --batch detect the vast majority of stdout
	write failures, errors were still ignored whenever the output size is
	k * (BUFSIZ+1) - 4.  E.g., on a system with BUFSIZ of 4096,
	  $ emacs --batch --eval '(print (format "%4093d" 0))' > /dev/full \
	      && echo FAIL: ignored write error
	  FAIL: ignored write error
	  $ emacs --batch --eval '(print (format "%20481d" 0))' > /dev/full \
	      && echo FAIL: ignored write error
	  FAIL: ignored write error
	* emacs.c (Fkill_emacs): Also test ferror.  (Bug#9574)

2011-09-23  Andreas Schwab  <schwab@linux-m68k.org>

	* emacs.c (Fkill_emacs): In noninteractive mode exit
	non-successfully if a write error occurred on stdout.  (Bug#9574)

2011-09-21  Eli Zaretskii  <eliz@gnu.org>

	* xdisp.c (pop_it): Allow it->object that is a cons cell to pass
	the xassert test.

	* dispextern.h (struct it): Update the comment documenting what
	can it->OBJECT be.

2011-09-20  Eli Zaretskii  <eliz@gnu.org>

	* xdisp.c (set_cursor_from_row): If the row ends in a newline from
	a display string, extend search for cursor position to end of row.
	(find_row_edges): If the row ends in a newline from a display
	string, increment its MATRIX_ROW_END_CHARPOS by one.  (Bug#9549)
	Handle the case of a display string with multiple newlines.
	(Fcurrent_bidi_paragraph_direction): Fix search for previous
	non-empty line.  Fixes confusing cursor motion with arrow keys at
	the beginning of a line that starts with whitespace.

2011-09-19  Lars Magne Ingebrigtsen  <larsi@gnus.org>

	* lread.c (Fread_from_string): Document what FINAL-STRING-INDEX is
	(bug#9493).

2011-09-18  Chong Yidong  <cyd@stupidchicken.com>

	* xfns.c (Fx_create_frame): Handle the bitmapIcon resource as
	boolean (Bug#9154).

2011-09-18  Eli Zaretskii  <eliz@gnu.org>

	* xdisp.c (display_line): Record maximum and minimum buffer
	positions even if no glyphs were produced (e.g., by a zero-width
	stretch).  Fixes bug#9530 on a TTY.  Under word-wrap, don't record
	buffer positions that will be removed from the glyph row because
	they don't fit.
	(produce_stretch_glyph): Fix a bug in :align-to on a TTY when the
	column is beyond frame width: don't subtract 1 "pixel" when
	computing width of the stretch.
	(reseat_at_next_visible_line_start): Undo the change made on
	2011-09-17 that saved paragraph information and restored it after
	the call to `reseat'.  (Bug#9545)

2011-09-18  YAMAMOTO Mitsuharu  <mituharu@math.s.chiba-u.ac.jp>

	* xdisp.c (expose_window): Save original value of phys_cursor_on_p
	and turn window cursor on if cleared (Bug#9415).

2011-09-18  Andreas Schwab  <schwab@linux-m68k.org>

	* search.c (boyer_moore): Take unibyte characters from pattern
	literally.  (Bug#9458)

2011-09-18  Eli Zaretskii  <eliz@gnu.org>

	* xdisp.c (reseat_at_next_visible_line_start): Fix last change.

2011-09-18  Paul Eggert  <eggert@cs.ucla.edu>

	Fix minor problem found by static checking.
	* xdisp.c (reseat_at_next_visible_line_start): Mark locals as
	initialized, to pacify gcc -Wuninitialized.

	* fileio.c: Report proper errno when syscall falls.
	(Finsert_file_contents): Save and restore errno,
	so that report_file_error outputs the correct diagnostic.
	(Fwrite_region) [CLASH_DETECTION]: Likewise.

2011-09-18  Eli Zaretskii  <eliz@gnu.org>

	* .gdbinit (pgx): Fix references to fields of `struct glyph'.

2011-09-17  Eli Zaretskii  <eliz@gnu.org>

	* xdisp.c (produce_stretch_glyph): Another fix for changes made on
	2011-08-30 (revision 105619).  (Bug#9530)

2011-09-17  Eli Zaretskii  <eliz@gnu.org>

	* xdisp.c (reseat_at_next_visible_line_start): Keep information
	about the current paragraph and restore it after the call to reseat.

	* bidi.c (MAX_PARAGRAPH_SEARCH): New macro.
	(bidi_find_paragraph_start): Search back for paragraph beginning
	at most MAX_PARAGRAPH_SEARCH lines; if not found, return BEGV_BYTE.
	(bidi_move_to_visually_next): Only trigger paragraph-related
	computations when the last character is a newline or at EOB, not
	just any NEUTRAL_B.  (Bug#9470)

	* xdisp.c (set_cursor_from_row): Don't invoke special treatment of
	truncated lines if point is covered by a display string.  (Bug#9524)

2011-09-16  Paul Eggert  <eggert@cs.ucla.edu>

	* xselect.c: Relax test for outgoing X longs (Bug#9498).
	(cons_to_x_long): New function.
	(lisp_data_to_selection_data): Use it.  Correct the test for
	short-versus-long data; it was negated.  Break out of vector
	loop, for efficiency, when a long datum is discovered.

2011-09-16  Stefan Monnier  <monnier@iro.umontreal.ca>

	* eval.c (Fquote): Document its non-consing behavior (bug#9482).

2011-09-16  Eli Zaretskii  <eliz@gnu.org>

	* image.c (tiff_handler): Work around a bug in MinGW GCC 3.x (see
	GCC PR/17406) by declaring this function with external scope.

2011-09-15  Paul Eggert  <eggert@cs.ucla.edu>

	* editfns.c (Fformat): Fix bug in text-property fix (Bug#9514).
	Don't mishandle (length (format "%%")) and (format "%4000s%%" "").

2011-09-15  Andreas Schwab  <schwab@linux-m68k.org>

	* editfns.c (Fformat): Correctly handle text properties on "%%".

2011-09-15  Eli Zaretskii  <eliz@gnu.org>

	* xterm.c (x_draw_composite_glyph_string_foreground):
	* w32term.c (x_draw_composite_glyph_string_foreground):
	* term.c (encode_terminal_code):
	* composite.c (composition_update_it, get_composition_id):
	* xdisp.c (get_next_display_element)
	(fill_composite_glyph_string): Add comments about special meaning
	of TAB characters in a composition.

2011-09-15  Paul Eggert  <eggert@cs.ucla.edu>

	* editfns.c (Fformat): Fix off-by-1 bug for "%%b" (Bug#9514).
	This occurs when processing a multibyte format.
	Problem reported by Wolfgang Jenker.

2011-09-15  Johan Bockgård  <bojohan@gnu.org>

	* xdisp.c (try_cursor_movement): Only check for exact match if
	cursor hpos found by set_cursor_from_row is valid.  (Bug#9495)

2011-09-14  Paul Eggert  <eggert@cs.ucla.edu>

	Remove unused external symbols.
	* dispextern.h (calc_pixel_width_or_height): Remove decl.
	* xdisp.c (calc_pixel_width_or_height): Now static.
	* doprnt.c (exprintf) [! (HAVE_X_WINDOWS && USE_X_TOOLKIT)]: Remove.
	* indent.c (check_display_width):
	* w32term.c: Fix comment to match code.
	* xterm.c, xterm.h (x_catching_errors): Remove.

2011-09-14  Paul Eggert  <eggert@cs.ucla.edu>

	* xselect.c: Use signed conversions more consistently (Bug#9498).
	(selection_data_to_lisp_data): Assume incoming selection data are
	signed integers, not unsigned.  This is to be consistent with
	outgoing selection data, which was modified to use signed integers
	in as part of the fix to Bug#9196 in response to Jan D.'s comment
	in <http://debbugs.gnu.org/cgi/bugreport.cgi?bug=9196#32> that X11
	expects long, not unsigned long.

2011-09-14  Eli Zaretskii  <eliz@gnu.org>

	* xdisp.c (try_window_reusing_current_matrix): Fix incorrect
	computation of loop end.  Reported by Johan Bockgård
	<bojohan@gnu.org>.

2011-09-13  Chong Yidong  <cyd@stupidchicken.com>

	* frame.c (Fother_visible_frames_p): Function deleted.

2011-09-12  Eli Zaretskii  <eliz@gnu.org>

	* indent.c (compute_motion): Process display vector front to back
	rather than the other way around.  (Bug#2496)

2011-09-12  Stefan Monnier  <monnier@iro.umontreal.ca>

	* fileio.c (Finsert_file_contents): Don't assume beg_offset is 0.

2011-09-11  Chong Yidong  <cyd@stupidchicken.com>

	* minibuf.c (Fread_from_minibuffer): Doc fix.

2011-09-11  Eli Zaretskii  <eliz@gnu.org>

	* xdisp.c (produce_stretch_glyph): Fix a typo made in changes from
	2011-08-30 (revision 105619).  (Bug#9475)

2011-09-11  Lars Magne Ingebrigtsen  <larsi@gnus.org>

	* fileio.c (Fvisited_file_modtime): Document `(-1 65535)' as a
	value for non-existent files.

2011-09-11  Eli Zaretskii  <eliz@gnu.org>

	* fileio.c (Finsert_file_contents): If the file cannot be opened,
	set its "size" to -1.  This will set the modtime_size field of
	the corresponding buffer to -1, which is what
	verify-visited-file-modtime expects for files that do not exist.
	(Bug#9139)

2011-09-11  Paul Eggert  <eggert@cs.ucla.edu>

	* keymap.h (KEY_DESCRIPTION_SIZE, push_key_description): Move decls
	here ...
	* lisp.h: ... from here.  push_key_description is no longer
	defined in keyboard.c, so its declaration should not be in
	lisp.h's "Defined in keyboard.c" section, and KEY_DESCRIPTION_SIZE
	logically belongs with push_key_description.

2011-09-10  Paul Eggert  <eggert@cs.ucla.edu>

	* buffer.h: Include <sys/types.h> instead of <time.h>.
	Otherwise, off_t wasn't defined on FreeBSD 9.0-BETA2 i386.
	Problem reported by Herbert J. Skuhra.

2011-09-10  Lars Magne Ingebrigtsen  <larsi@gnus.org>

	* xml.c (parse_region): Make the parsing work for
	non-comment-starting XML files again (bug#9144).

2011-09-10  Andreas Schwab  <schwab@linux-m68k.org>

	* image.c (gif_load): Fix calculation of bottom and right corner.
	(Bug#9468)

2011-09-10  Eli Zaretskii  <eliz@gnu.org>

	* xdisp.c (MAX_DISP_SCAN): Decrease to 250.  Prevents sluggish
	redisplay in small windows.

2011-09-09  Eli Zaretskii  <eliz@gnu.org>

	* frame.c (x_report_frame_params): Cast to avoid compiler warnings.

2011-09-08  Martin Rudalics  <rudalics@gmx.at>

	* window.c (Fset_window_prev_buffers, Fset_window_next_buffers):
	Operate on live windows only.

2011-09-08  Juanma Barranquero  <lekktu@gmail.com>

	* emacs.c (my_heap_start): #ifdef to avoid warnings when unused.

2011-09-07  Eli Zaretskii  <eliz@gnu.org>

	* xdisp.c (move_it_in_display_line_to): Call RESTORE_IT on ppos_it
	only under bidi iteration.

2011-09-07  Jan Djärv  <jan.h.d@swipnet.se>

	* gtkutil.c (xg_make_tool_item): Insert comment about eventbox.

2011-09-06  Paul Eggert  <eggert@cs.ucla.edu>

	isnan: Fix porting problem to Solaris 10 with bundled gcc.
	Without this fix, the command to link temacs failed due to an
	undefined symbol __builtin_isnan.  This is because
	/usr/include/iso/math_c99.h #defines isnan(x) to
	__builtin_isnan(x), but the bundled gcc, which identifies itself
	as gcc 3.4.3 (csl-sol210-3_4-branch+sol_rpath), does not have
	a __builtin_isnan.
	* floatfns.c (isnan): #undef, and then #define to a clone of
	what's in data.c.
	(Fisnan): Always define, since it's always available now.
	(syms_of_floatfns): Always define isnan at the Lisp level.

2011-09-06  Paul Eggert  <eggert@cs.ucla.edu>

	* Makefile.in (gl-stamp): move-if-change now in build-aux (Bug#9169).

2011-09-06  Paul Eggert  <eggert@cs.ucla.edu>

	* fileio.c: Fix bugs with large file offsets (Bug#9428).
	The previous code assumed that file offsets (off_t values) fit in
	EMACS_INT variables, which is not true on typical 32-bit hosts.
	The code messed up by falsely reporting buffer overflow in cases
	such as (insert-file-contents "big" nil 1 2) into an empty buffer
	when "big" contains more than 2**29 bytes, even though this
	inserts just one byte and does not overflow the buffer.
	(Finsert_file_contents): Store file offsets as off_t
	values, not as EMACS_INT values.  Check for overflow when
	converting between EMACS_INT and off_t.  When checking for
	buffer overflow or for overlap, take the offsets into account.
	Don't use EMACS_INT for small values where int suffices.
	When checking for overlap, fix a typo: ZV was used where
	ZV_BYTE was intended.
	(Fwrite_region): Don't assume off_t fits into 'long'.
	* buffer.h (struct buffer.modtime_size): Now off_t, not EMACS_INT.

2011-09-05  Michael Albinus  <michael.albinus@gmx.de>

	* dbusbind.c (xd_signature_cat): Rename from signature_cat.

2011-09-04  Paul Eggert  <eggert@cs.ucla.edu>

	sprintf-related integer and memory overflow issues (Bug#9412).

	* doprnt.c (doprnt): Support printing ptrdiff_t and intmax_t values.
	(esprintf, exprintf, evxprintf): New functions.
	* keyboard.c (command_loop_level): Now EMACS_INT, not int.
	(cmd_error): Kbd macro iterations count is now EMACS_INT, not int.
	(modify_event_symbol): Do not assume that the length of
	name_alist_or_stem is safe to alloca and fits in int.
	(Fexecute_extended_command): Likewise for function name and binding.
	(Frecursion_depth): Wrap around reliably on integer overflow.
	* keymap.c (push_key_description): First arg is now EMACS_INT, not int,
	since some callers pass EMACS_INT values.
	(Fsingle_key_description): Don't crash if symbol name contains more
	than MAX_ALLOCA bytes.
	* minibuf.c (minibuf_level): Now EMACS_INT, not int.
	(get_minibuffer): Arg is now EMACS_INT, not int.
	* lisp.h (get_minibuffer, push_key_description): Reflect API changes.
	(esprintf, exprintf, evxprintf): New decls.
	* window.h (command_loop_level, minibuf_level): Reflect API changes.

	* dbusbind.c (signature_cat): New function.
	(xd_signature, Fdbus_register_signal):
	Do not overrun buffer; instead, report string overflow.

	* dispnew.c (add_window_display_history): Don't overrun buffer.
	Truncate instead; this is OK since it's just a log.

	* editfns.c (Fcurrent_time_zone): Don't overrun buffer
	even if the time zone offset is outlandishly large.
	Don't mishandle offset == INT_MIN.

	* emacs.c (main) [NS_IMPL_COCOA]: Don't overrun buffer
	when creating daemon; the previous buffer-overflow check was incorrect.

	* eval.c (verror): Simplify by rewriting in terms of evxprintf,
	which has the guts of the old verror function.

	* filelock.c (lock_file_1, lock_file): Don't blindly alloca long name;
	use SAFE_ALLOCA instead.  Use esprintf to avoid int-overflow issues.

	* font.c: Include <float.h>, for DBL_MAX_10_EXP.
	(font_unparse_xlfd): Don't blindly alloca long strings.
	Don't assume XINT result fits in int, or that XFLOAT_DATA * 10
	fits in int, when using sprintf.  Use single snprintf to count
	length of string rather than counting it via multiple sprintfs;
	that's simpler and more reliable.
	(font_unparse_fcname): Use it to avoid sprintf buffer overrun.
	(generate_otf_features) [0 && HAVE_LIBOTF]: Use esprintf, not
	sprintf, in case result does not fit in int.

	* fontset.c (num_auto_fontsets): Now printmax_t, not int.
	(fontset_from_font): Print it.

	* frame.c (tty_frame_count): Now printmax_t, not int.
	(make_terminal_frame, set_term_frame_name): Print it.
	(x_report_frame_params): In X, window IDs are unsigned long,
	not signed long, so print them as unsigned.
	(validate_x_resource_name): Check for implausibly long names,
	and don't assume name length fits in 'int'.
	(x_get_resource_string): Don't blindly alloca invocation name;
	use SAFE_ALLOCA.  Use esprintf, not sprintf, in case result does
	not fit in int.

	* gtkutil.c: Include <float.h>, for DBL_MAX_10_EXP.
	(xg_check_special_colors, xg_set_geometry):
	Make sprintf buffers a bit bigger, to avoid potential buffer overrun.

	* lread.c (dir_warning): Don't blindly alloca buffer; use SAFE_ALLOCA.
	Use esprintf, not sprintf, in case result does not fit in int.

	* macros.c (executing_kbd_macro_iterations): Now EMACS_INT, not int.
	(Fend_kbd_macro): Don't mishandle MOST_NEGATIVE_FIXNUM by treating
	it as a large positive number.
	(Fexecute_kbd_macro): Don't assume repeat count fits in int.
	* macros.h (executing_kbd_macro_iterations): Now EMACS_INT, not int.

	* nsterm.m ((NSSize)windowWillResize): Use esprintf, not sprintf,
	in case result does not fit in int.

	* print.c (float_to_string): Detect width overflow more reliably.
	(print_object): Make sprintf buffer a bit bigger, to avoid potential
	buffer overrun.  Don't assume list length fits in 'int'.  Treat
	print length of 0 as 0, not as infinity; to be consistent with other
	uses of print length in this function.  Don't overflow print length
	index.  Don't assume hash table size fits in 'long', or that
	vectorlike size fits in 'unsigned long'.

	* process.c (make_process): Use printmax_t, not int, to format
	process-name gensyms.

	* sysdep.c (snprintf) [! HAVE_SNPRINTF]: New function.

	* term.c (produce_glyphless_glyph): Make sprintf buffer a bit bigger
	to avoid potential buffer overrun.

	* xfaces.c (x_update_menu_appearance): Don't overrun buffer
	if X resource line is longer than 512 bytes.

	* xfns.c (x_window): Make sprintf buffer a bit bigger
	to avoid potential buffer overrun.

	* xterm.c (x_io_error_quitter): Don't overrun sprintf buffer.

	* xterm.h (x_check_errors): Add ATTRIBUTE_FORMAT_PRINTF.

2011-09-04  Paul Eggert  <eggert@cs.ucla.edu>

	Integer overflow fixes for scrolling, etc.
	Without these, Emacs silently mishandles large integers sometimes.
	For example, "C-u 4294967297 M-x recenter" was treated as if
	it were "C-u 1 M-x recenter" on a typical 64-bit host.

	* xdisp.c (try_window_id): Check Emacs fixnum range before
	converting to 'int'.

	* window.c (window_scroll_line_based, Frecenter):
	Check that an Emacs fixnum is in range before assigning it to 'int'.
	(Frecenter, Fmove_to_window_line): Use EMACS_INT, not int, for
	values converted from Emacs fixnums.
	(Frecenter): Don't wrap around a line count if it is out of 'int'
	range; instead, treat it as an extreme value.
	(Fset_window_configuration, compare_window_configurations):
	Use ptrdiff_t, not int, for index that might exceed 2 GiB.

	* search.c (Freplace_match): Use ptrdiff_t, not int, for indexes
	that can exceed INT_MAX.  Check that EMACS_INT value is in range
	before assigning it to the (possibly-narrower) index.
	(match_limit): Don't assume that a fixnum can fit in 'int'.

	* print.c (print_object): Use ptrdiff_t, not int, for index that can
	exceed INT_MAX.

	* indent.c (position_indentation): Now takes ptrdiff_t, not int.
	(Fvertical_motion): Don't wrap around LINES values that don't fit
	in 'int'.  Instead, treat them as extreme values.  This is good
	enough for windows, which can't have more than INT_MAX lines anyway.

2011-09-03  Lars Magne Ingebrigtsen  <larsi@gnus.org>

	* Require libxml/parser.h to avoid compilation warning.

	* emacs.c (shut_down_emacs): Call xmlCleanupParser on shutdown.

	* xml.c (parse_region): Don't call xmlCleanupParser after parsing,
	since this reportedly can destroy thread storage.

2011-08-30  Chong Yidong  <cyd@stupidchicken.com>

	* syntax.c (find_defun_start): Update all cache variables if
	exiting early (Bug#9401).

2011-08-30  Eli Zaretskii  <eliz@gnu.org>

	* image.c (x_bitmap_pixmap): Cast to int to avoid compiler warnings.

	* xdisp.c (produce_stretch_glyph): No longer static, compiled also
	when HAVE_WINDOW_SYSTEM is not defined.  Support both GUI and TTY
	frames.  Call tty_append_glyph in the TTY case.  (Bug#9402)

	* term.c (tty_append_glyph): New function.
	(produce_stretch_glyph): Static function and its prototype deleted.

	* dispextern.h (produce_stretch_glyph, tty_append_glyph):
	Add prototypes.

2011-08-29  Paul Eggert  <eggert@cs.ucla.edu>

	* image.c (parse_image_spec): Check for nonnegative, not for positive,
	when checking :margin (Bug#9390).
	(IMAGE_NON_NEGATIVE_INTEGER_VALUE_OR_PAIR):
	Rename from IMAGE_POSITIVE_INTEGER_VALUE_OR_PAIR,
	so that the name doesn't mislead.  All uses changed.

2011-08-28  Johan Bockgård  <bojohan@gnu.org>

	* term.c (init_tty) [HAVE_GPM]: Move mouse settings after
	set_tty_hooks.

2011-08-27  Eli Zaretskii  <eliz@gnu.org>

	* xdisp.c (move_it_to): Don't bail out early when reaching
	position beyond to_charpos, if we are scanning backwards.
	(move_it_vertically_backward): When DY == 0, make sure we get to
	the first character in the line after the newline.

2011-08-27  Paul Eggert  <eggert@cs.ucla.edu>

	* ccl.c: Improve and simplify overflow checking (Bug#9196).
	(ccl_driver): Do not generate an out-of-range pointer.
	(Fccl_execute_on_string): Remove unnecessary check for
	integer overflow, noted by Stefan Monnier in
	<http://lists.gnu.org/archive/html/emacs-devel/2011-08/msg00979.html>.
	Remove a FIXME that didn't need fixing.
	Simplify the newly-introduced buffer reallocation code.

2011-08-27  Juanma Barranquero  <lekktu@gmail.com>

	* makefile.w32-in ($(BLD)/alloc.$(O)): Depend on lib/verify.h.

2011-08-26  Paul Eggert  <eggert@cs.ucla.edu>

	Integer and memory overflow issues (Bug#9196).

	* doc.c (get_doc_string): Rework so that
	get_doc_string_buffer_size is the actual buffer size, rather than
	being 1 less than the actual buffer size; this makes xpalloc more
	convenient.

	* image.c (x_allocate_bitmap_record, cache_image):
	* xselect.c (Fx_register_dnd_atom):
	Simplify previous changes by using xpalloc.

	* buffer.c (overlay_str_len): Now ptrdiff_t, not EMACS_INT,
	since either will do and ptrdiff_t is convenient with xpalloc.

	* charset.c (charset_table_size)
	(struct charset_sort_data.priority): Now ptrdiff_t.
	(charset_compare): Don't overflow if priorities differ greatly.
	(Fsort_charsets): Don't assume list length fits in int.
	Check for size-calculation overflow when allocating sort data.
	(syms_of_charset): Allocate an initial charset table that is
	just under 64 KiB, to avoid problems with glibc malloc and mmap.

	* cmds.c (internal_self_insert): Check for size-calculation overflow.

	* composite.h (struct composition.glyph_len): Now int, not unsigned.
	The actual value is always <= INT_MAX, and leaving it unsigned made
	overflow checking harder.

	* dispextern.h (struct glyph_matrix.rows_allocated)
	(struct face_cache.size): Now ptrdiff_t, for convenience in use
	with xpalloc.  The values are still always <= INT_MAX.

	* indent.c (compute_motion): Adjust to region_cache_forward sig change.

	* lisp.h (xnmalloc, xnrealloc, xpalloc): New decls.
	(SAFE_NALLOCA): New macro.

	* region-cache.c (struct boundary.pos, find_cache_boundary)
	(move_cache_gap, insert_cache_boundary, delete_cache_boundaries)
	(set_cache_region, invalidate_region_cache)
	(revalidate_region_cache, know_region_cache, region_cache_forward)
	(region_cache_backward, pp_cache):
	Use ptrdiff_t, not EMACS_INT, since either will do.  This is needed
	so that ptrdiff_t * can be passed to xpalloc.
	(struct region_cache): Similarly, for gap_start, gap_len, cache_len,
	beg_unchanged, end_unchanged, buffer_beg, buffer_end members.
	(pp_cache): Don't assume cache_len fits in int.
	* region-cache.h: Adjust extern decls to match.

	* search.c (scan_buffer, Freplace_match): Use ptrdiff_t, not
	EMACS_INT, since either will do, for xpalloc.

	* alloc.c: Include verify.h, and check that int fits in ptrdiff_t.
	(xnmalloc, xnrealloc, xpalloc): New functions.

	* bidi.c (bidi_shelve_header_size): New constant.
	(bidi_cache_ensure_space, bidi_shelve_cache): Use it.
	(bidi_cache_ensure_space): Avoid integer overflow when allocating.

	* bidi.c (bidi_cache_shrink):
	* buffer.c (overlays_at, overlays_in, record_overlay_string)
	(overlay_strings):
	Don't update size of array until after memory allocation succeeds,
	because xmalloc/xrealloc may not return.
	(struct sortstrlist.bytes): Now ptrdiff_t, as EMACS_INT doesn't help
	now that we have proper integer overflow checking.
	(record_overlay_string, overlay_strings): Catch overflows when
	calculating size of overlay_str_buf.

	* callproc.c (Fcall_process): Check for size overflow when
	calculating size of args2.
	(child_setup): Avoid overflow by using size_t rather than ptrdiff_t.
	Normally we prefer signed values, but sticking with ptrdiff_t would
	require adding more-complicated checks.

	* ccl.c (Fccl_execute_on_string): Check for memory overflow.
	Use ptrdiff_t rather than EMACS_INT where ptrdiff_t will do.
	Redo buffer-overflow calculations to avoid integer overflow.
	Add a FIXME comment where memory seems to be over-allocated.

	* character.c (Fstring): Check for size-calculation overflow.

	* coding.c (produce_chars): Redo buffer-overflow calculations to avoid
	unnecessary integer overflow.  Check for size overflow.
	(encode_coding_object): Don't update size until xmalloc succeeds.

	* composite.c (get_composition_id): Check for overflow in glyph
	length calculations.

	Integer and memory overflow fixes for display code.
	* dispextern.h (struct glyph_pool.nglyphs): Now ptrdiff_t, not int.
	* dispnew.c (adjust_glyph_matrix, realloc_glyph_pool)
	(scrolling_window): Check for overflow in size calculations.
	(line_draw_cost, realloc_glyph_pool, add_row_entry):
	Don't assume glyph table len fits in int.
	(struct row_entry.bucket, row_entry_pool_size, row_entry_idx)
	(row_table_size): Now ptrdiff_t, not int.
	(scrolling_window): Avoid overflow in size calculations.
	Don't update size until allocation succeeds.
	* fns.c (concat): Check for overflow in size calculations.
	(next_almost_prime): Verify NEXT_ALMOST_PRIME_LIMIT.
	* lisp.h (RANGED_INTEGERP, TYPE_RANGED_INTEGERP): New macros.
	(NEXT_ALMOST_PRIME_LIMIT): New constant.

	* doc.c (get_doc_string_buffer_size): Now ptrdiff_t, not int.
	(get_doc_string): Check for size calculation overflow.
	Don't update size until allocation succeeds.
	(get_doc_string, Fsubstitute_command_keys): Use ptrdiff_t, not
	EMACS_INT, where ptrdiff_t will do.
	(Fsubstitute_command_keys): Check for string overflow.

	* editfns.c (set_time_zone_rule): Don't assume environment length
	fits in int.
	(message_length): Now ptrdiff_t, not int.
	(Fmessage_box): Don't update size until allocation succeeds.
	Don't assume message length fits in int.
	(Fformat): Use ptrdiff_t, not EMACS_INT, where ptrdiff_t will do.

	* emacs.c (main): Do not reallocate argv, since there is a null at
	the end that can be overwritten, and this way there's no need to
	worry about size-calculation overflow.
	(sort_args): Check for size-calculation overflow.

	* eval.c (init_eval_once, grow_specpdl): Don't update size until
	alloc succeeds.
	(call_debugger, grow_specpdl): Redo calculations to avoid overflow.

	* frame.c (set_menu_bar_lines, x_set_frame_parameters)
	(x_set_scroll_bar_width, x_figure_window_size):
	Check for integer overflow.
	(x_set_alpha): Do not assume XINT fits in int.

	* frame.h (struct frame): Use int, not EMACS_INT, where int works.
	This is for the members text_lines, text_cols, total_lines, total_cols,
	where the system imposes an 'int' limit.

	* fringe.c (Fdefine_fringe_bitmap):
	Don't update size until alloc works.

	* ftfont.c (ftfont_get_open_type_spec, setup_otf_gstring)
	(ftfont_shape_by_flt): Check for integer overflow in size calculations.

	* gtkutil.c (get_utf8_string, xg_store_widget_in_map):
	Check for size-calculation overflow.
	(get_utf8_string): Use ptrdiff_t, not size_t, where either will
	do, as we prefer signed integers.
	(id_to_widget.max_size, id_to_widget.used)
	(xg_store_widget_in_map, xg_remove_widget_from_map)
	(xg_get_widget_from_map, xg_get_scroll_id_for_window)
	(xg_remove_scroll_bar, xg_update_scrollbar_pos):
	Use and return ptrdiff_t, not int.
	(xg_gtk_scroll_destroy): Don't assume ptrdiff_t fits in int.
	* gtkutil.h: Change prototypes to match the above.

	* image.c (RANGED_INTEGERP, TYPE_RANGED_INTEGERP): Remove; these
	are duplicate now that they've been promoted to lisp.h.
	(x_allocate_bitmap_record, x_alloc_image_color)
	(make_image_cache, cache_image, xpm_load):
	Don't update size until alloc is done.
	(xpm_load, lookup_rgb_color, lookup_pixel_color, x_to_xcolors)
	(x_detect_edges):
	Check for size calculation overflow.
	(ct_colors_allocated_max): New constant.
	(x_to_xcolors, x_detect_edges): Reorder multiplicands to avoid
	overflow.

	* keyboard.c (read_char, menu_bar_items, tool_bar_items)
	(read_char_x_menu_prompt, read_char_minibuf_menu_width)
	(read_char_minibuf_menu_prompt, follow_key, read_key_sequence):
	Use ptrdiff_t, not int, to count maps.
	(read_char_minibuf_menu_prompt): Check for overflow in size
	calculations.  Don't update size until allocation succeeds.
	Redo calculations to avoid overflow.
	* keyboard.h: Change prototypes to match the above.

	* keymap.c (cmm_size, current_minor_maps): Use ptrdiff_t, not int,
	to count maps.
	(current_minor_maps): Check for size calculation overflow.
	* keymap.h: Change prototypes to match the above.

	* lread.c (read1, init_obarray): Don't update size until alloc done.

	* macros.c (Fstart_kbd_macro): Don't update size until alloc done.
	(store_kbd_macro_char): Reorder multiplicands to avoid overflow.

	* nsterm.h (struct ns_color_table.size, struct ns_color_table.avail):
	Now ptrdiff_t, not int.
	* nsterm.m (ns_index_color): Use ptrdiff_t, not int, for table indexes.
	(ns_draw_fringe_bitmap): Rewrite to avoid overflow.

	* process.c (Fnetwork_interface_list): Check for overflow
	in size calculation.

	* region-cache.c (move_cache_gap): Check for size calculation overflow.

	* scroll.c (do_line_insertion_deletion_costs): Check for size calc
	overflow.  Don't bother calling xmalloc when xrealloc will do.

	* search.c (Freplace_match): Check for size calculation overflow.
	(Fset_match_data): Don't assume list lengths fit in 'int'.

	* sysdep.c (system_process_attributes): Use ptrdiff_t, not int,
	for command line length.  Do not attempt to address one before the
	beginning of an array, as that's not portable.

	* term.c (max_frame_lines): Remove; unused.
	(encode_terminal_src_size, encode_terminal_dst_size): Now ptrdiff_t,
	not int.
	(encode_terminal_code, calculate_costs): Check for size
	calculation overflow.
	(encode_terminal_code): Use ptrdiff_t, not int, to record glyph
	table lengths and related sizes.  Don't update size until alloc
	done.  Redo calculations to avoid overflow.
	(calculate_costs): Don't bother calling xmalloc when xrealloc will do.

	* termcap.c (tgetent): Use ptrdiff_t, not int, to record results of
	subtracting pointers.
	(gobble_line): Check for overflow more carefully.  Don't update size
	until alloc done.

	* tparam.c (tparam1): Use ptrdiff_t, not int, for sizes.
	Don't update size until alloc done.
	Redo size calculations to avoid overflow.
	Check for size calculation overflow.
	(main) [DEBUG]: Fix typo in invoking tparam1.

	* xdisp.c (store_mode_line_noprop_char, x_consider_frame_title):
	Use ptrdiff_t, not int, for sizes.
	(store_mode_line_noprop_char): Don't update size until alloc done.

	* xfaces.c (lface_id_to_name_size, Finternal_make_lisp_face):
	Use ptrdiff_t, not int, for sizes.
	(Finternal_make_lisp_face, cache_face):
	Check for size calculation overflow.
	(cache_face): Treat size calculation overflows as if they were
	memory exhaustion (the usual treatment), rather than aborting.

	* xfns.c (x_encode_text, x_set_name_internal)
	(Fx_change_window_property): Use ptrdiff_t, not int, to count
	sizes, since they can exceed INT_MAX in size.  Check for size
	calculation overflow.

	* xgselect.c (gfds_size): Now ptrdiff_t, for convenience with xpalloc.
	(xg_select): Check for size calculation overflow.
	Don't update size until alloc done.

	* xrdb.c (get_environ_db): Don't assume path length fits in int,
	as sprintf is limited to int lengths.

	* xselect.c (X_LONG_SIZE, X_SHRT_MAX, X_SHRT_MIN, X_LONG_MAX)
	(X_LONG_MIN): New macros.
	Use them to make the following changes clearer.
	(MAX_SELECTION_QUANTUM): Make the other bounds on this value clearer.
	This change doesn't affect the value now, but it may help remind
	future maintainers not to raise the value too much later.
	(SELECTION_QUANTUM): Remove, replacing with ...
	(selection_quantum): ... new function, which avoids overflow.
	All uses changed.
	(struct selection_data.size): Now ptrdiff_t, not int, to avoid
	assumption that selection length fits in 'int'.
	(x_reply_selection_request, x_handle_selection_request)
	(x_get_window_property, receive_incremental_selection)
	(x_get_window_property_as_lisp_data, selection_data_to_lisp_data)
	(lisp_data_to_selection_data, clean_local_selection_data):
	Use ptrdiff_t, not int, to record length of selection.
	(x_reply_selection_request, x_get_window_property)
	(receive_incremental_selection, x_property_data_to_lisp):
	Redo calculations to avoid overflow.
	(x_reply_selection_request): When sending hint, ceiling it at
	X_LONG_MAX rather than relying on wraparound overflow to send
	something.
	(x_get_window_property, receive_incremental_selection)
	(lisp_data_to_selection_data, x_property_data_to_lisp):
	Check for size-calculation overflow.
	(x_get_window_property, receive_incremental_selection)
	(lisp_data_to_selection_data, Fx_register_dnd_atom):
	Don't store size until memory allocation succeeds.
	(x_get_window_property): Plug memory leak on memory exhaustion.
	Don't double-block input; malloc is safe here.  Don't assume 2**34
	- 4 fits in unsigned long.  Add an xassert to check
	XGetWindowProperty overflow.  Be more careful about overflow
	calculations, and distinguish size from memory overflow better.
	(receive_incremental_selection): When tracing, don't assume
	unsigned int is less than INT_MAX.
	(x_selection_data_to_lisp_data): Remove unnecessary (and in theory
	harmful) conversions of unsigned short to int.
	(lisp_data_to_selection_data): Don't assume that integers
	in the range -65535 through -1 fit in an X unsigned short.
	Don't assume that ULONG_MAX == X_ULONG_MAX.  Don't store into
	result parameters unless successful.  Rely on cons_to_unsigned
	to report problems with elements; the old code wasn't right anyway.
	(x_check_property_data): Check for int overflow; we cannot use
	a wider type due to X limits.
	(x_handle_dnd_message): Use unsigned int, to avoid int overflow.

	* xsmfns.c (smc_save_yourself_CB): Check for size calc overflow.

	* xterm.c (x_color_cells, x_send_scrollbar_event, handle_one_xevent)
	(x_term_init): Check for size calculation overflow.
	(x_color_cells): Don't store size until memory allocation succeeds.
	(handle_one_xevent): Use ptrdiff_t, not int, for byte counts.
	Don't assume alloca size is less than MAX_ALLOCA.
	(x_term_init): Don't assume length fits in int (sprintf is limited
	to int size).

	Use ptrdiff_t for composition IDs.
	* character.c (lisp_string_width):
	* composite.c (composition_table_size, n_compositions)
	(get_composition_id, composition_gstring_from_id):
	* dispextern.h (struct glyph_string.cmp_id, struct composition_it.id):
	* xdisp.c (BUILD_COMPOSITE_GLYPH_STRING):
	* window.c (Frecenter):
	Use ptrdiff_t, not int, for composition IDs.
	* composite.c (get_composition_id): Check for integer overflow.
	* composite.h: Adjust prototypes to match the above changes.

	Use ptrdiff_t for hash table indexes.
	* category.c (hash_get_category_set):
	* ccl.c (ccl_driver):
	* charset.h (struct charset.hash_index, CHECK_CHARSET_GET_ID):
	* coding.c (coding_system_charset_list, detect_coding_system):
	* coding.h (struct coding_system.id):
	* composite.c (get_composition_id, gstring_lookup_cache):
	* fns.c (hash_lookup, hash_put, Fgethash, Fputhash):
	* image.c (xpm_get_color_table_h):
	* lisp.h (hash_lookup, hash_put):
	* minibuf.c (Ftest_completion):
	Use ptrdiff_t for hash table indexes, not int (which is too
	narrow, on 64-bit hosts) or EMACS_INT (which is too wide, on
	32-bit --with-wide-int hosts).

	* charset.c (Fdefine_charset_internal): Check for integer overflow.
	Add a FIXME comment about memory leaks.
	(syms_of_charset): Don't assume xmalloc returns.

	Don't assume that stated character widths fit in int.
	* character.c (Fchar_width, c_string_width, lisp_string_width):
	* character.h (CHAR_WIDTH):
	* indent.c (MULTIBYTE_BYTES_WIDTH):
	Use sanitize_char_width to avoid undefined and/or bad behavior
	with outlandish widths.
	* character.h (sanitize_tab_width): Rename from sanitize_width,
	now that we have two such functions.  All uses changed.
	(sanitize_char_width): New inline function.

	Don't assume that tab-width fits in int.
	* character.h (sanitize_width): New inline function.
	(SANE_TAB_WIDTH): New macro.
	(ASCII_CHAR_WIDTH): Use it.
	* indent.c (sane_tab_width): Remove.  All uses replaced by
	SANE_TAB_WIDTH (current_buffer).
	* xdisp.c (init_iterator): Use SANE_TAB_WIDTH.

	* fileio.c: Integer overflow issues with file modes.
	(Fset_file_modes, auto_save_1): Don't assume EMACS_INT fits in int.

	* charset.c (read_hex): New arg OVERFLOW.  All uses changed.
	Remove unreachable code.
	(read_hex, load_charset_map_from_file): Check for integer overflow.

	* xterm.c: don't go over XClientMessageEvent limit
	(scroll_bar_windows_size): Now ptrdiff_t, as we prefer signed.
	(x_send_scroll_bar_event): Likewise.  Check that the size does not
	exceed limits imposed by XClientMessageEvent, as well as the usual
	ptrdiff_t and size_t limits.

	* keyboard.c: Overflow, signedness and related fixes.
	(make_lispy_movement): Use same integer type in forward decl
	that is used in the definition.
	(read_key_sequence, keyremap_step):
	Change bufsize argument back to int, undoing my 2011-03-30 change.
	We prefer signed types, and int is wide enough here.
	(parse_tool_bar_item): Don't assume tool_bar_max_label_size is less
	than TYPE_MAXIMUM (EMACS_INT) / 2.  Don't let the label size grow
	larger than STRING_BYTES_BOUND.  Use ptrdiff_t for Emacs string
	length, not size_t.  Use ptrdiff_t for index, not int.
	(keyremap_step, read_key_sequence): Redo bufsize check to avoid
	possibility of integer overflow.

	Overflow, signedness and related fixes for images.

	* dispextern.h (struct it.stack[0].u.image.image_id)
	(struct_it.image_id, struct image.id, struct image_cache.size)
	(struct image_cache.used, struct image_cache.ref_count):
	* gtkutil.c (update_frame_tool_bar):
	* image.c (x_reference_bitmap, Fimage_size, Fimage_mask_p)
	(Fimage_metadata, free_image_cache, clear_image_cache, lookup_image)
	(cache_image, mark_image_cache, x_kill_gs_process, Flookup_image):
	* nsmenu.m (update_frame_tool_bar):
	* xdisp.c (calc_pixel_width_or_height):
	* xfns.c (image_cache_refcount):
	Image IDs are now ptrdiff_t, not int, to avoid arbitrary limits
	on typical 64-bit hosts.

	* image.c (RANGED_INTEGERP, TYPE_RANGED_INTEGERP): New macros.
	(x_bitmap_pixmap, x_create_x_image_and_pixmap):
	Omit unnecessary casts to int.
	(parse_image_spec): Check that integers fall into 'int' range
	when the callers expect that.
	(image_ascent): Redo ascent calculation to avoid int overflow.
	(clear_image_cache): Avoid overflow when sqrt (INT_MAX) < nimages.
	(lookup_image): Remove unnecessary tests.
	(xbm_image_p): Locals are now of int, not EMACS_INT,
	since parse_image_check makes sure they fit into int.
	(png_load, gif_load, svg_load_image):
	Prefer int to unsigned where either will do.
	(tiff_handler): New function, combining the cores of the
	old tiff_error_handler and tiff_warning_handler.
	This function is rewritten to use vsnprintf and thereby avoid
	stack buffer overflows.  It uses only the features of vsnprintf
	that are common to both POSIX and native Microsoft.
	(tiff_error_handler, tiff_warning_handler): Use it.
	(tiff_load, gif_load, imagemagick_load_image):
	Don't assume :index value fits in 'int'.
	(gif_load): Omit unnecessary cast to double, and avoid double-rounding.
	(imagemagick_load_image): Check that crop parameters fit into
	the integer types that MagickCropImage accepts.  Don't assume
	Vimagemagick_render_type has a nonnegative value.  Don't assume
	size_t fits in 'long'.
	(gs_load): Use printmax_t to print the widest integers possible.
	Check for integer overflow when computing image height and width.

2011-08-26  Eli Zaretskii  <eliz@gnu.org>

	* xdisp.c (redisplay_window): Don't force window start if point
	will be invisible in the resulting window.  (Bug#9324)

2011-08-25  Eli Zaretskii  <eliz@gnu.org>

	* xdisp.c (compute_display_string_pos): Return 2 in DISP_PROP when
	the display spec is of the form `(space ...)'.
	(handle_display_spec): Return the value returned by
	handle_single_display_spec, not just 1 or zero.
	(handle_single_display_spec): If the display spec is of the form
	`(space ...)', and specifies display in the text area, return 2
	rather than 1.
	(try_cursor_movement): Check for the need to scroll more
	accurately, and prefer exact match for point under bidi.
	Don't advance `row' beyond the last row of the window.

	* dispextern.h (struct bidi_it): Rename the disp_prop_p member
	into disp_prop; all users changed.

	* bidi.c (bidi_fetch_char): If compute_display_string_pos returns
	DISP_PROP = 2, substitute the u+2029 PARAGRAPH SEPARATOR character
	for the text covered by the display property.

2011-08-25  Chong Yidong  <cyd@stupidchicken.com>

	* buffer.c (Fbury_buffer_internal): Rename from Funrecord_buffer.
	Change return value to nil.
	(Frecord_buffer): Delete unused function.

2011-08-24  Eli Zaretskii  <eliz@gnu.org>

	* xdisp.c (Fcurrent_bidi_paragraph_direction): For unibyte
	buffers, return left-to-right.
	(set_cursor_from_row): Consider candidate row a win if its glyph
	represents a newline and point is on that newline.  Fixes cursor
	positioning on the newline at EOL of R2L text within L2R
	paragraph, and vice versa.
	(try_cursor_movement): Check continued rows, in addition to
	continuation rows.  Fixes unwarranted scroll when point enters a
	continued line of R2L text within an L2R paragraph, or vice versa.
	(cursor_row_p): Consider the case of point being equal to
	MATRIX_ROW_END_CHARPOS.  Prevents cursor being stuck when moving
	from the end of a short line to the beginning of a continued line
	of R2L text within L2R paragraph.
	(RECORD_MAX_MIN_POS): For max_pos, use IT_CHARPOS even for
	composed characters.

	* bidi.c (bidi_check_type): Use xassert.
	(bidi_cache_iterator_state): Update the disp_pos and disp_prop_p
	members.

2011-08-23  Eli Zaretskii  <eliz@gnu.org>

	* bidi.c (bidi_get_type): Abort if we get zero as the bidi type of
	a character.

2011-08-23  Chong Yidong  <cyd@stupidchicken.com>

	* nsfont.m (ns_otf_to_script): Fix typo.

2011-08-22  Kenichi Handa  <handa@m17n.org>

	* chartab.c (Fset_char_table_extra_slot): Do not inhibit setting a
	extra slot even if the purpose is char-code-property-table.

2011-08-23  Eli Zaretskii  <eliz@gnu.org>

	* xdisp.c (redisplay_window): When computing centering_position,
	account for the height of the header line.  (Bug#8874)

	* dispnew.c (buffer_posn_from_coords): Use buf_charpos_to_bytepos
	instead of CHAR_TO_BYTE.  Fixes a crash when a completion
	candidate is selected by the mouse, and that candidate has a
	composed character under the mouse.

	* xdisp.c (x_produce_glyphs): Set it->nglyphs to 1.  Fixes pixel
	coordinates reported by pos-visible-in-window-p for a composed
	character in column zero.

2011-08-23  Stefan Monnier  <monnier@iro.umontreal.ca>

	* cmds.c (Fself_insert_command): Mention post-self-insert-hook.

2011-08-22  Eli Zaretskii  <eliz@gnu.org>

	* xdisp.c (BUFFER_POS_REACHED_P): If this is a composition,
	consider it a hit if to_charpos is anywhere in the range of the
	composed buffer positions.

2011-08-22  Chong Yidong  <cyd@stupidchicken.com>

	* image.c (gif_load): Don't assume that each subimage has the same
	dimensions as the base image.  Handle disposal method that is
	"undefined" by the gif spec (Bug#9335).

2011-08-20  Chong Yidong  <cyd@stupidchicken.com>

	* eval.c (Fsignal): Handle `debug' symbol in error handler (Bug#9329).
	(Fcondition_case): Document `debug' symbol in error handler.

2011-08-19  Eli Zaretskii  <eliz@gnu.org>

	* xfaces.c (face_at_buffer_position): Avoid repeated evaluation of
	face ID by FACE_FROM_ID, and avoid a crash when mouse is moved
	from an Org mode buffer to a Speedbar frame.

	* xdisp.c (RECORD_MAX_MIN_POS): If the display element comes from
	a composition, take its buffer position from IT->cmp_it.charpos.
	Fixes cursor positioning at the beginning of a line that begins
	with a composed character.

2011-08-18  Eli Zaretskii  <eliz@gnu.org>

	* bidi.c (bidi_get_type): If bidi_type_table reports zero as the
	character bidirectional type, use STRONG_L instead.  Fixes crashes
	in a buffer produced by `describe-categories'.

	* dispextern.h (struct bidi_it): Move disp_pos and disp_prop_p
	members before the level stack, so they would be saved and
	restored when copying iterator state.  Fixes incorrect reordering
	around TABs covered by display properties.

2011-08-18  Andreas Schwab  <schwab@linux-m68k.org>

	* process.c (Fnetwork_interface_list): Correctly determine buffer size.

2011-08-17  Chong Yidong  <cyd@stupidchicken.com>

	* eval.c (internal_condition_case, internal_condition_case_1)
	(internal_condition_case_2, internal_condition_case_n):
	Remove unnecessary aborts (Bug#9081).

2011-08-17  Eli Zaretskii  <eliz@gnu.org>

	* lread.c (Fload) [DOS_NT]: If `openp' returns -2, but the file
	has no `load' handler, try opening the file locally.  (Bug#9311)

2011-08-16  Ken Brown  <kbrown@cornell.edu>

	* gmalloc.c: Expand comment.

2011-08-16  Eli Zaretskii  <eliz@gnu.org>

	* xdisp.c (set_cursor_from_row): Don't accept a previous candidate
	if it fails the cursor_row_p test.  Fixes cursor positioning at ZV.

2011-08-16  Ken Brown  <kbrown@cornell.edu>

	Fix memory allocation problems in Cygwin build (Bug#9273).

	* unexcw.c ( __malloc_initialized): Declare external variable.
	(fixup_executable): Force the dumped emacs to reinitialize malloc.

	* gmalloc.c [CYGWIN] (bss_sbrk_heapbase, bss_sbrk_heapinfo):
	New variables.
	(malloc_initialize_1) [CYGWIN]: Prepare for reinitializing the
	dumped emacs.
	(_free_internal_nolock) [CYGWIN]: Ignore requests to free storage
	in the static heap.
	[CYGWIN] (special_realloc): New function.
	(_realloc_internal_nolock) [CYGWIN]: Use the new function on
	requests to realloc storage in the static heap.

2011-08-15  Paul Eggert  <eggert@cs.ucla.edu>

	* bidi.c (bidi_initialize): Remove unused local.

2011-08-15  Eli Zaretskii  <eliz@gnu.org>

	* bidimirror.h:
	* biditype.h: Remove file.
	* makefile.w32-in ($(BLD)/bidi.$(O)):
	* deps.mk (bidi.o): Remove biditype.h and bidimirror.h.

	* dispextern.h: Fix a typo in the comment to bidi_type_t.

	* chartab.c: Improve commentary for the uniprop_table API.

	* bidi.c (bidi_paragraph_init): Support zero value of
	bidi_ignore_explicit_marks_for_paragraph_level.
	(bidi_initialize): Use uniprop_table instead of including
	biditype.h and bidimirror.h.

	* xdisp.c (move_it_in_display_line_to): Don't reset pixel
	coordinates of the iterator when restoring from ppos_it.
	(Bug#9296)

2011-08-14  Kenichi Handa  <handa@m17n.org>

	* process.c (create_process): Call setup_process_coding_systems
	after the pid of the process is set to -1 (Bug#8162).

2011-08-14  Eli Zaretskii  <eliz@gnu.org>

	* xdisp.c (move_it_in_display_line_to): Don't invoke
	IT_RESET_X_ASCENT_DESCENT when iterator position was restored from
	ppos_it.  Fixes vertical cursor motion when line beginning is
	covered by an image.  (Bug#9296)

2011-08-14  Jan Djärv  <jan.h.d@swipnet.se>

	* nsterm.h (ns_run_ascript): Declare.
	(NSAPP_DATA2_RUNASSCRIPT): Define.

	* nsfns.m (as_script, as_result, as_status): New static variables.
	(ns_run_ascript): New function.
	(Fns_do_applescript): Set variables as_*.  Make an NSApplicationDefined
	event with data2 set to NSAPP_DATA2_RUNASSCRIPT, post it and then start
	the event loop.  Get status from as_status (Bug#7276).

	* nsterm.m (sendEvent): If event is NSApplicationDefined and
	data2 is NSAPP_DATA2_RUNASSCRIPT, call ns_run_ascript and then exit
	the event loop (Bug#7276).

2011-08-14  Andreas Schwab  <schwab@linux-m68k.org>

	* gnutls.c (QCgnutls_bootprop_priority)
	(QCgnutls_bootprop_trustfiles, QCgnutls_bootprop_keylist)
	(QCgnutls_bootprop_crlfiles, QCgnutls_bootprop_callbacks)
	(QCgnutls_bootprop_loglevel, QCgnutls_bootprop_hostname)
	(QCgnutls_bootprop_min_prime_bits, QCgnutls_bootprop_verify_flags)
	(QCgnutls_bootprop_verify_hostname_error)
	(QCgnutls_bootprop_callbacks_verify): Rename from
	Qgnutls_bootprop_..., all uses changed.

	* xfaces.c (QCignore_defface): Rename from Qignore_defface, all
	uses changed.

2011-08-14  Paul Eggert  <eggert@cs.ucla.edu>

	* xfaces.c (Qframe_set_background_mode): Now static.
	* dispextern.h (Qframe_set_background_mode): Remove decl.

	* process.c (Fnetwork_interface_info): Declare local only if needed.

2011-08-13  Jan Djärv  <jan.h.d@swipnet.se>

	* process.c: Include ifaddrs.h and net/if_dl.h if available (Bug#8477).
	(Fnetwork_interface_list): Allocate in increments of bytes instead
	of sizeof (struct ifreq).  Iterate over ifconf.ifc_req by counting
	bytes (Bug#8477).  Count bytes correctly when ifr_addr is a struct
	sockaddr.
	(struct ifflag_def): notrailers is smart on OSX.
	(Fnetwork_interface_info): Handle case when ifr_flags is negative.
	Get hardware address with getifaddrs if available.

2011-08-12  Eli Zaretskii  <eliz@gnu.org>

	* xdisp.c (iterate_out_of_display_property): xassert that
	IT->position is set to within IT->object's boundaries.  Break from
	the loop as soon as EOB is reached; avoids infloops in redisplay
	when IT->position is set up wrongly due to some bug.
	Set IT->current to match the bidi iterator unconditionally.
	(push_display_prop): Allow GET_FROM_STRING as IT->method on
	entry.  Force push_it to save on the stack the current
	buffer/string position, to be restored by pop_it.  Fix flags in
	the iterator structure wrt the object coming from a display
	property, as `line-prefix' and `wrap-prefix' are not ``replacing''
	properties.  (Bug#9284)

2011-08-09  Andreas Schwab  <schwab@linux-m68k.org>

	* fontset.c (fontset_get_font_group): Add proper type checks.
	(Bug#9172)

2011-08-09  YAMAMOTO Mitsuharu  <mituharu@math.s.chiba-u.ac.jp>

	* unexmacosx.c (print_load_command_name): Add cases LC_FUNCTION_STARTS
	and LC_VERSION_MIN_MACOSX.
	(copy_linkedit_data) [LC_FUNCTION_STARTS]: New function.
	(dump_it) [LC_FUNCTION_STARTS]: Use it.

2011-08-08  Eli Zaretskii  <eliz@gnu.org>

	* xdisp.c (forward_to_next_line_start): Allow to use the
	no-display-properties-and-no-overlays under bidi display.
	Set disp_pos in the bidi iterator to avoid searches for display
	properties and overlays.

2011-08-08  Chong Yidong  <cyd@stupidchicken.com>

	* editfns.c (Fset_time_zone_rule): Document relationship with the
	setenv function.

	* ftfont.c (ftfont_pattern_entity): Copy the extras argument to
	the font entity extracted from the cache (Bug#8109).

2011-08-07  Chong Yidong  <cyd@stupidchicken.com>

	* composite.c (autocmp_chars): Don't reset point.  That is done by
	restore_point_unwind (Bug#5984).

2011-08-07  Juri Linkov  <juri@jurta.org>

	* editfns.c (Fformat_time_string): Doc fix, add tag `usage:'
	to show the arg `TIME' instead of `TIMEVAL'.

2011-08-06  Eli Zaretskii  <eliz@gnu.org>

	* xdisp.c (set_cursor_from_row): Fix cursor positioning when a
	display property strides EOL and includes a newline, as in
	longlines-mode.  (Bug#9254)
	(move_it_in_display_line_to): Fix vertical-motion in a buffer with
	word-wrap under bidirectional display.  (Bug#9224)

	* bidi.c (bidi_unshelve_cache): Don't reset the cache if JUST_FREE
	is non-zero, even if the data buffer is NULL.  Fixes a crash in
	vertical-motion with longlines-mode.  (Bug#9254)

2011-08-05  Eli Zaretskii  <eliz@gnu.org>

	* bidi.c <bidi_cache_total_alloc>: Now static.
	(bidi_initialize): Initialize bidi_cache_total_alloc.

	* xdisp.c (display_line): Release buffer allocated for shelved bidi
	cache.  (Bug#9221)

	* bidi.c (bidi_shelve_cache, bidi_unshelve_cache): Track total
	amount allocated this far in `bidi_cache_total_alloc'.
	(bidi_unshelve_cache): Accept an additional argument JUST_FREE; if
	non-zero, only free the data buffer without restoring the cache
	contents.  All callers changed.

	* dispextern.h (bidi_unshelve_cache): Update prototype.

	* xdisp.c (SAVE_IT, pos_visible_p, move_it_in_display_line_to)
	(move_it_in_display_line, move_it_to)
	(move_it_vertically_backward, move_it_by_lines): Replace the call
	to xfree to an equivalent call to bidi_unshelve_cache.
	(move_it_in_display_line_to): Fix logic of returning
	MOVE_POS_MATCH_OR_ZV in the bidi case.  (Bug#9224)

2011-08-05  Eli Zaretskii  <eliz@gnu.org>

	* xdisp.c (set_cursor_from_row): Prefer the candidate glyph that
	came from a string character with a `cursor' property.  (Bug#9229)

2011-08-04  Jan Djärv  <jan.h.d@swipnet.se>

	* Makefile.in (LIB_PTHREAD): New variable.
	(LIBES): Add LIB_PTHREAD (Bug#9216).

	* alloc.c, emacs.c, gmalloc.c, gtkutil.c, keyboard.c, syssignal.h:
	Rename HAVE_GTK_AND_PTHREAD to HAVE_PTHREAD (Bug#9216).

2011-08-04  Andreas Schwab  <schwab@linux-m68k.org>

	* regex.c (re_iswctype): Remove some redundant boolean conversions.

2011-08-04  Jan Djärv  <jan.h.d@swipnet.se>

	* xterm.c (x_find_topmost_parent): New function.
	(x_set_frame_alpha): Find topmost parent window with
	x_find_topmost_parent and set the property there also (bug#9181).
	(handle_one_xevent): Call x_set_frame_alpha on ReparentNotify.

2011-08-04  Paul Eggert  <eggert@cs.ucla.edu>

	* callproc.c (Fcall_process): Avoid vfork clobbering
	the local vars buffer, coding_systems, current_dir.

2011-08-03  Stefan Monnier  <monnier@iro.umontreal.ca>

	* keymap.c (Fmake_composed_keymap): Move to subr.el.

2011-08-03  Paul Eggert  <eggert@cs.ucla.edu>

	* fontset.c (dump_fontset) [FONTSET_DEBUG]: Declare EXTERNALLY_VISIBLE
	so that it is not optimized away.

	* xdisp.c (compute_display_string_pos): Remove unused local.

2011-08-02  Eli Zaretskii  <eliz@gnu.org>

	Fix slow cursor motion and scrolling in large buffers with
	selective display, like Org Mode buffers.  (Bug#9218)

	* dispextern.h (struct bidi_it): New member disp_prop_p.

	* xdisp.c: Remove one-slot cache of display string positions.
	(compute_display_string_pos): Accept an additional argument
	DISP_PROP_P; callers changed.  Scan at most 5K characters forward
	for a display string or property.  If found, set DISP_PROP_P
	non-zero.

	* bidi.c (bidi_fetch_char): Accept an additional argument
	DISP_PROP_P, and pass it to compute_display_string_pos.
	Only handle text covered by a display string if DISP_PROP_P is returned
	non-zero.  All callers of bidi_fetch_char changed.

2011-08-02  Stefan Monnier  <monnier@iro.umontreal.ca>

	* keymap.c (Fdefine_key): Fix Lisp_Object/int mixup; apply some CSE.

2010-12-03  Don March  <don@ohspite.net>

	* keymap.c (Fdefine_key): Fix non-prefix key error message when
	last character M-[char] is translated to ESC [char] (bug#7541).

2011-08-02  Kenichi Handa  <handa@m17n.org>

	* lisp.h (uniprop_table): Extern it.

	* chartab.c (uniprop_table): Make it non-static.

2011-08-01  Eli Zaretskii  <eliz@gnu.org>

	* xdisp.c (forward_to_next_line_start): Accept additional argument
	BIDI_IT_PREV, and store into it the state of the bidi iterator had
	on the newline.
	(reseat_at_next_visible_line_start): Use the bidi iterator state
	returned by forward_to_next_line_start to restore the state of
	it->bidi_it after backing up to previous newline.  (Bug#9212)

2011-07-30  Andreas Schwab  <schwab@linux-m68k.org>

	* regex.c (re_comp): Protoize.
	(re_exec): Fix return type.
	(regexec): Fix type of `ret'.  (Bug#9203)

2011-07-28  Paul Eggert  <eggert@cs.ucla.edu>

	* image.c (check_image_size): Use 1024x1024 if unknown frame (Bug#9189).
	This is needed if max-image-size is a floating-point number.

2011-07-28  Andreas Schwab  <schwab@linux-m68k.org>

	* print.c (print_object): Print empty symbol as ##.

	* lread.c (read1): Read ## as empty symbol.

2011-07-28  Alp Aker  <alp.tekin.aker@gmail.com>

	* nsfns.m (x_set_foreground_color): Set f->foreground_pixel when
	setting frame foreground color (Bug#9175).
	(x_set_background_color): Likewise.

	* nsmenu.m (-setText): Size tooltip dimensions precisely to
	contents (Bug#9176).
	(EmacsTooltip -init): Remove bezels and add shadows to
	tooltip windows.

	* nsterm.m (ns_dumpglyphs_stretch): Avoid overwriting left fringe
	or scroll bar (Bug#8470).

	* nsfont.m (nsfont_open): Remove assignment to voffset and
	unnecessary vars hshink, expand, hd, full_height, min_height.
	(nsfont_draw): Use s->ybase as baseline for glyph drawing (Bug#8913).

	* nsterm.h (nsfont_info): Remove voffset field.

2011-07-28  Alp Aker  <alp.tekin.aker@gmail.com>

	Implement strike-through and overline on NextStep (Bug#8863).

	* nsfont.m (nsfont_open): Use underline position provided by font,
	instead of hard-coded value of 2.
	(nsfont_draw): Call ns_draw_text_decoration instead.

	* nsterm.h: Add declaration for ns_draw_text_decoration.

	* nsterm.m (ns_draw_text_decoration): New function for drawing
	underline, overline, and strike-through.
	(ns_dumpglyphs_image, ns_dumpglyphs_stretch): Add call to
	ns_draw_text_decoration.  Change treatment of cursor drawing to
	accommodate underlining, etc.

2011-07-28  Eli Zaretskii  <eliz@gnu.org>

	* buffer.c (init_buffer_once): Set bidi-display-reordering to t by
	default.

2011-07-28  Paul Eggert  <eggert@cs.ucla.edu>

	* alloc.c (memory_full) [!SYNC_INPUT]: Fix signal-related race.
	Without this fix, if a signal arrives just after memory fills up,
	'malloc' might be invoked reentrantly.

	* image.c (x_check_image_size) [!HAVE_X_WINDOWS]: Return 1.
	In other words, assume that every image size is allowed, on non-X
	hosts.  This assumption is probably wrong, but it lets Emacs compile.

2011-07-28  Andreas Schwab  <schwab@linux-m68k.org>

	* regex.c (re_iswctype): Convert return values to boolean.

2011-07-28  Eli Zaretskii  <eliz@fencepost.gnu.org>

	* xdisp.c (compute_display_string_pos): Don't use cached display
	string position if the buffer had its restriction changed.
	(Bug#9184)

2011-07-28  Paul Eggert  <eggert@cs.ucla.edu>

	* callproc.c (Fcall_process): Use 'volatile' to avoid vfork clobbering.

2011-07-28  Paul Eggert  <eggert@cs.ucla.edu>

	Integer signedness and overflow and related fixes.  (Bug#9079)

	* bidi.c: Integer size and overflow fixes.
	(bidi_cache_size, bidi_cache_idx, bidi_cache_last_idx)
	(bidi_cache_start, bidi_cache_fetch_state, bidi_cache_search)
	(bidi_cache_find_level_change, bidi_cache_ensure_space)
	(bidi_cache_iterator_state, bidi_cache_find, bidi_cache_start_stack)
	(bidi_find_other_level_edge):
	Use ptrdiff_t instead of EMACS_INT where either will do.
	This works better on 32-bit hosts configured --with-wide-int.
	(bidi_cache_ensure_space): Check for size-calculation overflow.
	Use % rather than repeated addition, for better worst-case speed.
	Don't set bidi_cache_size until after xrealloc returns, because it
	might not return.
	(bidi_dump_cached_states): Use ptrdiff_t, not int, to avoid overflow.
	(bidi_cache_ensure_space): Also check that the bidi cache size
	does not exceed that of the largest Lisp string or buffer.  See Eli
	Zaretskii in <http://debbugs.gnu.org/cgi/bugreport.cgi?bug=9079#29>.

	* alloc.c (__malloc_size_t): Remove.
	All uses replaced by size_t.  See Andreas Schwab's note
	<http://debbugs.gnu.org/cgi/bugreport.cgi?bug=9079#8>.

	* image.c: Improve checking for integer overflow.
	(check_image_size): Assume that f is nonnull, since
	it is always nonnull in practice.  This is one less thing to
	worry about when checking for integer overflow later.
	(x_check_image_size): New function, which checks for integer
	overflow issues inside X.
	(x_create_x_image_and_pixmap, xbm_read_bitmap_data): Use it.
	This removes the need for a memory_full check.
	(xbm_image_p): Rewrite to avoid integer multiplication overflow.
	(Create_Pixmap_From_Bitmap_Data, xbm_load): Use x_check_image_size.
	(xbm_read_bitmap_data): Change locals back to 'int', since
	their values must fit in 'int'.
	(xpm_load_image, png_load, tiff_load):
	Invoke x_create_x_image_and_pixmap earlier,
	to avoid much needless work if the image is too large.
	(tiff_load): Treat overly large images as if
	x_create_x_image_and_pixmap failed, not as malloc failures.
	(gs_load): Use x_check_image_size.

	* gtkutil.c: Omit integer casts.
	(xg_get_pixbuf_from_pixmap): Remove unnecessary cast.
	(xg_set_toolkit_scroll_bar_thumb): Rewrite to avoid need for cast.

	* image.c (png_load): Don't assume height * row_bytes fits in 'int'.

	* xfaces.c (Fbitmap_spec_p): Fix integer overflow bug.
	Without this fix, (bitmap-spec-p '(34359738368 1 "x"))
	would wrongly return t on a 64-bit host.

	* dispnew.c (init_display): Use *_RANGE_OVERFLOW macros.
	The plain *_OVERFLOW macros run afoul of GCC bug 49705
	<http://gcc.gnu.org/bugzilla/show_bug.cgi?id=49705>
	and therefore cause GCC to emit a bogus diagnostic in some cases.

	* image.c: Integer signedness and overflow and related fixes.
	This is not an exhaustive set of fixes, but it's time to
	record what I've got.
	(lookup_pixel_color, check_image_size): Remove redundant decls.
	(check_image_size): Don't assume that arbitrary EMACS_INT values
	fit in 'int', or that arbitrary 'double' values fit in 'int'.
	(x_alloc_image_color, x_create_x_image_and_pixmap, png_load)
	(tiff_load, imagemagick_load_image):
	Check for overflow in size calculations.
	(x_create_x_image_and_pixmap): Remove unnecessary test for
	xmalloc returning NULL; that can't happen.
	(xbm_read_bitmap_data): Don't assume sizes fit into 'int'.
	(xpm_color_bucket): Use better integer hashing function.
	(xpm_cache_color): Don't possibly over-allocate memory.
	(struct png_memory_storage, tiff_memory_source, tiff_seek_in_memory)
	(gif_memory_source):
	Use ptrdiff_t, not int or size_t, to record sizes.
	(png_load): Don't assume values greater than 2**31 fit in 'int'.
	(our_stdio_fill_input_buffer): Prefer ptrdiff_t to size_t when
	either works, as we prefer signed integers.
	(tiff_read_from_memory, tiff_write_from_memory):
	Return tsize_t, not size_t, since that's what the TIFF API wants.
	(tiff_read_from_memory): Don't fail simply because the read would
	go past EOF; instead, return a short read.
	(tiff_load): Omit no-longer-needed casts.
	(Fimagemagick_types): Don't assume size fits into 'int'.

	Improve hashing quality when configured --with-wide-int.
	* fns.c (hash_string): New function, taken from sxhash_string.
	Do not discard information about ASCII character case; this
	discarding is no longer needed.
	(sxhash-string): Use it.  Change sig to match it.  Caller changed.
	* lisp.h: Declare it.
	* lread.c (hash_string): Remove, since we now use fns.c's version.
	The fns.c version returns a wider integer if --with-wide-int is
	specified, so this should help the quality of the hashing a bit.

	* emacs.c: Integer overflow minor fix.
	(heap_bss_diff): Now uprintmax_t, not unsigned long.  All used changed.
	Define only if GNU_LINUX.
	(main, Fdump_emacs): Set and use heap_bss_diff only if GNU_LINUX.

	* dispnew.c: Integer signedness and overflow fixes.
	Remove unnecessary forward decls, that were a maintenance hassle.
	(history_tick): Now uprintmax_t, so it's more likely to avoid overflow.
	All uses changed.
	(adjust_glyph_matrix, realloc_glyph_pool, adjust_frame_message_buffer)
	(scrolling_window): Use ptrdiff_t, not int, for byte count.
	(prepare_desired_row, line_draw_cost):
	Use int, not unsigned, where either works.
	(save_current_matrix, restore_current_matrix):
	Use ptrdiff_t, not size_t, where either works.
	(init_display): Check for overflow more accurately, and without
	relying on undefined behavior.

	* editfns.c (pWIDE, pWIDElen, signed_wide, unsigned_wide):
	Remove, replacing with the new symbols in lisp.h.  All uses changed.
	* fileio.c (make_temp_name):
	* filelock.c (lock_file_1, lock_file):
	* xdisp.c (message_dolog):
	Don't assume PRIdMAX etc. works; this isn't portable to pre-C99 hosts.
	Use pMd etc. instead.
	* lisp.h (printmax_t, uprintmax_t, pMd, pMu): New types and macros,
	replacing the pWIDE etc. symbols removed from editfns.c.

	* keyboard.h (num_input_events): Now uintmax_t.
	This is (very slightly) less likely to mess up due to wraparound.
	All uses changed.

	* buffer.c: Integer signedness fixes.
	(alloc_buffer_text, enlarge_buffer_text):
	Use ptrdiff_t rather than size_t when either will do, as we prefer
	signed integers.

	* alloc.c: Integer signedness and overflow fixes.
	Do not impose an arbitrary 32-bit limit on malloc sizes when debugging.
	(__malloc_size_t): Default to size_t, not to int.
	(pure_size, pure_bytes_used_before_overflow, stack_copy_size)
	(Fgarbage_collect, mark_object_loop_halt, mark_object):
	Prefer ptrdiff_t to size_t when either would do, as we prefer
	signed integers.
	(XMALLOC_OVERRUN_CHECK_OVERHEAD): New macro.
	(xmalloc_overrun_check_header, xmalloc_overrun_check_trailer):
	Now const.  Initialize with values that are in range even if char
	is signed.
	(XMALLOC_PUT_SIZE, XMALLOC_GET_SIZE): Remove, replacing with ...
	(xmalloc_put_size, xmalloc_get_size): New functions.  All uses changed.
	These functions do the right thing with sizes > 2**32.
	(check_depth): Now ptrdiff_t, not int.
	(overrun_check_malloc, overrun_check_realloc, overrun_check_free):
	Adjust to new way of storing sizes.  Check for size overflow bugs
	in rest of code.
	(STRING_BYTES_MAX): Adjust to new overheads.  The old code was
	slightly wrong anyway, as it missed one instance of
	XMALLOC_OVERRUN_CHECK_OVERHEAD.
	(refill_memory_reserve): Omit needless cast to size_t.
	(mark_object_loop_halt): Mark as externally visible.

	* xselect.c: Integer signedness and overflow fixes.
	(Fx_register_dnd_atom, x_handle_dnd_message):
	Use ptrdiff_t, not size_t, since we prefer signed.
	(Fx_register_dnd_atom): Check for ptrdiff_t (and size_t) overflow.
	* xterm.h (struct x_display_info): Use ptrdiff_t, not size_t, for
	x_dnd_atoms_size and x_dnd_atoms_length.

	* doprnt.c: Prefer signed to unsigned when either works.
	* eval.c (verror):
	* doprnt.c (doprnt):
	* lisp.h (doprnt):
	* xdisp.c (vmessage):
	Use ptrdiff_t, not size_t, when using or implementing doprnt,
	since the sizes cannot exceed ptrdiff_t bounds anyway, and we
	prefer signed arithmetic to avoid comparison confusion.
	* doprnt.c (doprnt): Avoid a "+ 1" that can't overflow,
	but is a bit tricky.

	Assume freestanding C89 headers, string.h, stdlib.h.
	* data.c, doprnt.c, floatfns.c, print.c:
	Include float.h unconditionally.
	* gmalloc.c: Assume C89-at-least behavior for preprocessor,
	limits.h, stddef.h, string.h.  Use memset instead of 'flood'.
	* regex.c: Likewise for stddef.h, string.h.
	(ISASCII): Remove; can assume it returns 1 now.  All uses removed.
	* s/aix4-2.h (HAVE_STRING_H): Remove obsolete undef.
	* s/ms-w32.h (HAVE_LIMITS_H, HAVE_STRING_H, HAVE_STDLIB_H)
	(STDC_HEADERS): Remove obsolete defines.
	* sysdep.c: Include limits.h unconditionally.

	Assume support for memcmp, memcpy, memmove, memset.
	* lisp.h, sysdep.c (memcmp, memcpy, memmove, memset):
	* regex.c (memcmp, memcpy):
	Remove; we assume C89 now.

	* gmalloc.c (memcpy, memset, memmove): Remove; we assume C89 now.
	(__malloc_safe_bcopy): Remove; no longer needed.

	* lisp.h (struct vectorlike_header, struct Lisp_Subr): Signed sizes.
	Use EMACS_INT, not EMACS_UINT, for sizes.  The code works equally
	well either way, and we prefer signed to unsigned.

2011-07-27  Lars Magne Ingebrigtsen  <larsi@gnus.org>

	* gnutls.c (emacs_gnutls_read): Don't message anything if the peer
	closes the connection while we're reading (bug#9182).

2011-07-25  Jan Djärv  <jan.h.d@swipnet.se>

	* nsmenu.m (ns_popup_dialog): Add an "ok" button if no buttons
	are specified (Bug#9168).

2011-07-25  Paul Eggert  <eggert@cs.ucla.edu>

	* bidi.c (bidi_dump_cached_states): Fix printf format mismatch.
	Found by GCC static checking and --with-wide-int on a 32-bit host.

2011-07-25  Eli Zaretskii  <eliz@gnu.org>

	* xdisp.c (compute_display_string_pos): Fix logic of caching
	previous display string position.  Initialize cached_prev_pos to
	-1.  Fixes slow-down at the beginning of a buffer.

2011-07-24  Eli Zaretskii  <eliz@gnu.org>

	* xfaces.c (check_lface_attrs) [HAVE_WINDOW_SYSTEM]: Allow `nil'
	for attrs[LFACE_FONTSET_INDEX].

2011-07-23  Paul Eggert  <eggert@cs.ucla.edu>

	* xml.c (parse_region): Remove unused local
	that was recently introduced.

2011-07-23  Eli Zaretskii  <eliz@gnu.org>

	* xfns.c (unwind_create_frame) [GLYPH_DEBUG]: Adapt to changes in
	revision 84777 on 2008-02-22.

	* xdisp.c (move_it_in_display_line_to): Record the best matching
	position for TO_CHARPOS while scanning the line, and restore it on
	exit if none of the characters scanned was an exact match.
	Fixes vertical-motion and pos-visible-in-window-p under bidi redisplay
	when exact match is impossible due to invisible text, and the
	lines are truncated.

2011-07-23  Jan Djärv  <jan.h.d@swipnet.se>

	* nsterm.m (initFrameFromEmacs): Set NSTitledWindowMask in styleMask
	for OSX >= 10.7.

2011-07-22  Eli Zaretskii  <eliz@gnu.org>

	Fix a significant slow-down of cursor motion with C-n, C-p,
	C-f/C-b, and C-v/M-v that couldn't keep up with keyboard
	auto-repeat under bidi redisplay in fontified buffers.
	* xdisp.c (compute_stop_pos_backwards): New function.
	(next_element_from_buffer): Call compute_stop_pos_backwards to
	find a suitable prev_stop when we find ourselves before
	base_level_stop.
	(reseat): Don't look for prev_stop, as that could mean a very long
	run.
	<cached_disp_pos, cached_disp_buffer, cached_disp_modiff>
	<cached_disp_overlay_modiff>: Cache for last found display string
	position.
	(compute_display_string_pos): Return the cached position if asked
	about the same buffer in the same area of character positions, and
	the buffer wasn't changed since the time the display string
	position was cached.

2011-07-22  Eli Zaretskii  <eliz@gnu.org>

	* xdisp.c (rows_from_pos_range): Don't ignore glyphs whose object
	is an integer, which is important for empty lines.  (Bug#9149)

2011-07-22  Chong Yidong  <cyd@stupidchicken.com>

	* frame.c (Fmodify_frame_parameters): In tty case, update the
	default face if necessary (Bug#4238).

2011-07-21  Chong Yidong  <cyd@stupidchicken.com>

	* editfns.c (Fstring_to_char): No need to explain what a character
	is in the docstring (Bug#6576).

2011-07-20  Lars Magne Ingebrigtsen  <larsi@gnus.org>

	* xml.c (parse_region): Make sure we always return a tree.

2011-07-20  HAMANO Kiyoto  <khiker.mail@gmail.com>

	* xml.c (parse_region): If a document contains only comments,
	return that, too.

2011-07-20  Lars Magne Ingebrigtsen  <larsi@gnus.org>

	* xml.c (make_dom): Return comments, too.

2011-07-19  Paul Eggert  <eggert@cs.ucla.edu>

	Port to OpenBSD.
	See http://lists.gnu.org/archive/html/emacs-devel/2011-07/msg00688.html
	and the surrounding thread.
	* minibuf.c (read_minibuf_noninteractive): Rewrite to use getchar
	rather than fgets, and retry after EINTR.  Otherwise, 'emacs
	--batch -f byte-compile-file' fails on OpenBSD if an inactivity
	timer goes off.
	* s/openbsd.h (BROKEN_SIGIO): Define.
	* unexelf.c (unexec) [__OpenBSD__]:
	Don't update the .mdebug section of the Alpha COFF symbol table.

2011-07-19  Lars Magne Ingebrigtsen  <larsi@gnus.org>

	* lread.c (syms_of_lread): Clarify when `lexical-binding' is used
	(bug#8460).

2011-07-18  Paul Eggert  <eggert@cs.ucla.edu>

	* fileio.c (Fcopy_file) [!MSDOS]: Tighten created file's mask.
	This fixes some race conditions on the permissions of any newly
	created file.

	* alloc.c (valid_pointer_p): Use pipe, not open.
	This fixes some permissions issues when debugging.

	* fileio.c (Fcopy_file): Adjust mode if fchown fails.  (Bug#9002)
	If fchown fails to set both uid and gid, try to set just gid,
	as that is sometimes allowed.  Adjust the file's mode to eliminate
	setuid or setgid bits that are inappropriate if fchown fails.

2011-07-18  Stefan Monnier  <monnier@iro.umontreal.ca>

	* xdisp.c (next_element_from_string, next_element_from_buffer): Use EQ
	to compare Lisp_Objects.
	* gnutls.c (syms_of_gnutls): Rename Vgnutls_log_level to
	global_gnutls_log_level, don't mistake it for a Lisp_Object.
	(init_gnutls_functions, emacs_gnutls_handle_error): Fix up uses.

2011-07-17  Andreas Schwab  <schwab@linux-m68k.org>

	* lread.c (read_integer): Unread even EOF character.
	(read1): Likewise.  Properly record start position of symbol.

	* lread.c (read1): Read `#:' as empty uninterned symbol if no
	symbol character follows.

2011-07-17  Paul Eggert  <eggert@cs.ucla.edu>

	* fileio.c (Fcopy_file): Pacify gcc re fchown.  (Bug#9002)
	This works around a problem with the previous change to Fcopy_file.
	Recent glibc declares fchown with __attribute__((warn_unused_result)),
	and without this change, GCC might complain about discarding
	fchown's return value.

2011-07-16  Juanma Barranquero  <lekktu@gmail.com>

	* makefile.w32-in (GLOBAL_SOURCES): Add gnutls.c (followup to bug#9059).

2011-07-16  Paul Eggert  <eggert@cs.ucla.edu>

	* fileio.c (Fcopy_file): Don't diagnose fchown failures.  (Bug#9002)

2011-07-16  Lars Magne Ingebrigtsen  <larsi@gnus.org>

	* gnutls.c (syms_of_gnutls): Define `gnutls-log-level' here, since
	it's used from the C level.

	* process.c: Use the same condition for POLL_FOR_INPUT in both
	keyboard.c and process.c (bug#1858).

2011-07-09  Lawrence Mitchell  <wence@gmx.li>

	* gnutls.c (Qgnutls_bootprop_min_prime_bits): New variable.
	(Fgnutls_boot): Use it.

2011-07-15  Andreas Schwab  <schwab@linux-m68k.org>

	* doc.c (Fsubstitute_command_keys): Revert last change.

2011-07-15  Lars Magne Ingebrigtsen  <larsi@gnus.org>

	* doc.c (Fsubstitute_command_keys): Clarify that \= really only
	quotes the next character, and doesn't affect other longer
	sequences (bug#8935).

	* lread.c (syms_of_lread): Clarify that is isn't only
	`eval-buffer' and `eval-defun' that's affected by
	`lexical-binding' (bug#8460).

2011-07-15  Eli Zaretskii  <eliz@gnu.org>

	* xdisp.c (move_it_in_display_line_to): Fix vertical motion with
	bidi redisplay when a line includes both an image and is truncated.

2011-07-14  Paul Eggert  <eggert@cs.ucla.edu>

	Fix minor problems found by static checking.
	* bidi.c (bidi_cache_size): Now EMACS_INT, not size_t.
	(elsz): Now a signed constant, not a size_t var.  We prefer signed
	types to unsigned, to avoid integer comparison confusion.  Without
	this change, GCC 4.6.1 with -Wunsafe-loop-optimizations complains
	"cannot optimize loop, the loop counter may overflow", a symptom
	of the confusion.
	* indent.c (Fvertical_motion): Mark locals as initialized.
	* xdisp.c (reseat_to_string): Fix pointer signedness issue.

2011-07-14  Lars Magne Ingebrigtsen  <larsi@gnus.org>

	* search.c (Fre_search_backward): Mention `case-fold-search' in
	all the re_search_* functions (bug#8138).

	* keyboard.c (Fopen_dribble_file): Document when the file is
	closed (bug#8056).

2011-07-14  Eli Zaretskii  <eliz@gnu.org>

	* bidi.c (bidi_dump_cached_states): Fix format of displaying
	bidi_cache_idx.

	Support bidi reordering of display and overlay strings.
	* xdisp.c (compute_display_string_pos)
	(compute_display_string_end): Accept additional argument STRING.
	(init_iterator, reseat_1): Initialize bidi_it->string.s to NULL.
	(reseat_to_string): Initialize bidi_it->string.s and
	bidi_it->string.schars.
	(Fcurrent_bidi_paragraph_direction): Initialize itb.string.s to
	NULL (avoids a crash in bidi_paragraph_init).
	Initialize itb.string.lstring.
	(init_iterator): Call bidi_init_it only of a valid
	buffer position was specified.  Initialize paragraph_embedding to
	L2R.
	(reseat_to_string): Initialize the bidi iterator.
	(display_string): If we need to ignore text properties of
	LISP_STRING, set IT->stop_charpos to IT->end_charpos.  (The
	original value of -1 will not work with bidi.)
	(compute_display_string_pos): First arg is now struct
	`text_pos *'; all callers changed.  Support display properties on
	Lisp strings.
	(compute_display_string_end): Support display properties on Lisp
	strings.
	(init_iterator, reseat_1, reseat_to_string): Initialize the
	string.bufpos member to 0 (zero, for compatibility with IT_CHARPOS
	when iterating on a string not from display properties).
	(compute_display_string_pos, compute_display_string_end):
	Fix calculation of the object to scan.  Fixes an error when using
	arrow keys.
	(next_element_from_buffer): Don't abort when IT_CHARPOS is before
	base_level_stop; instead, set base_level_stop to BEGV.
	Fixes crashes in vertical-motion.
	(next_element_from_buffer): Improve commentary for when
	the iterator is before prev_stop.
	(init_iterator): Initialize bidi_p from the default value of
	bidi-display-reordering, not from buffer-local value.  Use the
	buffer-local value only if initializing for buffer iteration.
	(handle_invisible_prop): Support invisible properties on strings
	that are being bidi-reordered.
	(set_iterator_to_next): Support bidi reordering of C strings and
	Lisp strings.
	(next_element_from_string): Support bidi reordering of Lisp
	strings.
	(handle_stop_backwards): Support Lisp strings as well.
	(display_string): Support display of R2L glyph rows.
	Use IT_STRING_CHARPOS when displaying from a Lisp string.
	(init_iterator): Don't initialize it->bidi_p for strings
	here.
	(reseat_to_string): Initialize it->bidi_p for strings here.
	(next_element_from_string, next_element_from_c_string)
	(next_element_from_buffer): Add xassert's for correspondence
	between IT's object being iterated and it->bidi_it.string
	structure.
	(face_before_or_after_it_pos): Support bidi iteration.
	(next_element_from_c_string): Handle the case of the first string
	character that is not the first one in the visual order.
	(get_visually_first_element): New function, refactored from common
	parts of next_element_from_buffer, next_element_from_string, and
	next_element_from_c_string.
	(tool_bar_lines_needed, redisplay_tool_bar)
	(display_menu_bar): Force left-to-right direction.  Add a FIXME
	comment for making that be controlled by a user option.
	(push_it, pop_it): Save and restore the state of the
	bidi iterator.  Save and restore the bidi_p flag.
	(pop_it): Iterate out of display property for string iteration as
	well.
	(iterate_out_of_display_property): Support iteration over strings.
	(handle_single_display_spec): Set up it->bidi_it for iteration
	over a display string, and call bidi_init_it.
	(handle_single_display_spec, next_overlay_string)
	(get_overlay_strings_1, push_display_prop): Set up the bidi
	iterator for displaying display or overlay strings.
	(forward_to_next_line_start): Don't use the shortcut if
	bidi-iterating.
	(back_to_previous_visible_line_start): If handle_display_prop
	pushed the iterator stack, restore the internal state of the bidi
	iterator by calling bidi_pop_it same number of times.
	(reseat_at_next_visible_line_start): If ON_NEWLINE_P is non-zero,
	and we are bidi-iterating, don't decrement the iterator position;
	instead, set the first_elt flag in the bidi iterator, to produce
	the same effect.
	(reseat_1): Remove redundant setting of string_from_display_prop_p.
	(push_display_prop): xassert that we are iterating a buffer.
	(push_it, pop_it): Save and restore paragraph_embedding member.
	(handle_single_display_spec, next_overlay_string)
	(get_overlay_strings_1, reseat_1, reseat_to_string)
	(push_display_prop): Set up the `unibyte' member of bidi_it.string
	correctly.  Don't assume unibyte strings are not bidi-reordered.
	(compute_display_string_pos)
	(compute_display_string_end): Fix handling the case of C string.
	(push_it, pop_it): Save and restore from_disp_prop_p.
	(handle_single_display_spec, push_display_prop): Set the
	from_disp_prop_p flag.
	(get_overlay_strings_1): Reset the from_disp_prop_p flag.
	(pop_it): Call iterate_out_of_display_property only if we are
	popping after iteration over a string that came from a display
	property.  Fix a typo in popping stretch info.  Add an assertion
	for verifying that the iterator position is in sync with the bidi
	iterator.
	(handle_single_display_spec, get_overlay_strings_1)
	(push_display_prop): Fix initialization of paragraph direction for
	string when that of the parent object is not yet determined.
	(reseat_1): Call bidi_init_it to resync the bidi
	iterator with IT's position.  (Bug#7616)
	(find_row_edges): If ROW->start.pos gives position
	smaller than min_pos, use it as ROW->minpos.  (Bug#7616)
	(handle_stop, back_to_previous_visible_line_start, reseat_1):
	Reset the from_disp_prop_p flag.
	(SAVE_IT, RESTORE_IT): New macros.
	(pos_visible_p, face_before_or_after_it_pos)
	(back_to_previous_visible_line_start)
	(move_it_in_display_line_to, move_it_in_display_line)
	(move_it_to, move_it_vertically_backward, move_it_by_lines)
	(try_scrolling, redisplay_window, display_line): Use them when
	saving a temporary copy of the iterator and restoring it back.
	(back_to_previous_visible_line_start, reseat_1)
	(init_iterator): Empty the bidi cache "stack".
	(move_it_in_display_line_to): If iterator ended up at
	EOL, but we never saw any buffer positions smaller than
	to_charpos, return MOVE_POS_MATCH_OR_ZV.  Fixes vertical cursor
	motion in bidi-reordered lines.
	(move_it_in_display_line_to): Record prev_method and prev_pos
	immediately before the call to set_iterator_to_next.  Fixes cursor
	motion in bidi-reordered lines with stretch glyphs and strings
	displayed in margins.  (Bug#8133) (Bug#8867)
	Return MOVE_POS_MATCH_OR_ZV only if iterator position is past
	TO_CHARPOS.
	(pos_visible_p): Support positions in bidi-reordered lines.
	Save and restore bidi cache.

	* bidi.c (bidi_level_of_next_char): clen should be EMACS_NT, not int.
	(bidi_paragraph_info): Delete unused struct.
	(bidi_cache_idx, bidi_cache_last_idx): Declare EMACS_INT.
	(bidi_cache_start): New variable.
	(bidi_cache_reset): Reset bidi_cache_idx to bidi_cache_start, not
	to zero.
	(bidi_cache_fetch_state, bidi_cache_search)
	(bidi_cache_find_level_change, bidi_cache_iterator_state)
	(bidi_cache_find, bidi_peek_at_next_level)
	(bidi_level_of_next_char, bidi_find_other_level_edge)
	(bidi_move_to_visually_next): Compare cache index with
	bidi_cache_start rather than with zero.
	(bidi_fetch_char): Accept new argument STRING; all callers
	changed.  Support iteration over a string.  Support strings with
	display properties.  Support unibyte strings.  Fix the type of
	`len' according to what STRING_CHAR_AND_LENGTH expects.
	(bidi_paragraph_init, bidi_resolve_explicit_1)
	(bidi_resolve_explicit, bidi_resolve_weak)
	(bidi_level_of_next_char, bidi_move_to_visually_next):
	Support iteration over a string.
	(bidi_set_sor_type, bidi_resolve_explicit_1)
	(bidi_resolve_explicit, bidi_type_of_next_char): ignore_bn_limit
	can now be zero (for strings); special values 0 and -1 were
	changed to -1 and -2, respectively.
	(bidi_char_at_pos): New function.
	(bidi_paragraph_init, bidi_resolve_explicit, bidi_resolve_weak):
	Call it instead of FETCH_MULTIBYTE_CHAR.
	(bidi_move_to_visually_next): Abort if charpos or bytepos were not
	initialized to valid values.
	(bidi_init_it): Don't initialize charpos and bytepos with invalid
	values.
	(bidi_level_of_next_char): Allow the sentinel "position" to pass
	the test for valid cached positions.  Fix the logic for looking up
	the sentinel state in the cache.  GCPRO the Lisp string we are
	iterating.
	(bidi_push_it, bidi_pop_it): New functions.
	(bidi_initialize): Initialize the bidi cache start stack pointer.
	(bidi_cache_ensure_space): New function, refactored from part of
	bidi_cache_iterator_state.  Don't assume the required size is just
	one BIDI_CACHE_CHUNK away.
	(bidi_cache_start_stack, bidi_push_it): Use IT_STACK_SIZE.
	(bidi_count_bytes, bidi_char_at_pos): New functions.
	(bidi_cache_search): Don't assume bidi_cache_last_idx is
	always valid if bidi_cache_idx is valid.
	(bidi_cache_find_level_change): xassert that bidi_cache_last_idx
	is valid if it's going to be used.
	(bidi_shelve_cache, bidi_unshelve_cache): New functions.
	(bidi_cache_fetch_state, bidi_cache_search)
	(bidi_cache_find_level_change, bidi_cache_ensure_space)
	(bidi_cache_iterator_state, bidi_cache_find)
	(bidi_find_other_level_edge, bidi_cache_start_stack):
	All variables related to cache indices are now EMACS_INT.

	* dispextern.h (struct bidi_string_data): New structure.
	(struct bidi_it): New member `string'.  Make flag members be 1-bit
	fields, and put them last in the struct.
	(compute_display_string_pos, compute_display_string_end):
	Update prototypes.
	(bidi_push_it, bidi_pop_it): Add prototypes.
	(struct iterator_stack_entry): New members bidi_p,
	paragraph_embedding, and from_disp_prop_p.
	(struct it): Member bidi_p is now a bit field 1 bit wide.
	(bidi_shelve_cache, bidi_unshelve_cache):
	Declare prototypes.

	* .gdbinit (xvectype, xvector, xcompiled, xchartable, xboolvector)
	(xpr, xfont, xbacktrace): Use "header.size" when accessing vectors
	and vector-like objects.

	* dispnew.c (buffer_posn_from_coords): Save and restore the bidi
	cache around display iteration.

	* window.c (Fwindow_end, window_scroll_pixel_based)
	(displayed_window_lines, Frecenter): Save and restore the bidi
	cache around display iteration.

2011-07-14  Lars Magne Ingebrigtsen  <larsi@gnus.org>

	* editfns.c (Fdelete_region): Clarify the use of the named
	parameters (bug#6788).

2011-07-14  Martin Rudalics  <rudalics@gmx.at>

	* indent.c (Fvertical_motion): Set and restore w->pointm when
	saving and restoring the window's buffer (Bug#9006).

2011-07-13  Lars Magne Ingebrigtsen  <larsi@gnus.org>

	* editfns.c (Fstring_to_char): Clarify just what is returned
	(bug#6576).  Text by Eli Zaretskii.

2011-07-13  Juanma Barranquero  <lekktu@gmail.com>

	* gnutls.c (init_gnutls_functions): Honor gnutls_log_level (bug#9059).

2011-07-13  Eli Zaretskii  <eliz@gnu.org>

	* buffer.c (mmap_find): Fix a typo.

2011-07-13  Johan Bockgård  <bojohan@gnu.org>

	Fix execution of x selection hooks.
	* xselect.c (Qx_lost_selection_functions)
	(Qx_sent_selection_functions): New vars.
	(syms_of_xselect): DEFSYM them.
	(x_handle_selection_request): Pass Qx_sent_selection_functions
	rather than Vx_sent_selection_functions to Frun_hook_with_args.
	(x_handle_selection_clear,x_clear_frame_selections):
	Pass Qx_lost_selection_functions rather than
	Vx_lost_selection_functions to Frun_hook_with_args.

2011-07-13  Paul Eggert  <eggert@cs.ucla.edu>

	* buffer.c (Fget_buffer_create): Initialize inhibit_shrinking.
	The old code sometimes used this field without initializing it.

	* alloc.c (gc_sweep): Don't read past end of array.
	In theory, the old code could also have corrupted Emacs internals,
	though it'd be very unlikely.

2011-07-12  Andreas Schwab  <schwab@linux-m68k.org>

	* character.c (Fcharacterp): Don't advertise optional ignored
	argument.  (Bug#4026)

2011-07-12  Lars Magne Ingebrigtsen  <larsi@gnus.org>

	* keymap.c (syms_of_keymap): Clarify that "modifier" is "modifier
	key" (bug#4257).

	* window.c (Fset_window_start): Doc fix (bug#4199).
	(Fset_window_hscroll): Ditto.

2011-07-12  Paul Eggert  <eggert@cs.ucla.edu>

	Fix minor new problems caught by GCC 4.6.1.
	* term.c (init_tty): Remove unused local.
	* xsettings.c (store_monospaced_changed): Define this function only
	if (defined HAVE_GSETTINGS || defined HAVE_GCONF), as it's
	not used otherwise.

2011-07-12  Chong Yidong  <cyd@stupidchicken.com>

	* xdisp.c (Vresize_mini_windows): Minor doc fix (Bug#3300).

2011-07-11  Lars Magne Ingebrigtsen  <larsi@gnus.org>

	* xdisp.c (syms_of_xdisp): Make it explicit that the mini-windows
	are the mini-buffer and the echo area (bug#3320).

	* term.c (init_tty): Remove support for supdup, c10 and perq
	terminals, which are no longer supported (bug#1482).

2011-07-10  Johan Bockgård  <bojohan@gnu.org>

	* xdisp.c (Ftool_bar_lines_needed): Fix WINDOWP check.

2011-07-10  Jan Djärv  <jan.h.d@swipnet.se>

	* xmenu.c (menu_highlight_callback): Only pass frame to show_help_event
	for non-popups (Bug#3642).

2011-07-10  Andreas Schwab  <schwab@linux-m68k.org>

	* alloc.c (reset_malloc_hooks): Protoize.
	* buffer.c (mmap_init, mmap_find, mmap_free_1, mmap_enlarge)
	(mmap_set_vars, mmap_alloc, mmap_free, mmap_realloc): Likewise.
	* cm.c (losecursor): Likewise.
	* data.c (fmod): Likewise.
	* dispnew.c (swap_glyphs_in_rows): Likewise.
	* emacs.c (memory_warning_signal): Likewise.
	* floatfns.c (float_error): Likewise.
	* font.c (check_gstring, check_otf_features, otf_tag_symbol)
	(otf_open, font_otf_capability, generate_otf_features)
	(font_otf_DeviceTable, font_otf_ValueRecord, font_otf_Anchor):
	Likewise.
	* image.c (pbm_read_file): Likewise.
	* indent.c (string_display_width): Likewise.
	* intervals.c (check_for_interval, search_for_interval)
	(inc_interval_count, count_intervals, root_interval)
	(adjust_intervals_for_insertion, make_new_interval): Likewise.
	* lread.c (defalias): Likewise.
	* ralloc.c (r_alloc_check): Likewise.
	* regex.c (set_image_of_range_1, set_image_of_range)
	(regex_grow_registers): Likewise.
	* sysdep.c (strerror): Likewise.
	* termcap.c (valid_filename_p, tprint, main): Likewise.
	* tparam.c (main): Likewise.
	* unexhp9k800.c (run_time_remap, save_data_space)
	(update_file_ptrs, read_header, write_header, calculate_checksum)
	(copy_file, copy_rest, display_header): Likewise.
	* widget.c (mark_shell_size_user_specified, create_frame_gcs):
	Likewise.
	* xdisp.c (check_it): Likewise.
	* xfaces.c (register_color, unregister_color, unregister_colors):
	Likewise.
	* xfns.c (print_fontset_result): Likewise.
	* xrdb.c (member, fatal, main): Likewise.

2011-07-10  Paul Eggert  <eggert@cs.ucla.edu>

	Fix minor problems found by static checking (Bug#9031).
	* chartab.c (char_table_set_range, map_sub_char_table):
	Remove unused locals.
	(uniprop_table): Now static.
	* composite.c (_work_char): Remove unused static var.

2011-07-09  Juanma Barranquero  <lekktu@gmail.com>

	* chartab.c (uniprop_table_uncompress): Remove unused local variable.

2011-07-09  Jan Djärv  <jan.h.d@swipnet.se>

	* gtkutil.c (qttip_cb): Remove code without function.

2011-07-09  Eli Zaretskii  <eliz@gnu.org>

	* w32.c (pthread_sigmask): New stub.

2011-07-08  Paul Eggert  <eggert@cs.ucla.edu>

	Use pthread_sigmask, not sigprocmask (Bug#9010).
	sigprocmask is portable only for single-threaded applications, and
	Emacs can be multi-threaded when it uses GTK.
	* Makefile.in (LIB_PTHREAD_SIGMASK): New macro.
	(LIBES): Use it.
	* callproc.c (Fcall_process):
	* process.c (create_process):
	* sysdep.c (sys_sigblock, sys_sigunblock, sys_sigsetmask):
	Use pthread_sigmask, not sigprocmask.

2011-07-08  Jan Djärv  <jan.h.d@swipnet.se>

	* gtkutil.c (qttip_cb): Set line wrap to FALSE for tooltip widget.
	(xg_prepare_tooltip): Revert text in x->ttip_lbl, margins was
	wrong (Bug#8591).

2011-07-08  Jan Djärv  <jan.h.d@swipnet.se>

	* gtkutil.c (xg_prepare_tooltip): Fix indentation and comment.
	Put text in x->ttip_lbl instead of gtk_tooltip_set_text (Bug#8591).
	(xg_hide_tooltip): Fix comment.

	* nsterm.m (initFrameFromEmacs): Don't use ns_return_types
	in registerServicesMenuSendTypes.
	(validRequestorForSendType): Don't check ns_return_types.

	* nsfns.m (Fx_open_connection): Put NSStringPboardType into
	ns_return_type.

2011-07-08  Jason Rumney  <jasonr@gnu.org>

	* w32term.c (x_make_frame_visible): Use SH_SHOWNORMAL rather than
	SH_SHOW for hidden windows (Bug#5482).

	* w32fns.c (w32_wnd_proc) [WM_TIMER, WM_SET_CURSOR]: Avoid using
	frame struct members of non-existent frames (Bug#6284).

2011-07-08  Jan Djärv  <jan.h.d@swipnet.se>

	* nsterm.m (keyDown): Call to wantsToDelayTextChangeNotifications and
	variable firstTime not needed on OSX >= 10.6.
	(setPosition): setFloatValue:knobProportion: is deprecated on OSX
	>= 10.5.  Use setKnobProportion, setDoubleValue.

	* nsterm.h (MAC_OS_X_VERSION_10_3, MAC_OS_X_VERSION_10_4)
	(MAC_OS_X_VERSION_10_5): Define if not defined.
	(EmacsView, EmacsTooltip): Implements NSWindowDelegate on OSX >= 10.6.
	(EmacsMenu): Implements NSMenuDelegate on OSX >= 10.6.
	(EmacsToolbar): Implements NSToolbarDelegate on OSX >= 10.6.

	* nsselect.m (ns_string_from_pasteboard): Don't use deprecated methods
	cString and lossyCString on OSX >= 10.4

	* nsmenu.m (fillWithWidgetValue): Don't use deprecated method
	sizeToFit on OSX >= 10.2.

	* nsimage.m (allocInitFromFile): Don't use deprecated method
	bestRepresentationForDevice on OSX >= 10.6.

	* nsfns.m (check_ns_display_info): Cast to long and use %ld in error
	to avoid warning.

	* emacs.c: Declare unexec_init_emacs_zone.

	* nsgui.h: Fix compiler warning about gnulib redefining verify.

	* nsselect.m (ns_get_local_selection): Change to extern (Bug#8842).

	* nsmenu.m (ns_update_menubar): Remove useless setDelegate call
	on svcsMenu (Bug#8842).

	* nsfns.m (Fx_open_connection): Remove NSStringPboardType from
	ns_return_types.
	(Fns_list_services): Just return Qnil on 10.6, code not working there.

	* nsterm.m (QUTF8_STRING): Declare.
	(initFrameFromEmacs): Call registerServicesMenuSendTypes.
	(validRequestorForSendType): Return type is (id).
	Change indexOfObjectIdenticalTo to indexOfObject.
	Check if we have local selection before returning self (Bug#8842).
	(writeSelectionToPasteboard): Put local selection into paste board
	if we have a local selection (Bug#8842).
	(syms_of_nsterm): DEFSYM QUTF8_STRING.

	* nsterm.h (MAC_OS_X_VERSION_10_6): Define here instead of nsterm.m.
	(ns_get_local_selection): Declare.

2011-07-07  Lars Magne Ingebrigtsen  <larsi@gnus.org>

	* keymap.c (describe_map_tree): Don't insert a double newline at
	the end of the buffer (bug#1169) and return whether we inserted
	something.

	* callint.c (Fcall_interactively): Change "reading args" to
	"providing args" to try to clarify what it does (bug#1010).

2011-07-07  Kenichi Handa  <handa@m17n.org>

	* composite.c (composition_compute_stop_pos): Ignore a static
	composition starting before CHARPOS (Bug#8915).

	* xdisp.c (handle_composition_prop): Likewise.

2011-07-07  Eli Zaretskii  <eliz@gnu.org>

	* term.c (produce_glyphs) <xassert>: Allow IT_GLYPHLESS in it->what.
	(Bug#9015)

2011-07-07  Kenichi Handa  <handa@m17n.org>

	* character.h (unicode_category_t): New enum type.

	* chartab.c (uniprop_decoder_t, uniprop_encoder_t): New types.
	(Qchar_code_property_table): New variable.
	(UNIPROP_TABLE_P, UNIPROP_GET_DECODER)
	(UNIPROP_COMPRESSED_FORM_P): New macros.
	(char_table_ascii): Uncompress the compressed values.
	(sub_char_table_ref): New arg is_uniprop.  Callers changed.
	Uncompress the compressed values.
	(sub_char_table_ref_and_range): Likewise.
	(char_table_ref_and_range): Uncompress the compressed values.
	(sub_char_table_set): New arg is_uniprop.  Callers changed.
	Uncompress the compressed values.
	(sub_char_table_set_range): Args changed.  Callers changed.
	(char_table_set_range): Adjuted for the above change.
	(map_sub_char_table): Delete args default_val and parent.  Add arg
	top.  Give decoded values to a Lisp function.
	(map_char_table): Adjust for the above change.  Give decoded
	values to a Lisp function.  Gcpro more variables.
	(uniprop_table_uncompress)
	(uniprop_decode_value_run_length): New functions.
	(uniprop_decoder, uniprop_decoder_count): New variables.
	(uniprop_get_decoder, uniprop_encode_value_character)
	(uniprop_encode_value_run_length, uniprop_encode_value_numeric):
	New functions.
	(uniprop_encoder, uniprop_encoder_count): New variables.
	(uniprop_get_encoder, uniprop_table)
	(Funicode_property_table_internal, Fget_unicode_property_internal)
	(Fput_unicode_property_internal): New functions.
	(syms_of_chartab): DEFSYM Qchar_code_property_table, defsubr
	Sunicode_property_table_internal, Sget_unicode_property_internal,
	and Sput_unicode_property_internal.  Defvar_lisp
	char-code-property-alist.

	* composite.c (CHAR_COMPOSABLE_P): Adjust for the change of
	Vunicode_category_table.

	* font.c (font_range): Adjust for the change of
	Vunicode_category_table.

2011-07-07  Dan Nicolaescu  <dann@ics.uci.edu>

	* m/iris4d.h: Remove file, move contents ...
	* s/irix6-5.h: ... here.

2011-07-06  Paul Eggert  <eggert@cs.ucla.edu>

	Remove unportable assumption about struct layout (Bug#8884).
	* alloc.c (mark_buffer):
	* buffer.c (reset_buffer_local_variables, Fbuffer_local_variables)
	(clone_per_buffer_values): Don't assume that
	sizeof (struct buffer) is a multiple of sizeof (Lisp_Object).
	This isn't true in general, and it's particularly not true
	if Emacs is configured with --with-wide-int.
	* buffer.h (FIRST_FIELD_PER_BUFFER, LAST_FIELD_PER_BUFFER):
	New macros, used in the buffer.c change.

2011-07-05  Jan Djärv  <jan.h.d@swipnet.se>

	* xsettings.c: Use both GConf and GSettings if both are available.
	(store_config_changed_event): Add comment.
	(dpyinfo_valid, store_font_name_changed, map_tool_bar_style)
	(store_tool_bar_style_changed): New functions.
	(store_monospaced_changed): Add comment.  Call dpyinfo_valid.
	(struct xsettings): Move font inside HAVE_XFT.
	(GSETTINGS_TOOL_BAR_STYLE, GSETTINGS_FONT_NAME): New defines.
	(GSETTINGS_MONO_FONT): Rename from SYSTEM_MONO_FONT.
	Move inside HAVE_XFT.
	(something_changed_gsettingsCB): Rename from something_changedCB.
	Check for changes in GSETTINGS_TOOL_BAR_STYLE and GSETTINGS_FONT_NAME
	also.
	(GCONF_TOOL_BAR_STYLE, GCONF_FONT_NAME): New defines.
	(GCONF_MONO_FONT): Rename from SYSTEM_MONO_FONT.  Move inside HAVE_XFT.
	(something_changed_gconfCB): Rename from something_changedCB.
	Check for changes in GCONF_TOOL_BAR_STYLE and GCONF_FONT_NAME also.
	(parse_settings): Move check for font inside HAVE_XFT.
	(read_settings, apply_xft_settings): Add comment.
	(read_and_apply_settings): Add comment.  Call map_tool_bar_style and
	store_tool_bar_style_changed.  Move check for font inside HAVE_XFT and
	call store_font_name_changed.
	(xft_settings_event): Add comment.
	(init_gsettings): Add comment.  Get values for GSETTINGS_TOOL_BAR_STYLE
	and GSETTINGS_FONT_NAME.  Move check for fonts within HAVE_XFT.
	(init_gconf): Add comment.  Get values for GCONF_TOOL_BAR_STYLE
	and GCONF_FONT_NAME.  Move check for fonts within HAVE_XFT.
	(xsettings_initialize): Call init_gsettings last.
	(xsettings_get_system_font, xsettings_get_system_normal_font):
	Add comment.

2011-07-05  Paul Eggert  <eggert@cs.ucla.edu>

	Random fixes.  E.g., (random) never returned negative values.
	* fns.c (Frandom): Use GET_EMACS_TIME for random seed, and add the
	subseconds part to the entropy, as that's a bit more random.
	Prefer signed to unsigned, since the signedness doesn't matter and
	in general we prefer signed.  When given a limit, use a
	denominator equal to INTMASK + 1, not to VALMASK + 1, because the
	latter isn't right if USE_2_TAGS_FOR_INTS.
	* sysdep.c (get_random): Return a value in the range 0..INTMASK,
	not 0..VALMASK.  Don't discard "excess" bits that random () returns.

2011-07-04  Stefan Monnier  <monnier@iro.umontreal.ca>

	* textprop.c (text_property_stickiness):
	Obey Vtext_property_default_nonsticky.
	(syms_of_textprop): Add `display' to Vtext_property_default_nonsticky.
	* w32fns.c (syms_of_w32fns):
	* xfns.c (syms_of_xfns): Don't Add `display' since it's there by default.

2011-07-04  Paul Eggert  <eggert@cs.ucla.edu>

	* fileio.c (barf_or_query_if_file_exists): Use S_ISDIR.
	This is more efficient than Ffile_directory_p and avoids a minor race.

2011-07-04  Lars Magne Ingebrigtsen  <larsi@gnus.org>

	* buffer.c (Foverlay_put): Say what the return value is
	(bug#7835).

	* fileio.c (barf_or_query_if_file_exists): Check first if the file
	is a directory before asking whether to use the file name
	(bug#7564).
	(barf_or_query_if_file_exists): Make the "File is a directory"
	error be more correct.

	* fns.c (Frequire): Remove the mention of the .gz files, since
	that's installation-specific, but keep the mention of
	`get-load-suffixes'.

2011-07-04  Paul Eggert  <eggert@cs.ucla.edu>

	* editfns.c (Fformat_time_string): Don't assume strlen fits in int.
	Report string overflow if the output is too long.

2011-07-04  Juanma Barranquero  <lekktu@gmail.com>

	* gnutls.c (Fgnutls_boot): Don't mention :verify-error.
	(syms_of_gnutls): Remove duplicate DEFSYM for
	Qgnutls_bootprop_verify_hostname_error, an error for
	Qgnutls_bootprop_verify_error (which is no longer used).

	* eval.c (find_handler_clause): Remove parameters `sig' and `data',
	unused since revno:102982 (2011-01-26).  All callers changed.
	Also (re)move comments that are misplaced or no longer relevant.

2011-07-03  Lars Magne Ingebrigtsen  <larsi@gnus.org>

	* callint.c (Finteractive): Clarify the meaning of "@" (bug#8813).

2011-07-03  Chong Yidong  <cyd@stupidchicken.com>

	* xfaces.c (Finternal_merge_in_global_face): Modify the foreground
	and background color parameters if they have been changed.

2011-07-03  Lars Magne Ingebrigtsen  <larsi@gnus.org>

	* editfns.c (Fformat): Clarify the - and 0 flags (bug#6659).

2011-07-03  Paul Eggert  <eggert@cs.ucla.edu>

	* xsettings.c (SYSTEM_FONT): Define only when used.
	No need to define when HAVE_GSETTINGS || !HAVE_XFT.

	* keymap.c (access_keymap_1): Now static.

2011-07-02  Chong Yidong  <cyd@stupidchicken.com>

	* keyboard.c (command_loop_1): If a down-mouse event is unbound,
	leave any prefix arg for the up event (Bug#1586).

2011-07-02  Lars Magne Ingebrigtsen  <larsi@gnus.org>

	* lread.c (syms_of_lread): Mention single symbols defined by
	`defvar' or `defconst' (bug#7154).

	* fns.c (Frequire): Mention .el.gz files (bug#7314).
	(Frequire): Mention get-load-suffixes.

2011-07-02  Martin Rudalics  <rudalics@gmx.at>

	* window.h (window): Remove clone_number slot.
	* window.c (Fwindow_clone_number, Fset_window_clone_number):
	Remove.
	(make_parent_window, make_window, saved_window)
	(Fset_window_configuration, save_window_save): Don't deal with
	clone numbers.
	* buffer.c (Qclone_number): Remove declaration.
	(sort_overlays, overlay_strings): Don't deal with clone numbers.

2011-07-02  Stefan Monnier  <monnier@iro.umontreal.ca>

	Add multiple inheritance to keymaps.
	* keymap.c (Fmake_composed_keymap): New function.
	(Fset_keymap_parent): Simplify.
	(fix_submap_inheritance): Remove.
	(access_keymap_1): New function extracted from access_keymap to handle
	embedded parents and handle lists of maps.
	(access_keymap): Use it.
	(Fkeymap_prompt, map_keymap_internal, map_keymap, store_in_keymap)
	(Fcopy_keymap): Handle embedded parents.
	(Fcommand_remapping, define_as_prefix): Simplify.
	(Fkey_binding): Simplify.
	(syms_of_keymap): Move minibuffer-local-completion-map,
	minibuffer-local-filename-completion-map,
	minibuffer-local-must-match-map, and
	minibuffer-local-filename-must-match-map to Elisp.
	(syms_of_keymap): Defsubr make-composed-keymap.
	* keyboard.c (menu_bar_items): Use map_keymap_canonical.
	(parse_menu_item): Trivial simplification.

2011-07-01  Glenn Morris  <rgm@gnu.org>

	* Makefile.in (SETTINGS_LIBS): Fix typo.

2011-07-01  Kazuhiro Ito  <kzhr@d1.dion.ne.jp>  (tiny patch)

	* coding.c (Fencode_coding_string): Record the last coding system
	used, as the function doc string says (bug#8738).

2011-07-01  Jan Djärv  <jan.h.d@swipnet.se>

	* xsettings.c (store_monospaced_changed): Take new font as arg and
	check for change against current_mono_font.
	(EMACS_TYPE_SETTINGS): Remove this and related defines.
	(emacs_settings_constructor, emacs_settings_get_property)
	(emacs_settings_set_property, emacs_settings_class_init)
	(emacs_settings_init, gsettings_obj): Remove.
	(something_changedCB): New function for HAVE_GSETTINGS.
	(something_changedCB): HAVE_GCONF: Call store_monospaced_changed
	with value as argument.
	(init_gsettings): Check that GSETTINGS_SCHEMA exists before calling
	g_settings_new (Bug#8967).  Do not create gsettings_obj.
	Remove calls to g_settings_bind.  Connect something_changedCB to
	"changed".

	* xgselect.c: Add defined (HAVE_GSETTINGS).
	(xgselect_initialize): Ditto.

	* process.c: Add defined (HAVE_GSETTINGS) for xgselect.h
	(wait_reading_process_output): Add defined (HAVE_GSETTINGS) for
	xg_select.

2011-07-01  Paul Eggert  <eggert@cs.ucla.edu>

	* eval.c (struct backtrace): Simplify and port the data structure.
	Do not assume that "int nargs : BITS_PER_INT - 2;" produces a
	signed bit field, as this assumption is not portable and it makes
	Emacs crash when compiled with Sun C 5.8 on sparc.  Do not use
	"char debug_on_exit : 1" as this is not portable either; instead,
	use the portable "unsigned int debug_on_exit : 1".  Remove unused
	member evalargs.  Remove obsolete comments about cc bombing out.

2011-06-30  Jan Djärv  <jan.h.d@swipnet.se>

	* xsettings.c: Include glib-object.h, gio/gio.h if HAVE_GSETTINGS.
	Let HAVE_GSETTINGS override HAVE_GCONF.
	(store_monospaced_changed): New function.
	(EMACS_SETTINGS): A new type derived from GObject to handle
	GSettings notifications.
	(emacs_settings_constructor, emacs_settings_get_property)
	(emacs_settings_set_property, emacs_settings_class_init):
	New functions.
	(gsettings_client, gsettings_obj): New variables.
	(GSETTINGS_SCHEMA): New define.
	(something_changedCB): Call store_monospaced_changed.
	(init_gsettings): New function.
	(xsettings_initialize): Call init_gsettings.
	(syms_of_xsettings): Initialize gsettings_client, gsettings_obj
	to NULL.

	* Makefile.in (SETTINGS_CFLAGS, SETTINGS_LIBS): Rename from
	GCONF_CFLAGS/LIBS.

2011-06-29  Martin Rudalics  <rudalics@gmx.at>

	* window.c (resize_root_window, grow_mini_window)
	(shrink_mini_window): Rename Qresize_root_window to
	Qwindow_resize_root_window and Qresize_root_window_vertically to
	Qwindow_resize_root_window_vertically.

2011-06-28  Paul Eggert  <eggert@cs.ucla.edu>

	* gnutls.c (Qgnutls_bootprop_verify_error): Remove unused var.

2011-06-27  Juanma Barranquero  <lekktu@gmail.com>

	* makefile.w32-in: Redesign dependencies so they reflect more
	clearly which files are directly included by each source file,
	and not through other includes.

2011-06-27  Martin Rudalics  <rudalics@gmx.at>

	* buffer.c (Qclone_number): Declare static and DEFSYM it.
	(sort_overlays, overlay_strings): When an overlay's clone number
	matches the window's clone number process the overlay even if
	the overlay's window property doesn't match the current window.

	* window.c (Fwindow_vchild): Rename to Fwindow_top_child.
	(Fwindow_hchild): Rename to Fwindow_left_child.
	(Fwindow_next): Rename to Fwindow_next_sibling.
	(Fwindow_prev): Rename to Fwindow_prev_sibling.
	(resize_window_check): Rename to window_resize_check.
	(resize_window_apply): Rename to window_resize_apply.
	(Fresize_window_apply): Rename to Fwindow_resize_apply.
	(Fdelete_other_windows_internal, resize_frame_windows)
	(Fsplit_window_internal, Fdelete_window_internal)
	(grow_mini_window, shrink_mini_window)
	(Fresize_mini_window_internal): Fix callers accordingly.

2011-06-26  Jan Djärv  <jan.h.d@swipnet.se>

	* emacsgtkfixed.h: State that this is only used with Gtk+3.
	(emacs_fixed_set_min_size): Remove.
	(emacs_fixed_new): Take frame as argument.

	* emacsgtkfixed.c: State that this is only used with Gtk+3.
	(_EmacsFixedPrivate): Remove minwidth/height.
	Add struct frame *f.
	(emacs_fixed_init): Initialize priv->f.
	(get_parent_class, emacs_fixed_set_min_size): Remove.
	(emacs_fixed_new): Set priv->f to argument.
	(emacs_fixed_get_preferred_width)
	(emacs_fixed_get_preferred_height): Use min_width/height from
	frames size_hint to set minimum and natural (Bug#8919).
	(XSetWMSizeHints, XSetWMNormalHints): Override these functions
	and use min_width/height from frames size_hint to set
	min_width/height (Bug#8919).

	* gtkutil.c (xg_create_frame_widgets): Pass f to emacs_fixed_new.
	(x_wm_set_size_hint): Remove call to emacs_fixed_set_min_size.
	Fix indentation.

2011-06-26  Eli Zaretskii  <eliz@gnu.org>

	* bidi.c (bidi_paragraph_init): Test for ZV_BYTE before calling
	bidi_at_paragraph_end, since fast_looking_at doesn't like to be
	called at ZV.

2011-06-26  Chong Yidong  <cyd@stupidchicken.com>

	* process.c (wait_reading_process_output): Bypass select if
	waiting for a cell while ignoring keyboard input, and input is
	pending.  Suggested by Jan Djärv (Bug#8869).

2011-06-25  Paul Eggert  <eggert@cs.ucla.edu>

	Use gnulib's dup2 module instead of rolling our own.
	* sysdep.c (dup2) [!HAVE_DUP2]: Remove; gnulib now does this.

2011-06-25  YAMAMOTO Mitsuharu  <mituharu@math.s.chiba-u.ac.jp>

	* dispnew.c (scrolling_window): Before scrolling, turn off a
	mouse-highlight in the window being scrolled.

2011-06-24  Juanma Barranquero  <lekktu@gmail.com>

	Move DEFSYM to lisp.h and use everywhere.

	* character.h (DEFSYM): Move declaration...
	* lisp.h (DEFSYM): ...here.

	* gnutls.c:
	* minibuf.c:
	* w32menu.c:
	* w32proc.c:
	* w32select.c: Don't include character.h.

	* alloc.c (syms_of_alloc):
	* buffer.c (syms_of_buffer):
	* bytecode.c (syms_of_bytecode):
	* callint.c (syms_of_callint):
	* casefiddle.c (syms_of_casefiddle):
	* casetab.c (init_casetab_once):
	* category.c (init_category_once, syms_of_category):
	* ccl.c (syms_of_ccl):
	* cmds.c (syms_of_cmds):
	* composite.c (syms_of_composite):
	* dbusbind.c (syms_of_dbusbind):
	* dired.c (syms_of_dired):
	* dispnew.c (syms_of_display):
	* doc.c (syms_of_doc):
	* editfns.c (syms_of_editfns):
	* emacs.c (syms_of_emacs):
	* eval.c (syms_of_eval):
	* fileio.c (syms_of_fileio):
	* fns.c (syms_of_fns):
	* frame.c (syms_of_frame):
	* fringe.c (syms_of_fringe):
	* insdel.c (syms_of_insdel):
	* keymap.c (syms_of_keymap):
	* lread.c (init_obarray, syms_of_lread):
	* macros.c (syms_of_macros):
	* msdos.c (syms_of_msdos):
	* print.c (syms_of_print):
	* process.c (syms_of_process):
	* search.c (syms_of_search):
	* sound.c (syms_of_sound):
	* syntax.c (init_syntax_once, syms_of_syntax):
	* terminal.c (syms_of_terminal):
	* textprop.c (syms_of_textprop):
	* undo.c (syms_of_undo):
	* w32.c (globals_of_w32):
	* window.c (syms_of_window):
	* xdisp.c (syms_of_xdisp):
	* xfaces.c (syms_of_xfaces):
	* xfns.c (syms_of_xfns):
	* xmenu.c (syms_of_xmenu):
	* xsettings.c (syms_of_xsettings):
	* xterm.c (syms_of_xterm): Use DEFSYM.

2011-06-24  Teodor Zlatanov  <tzz@lifelogs.com>

	* gnutls.c (syms_of_gnutls): Use the DEFSYM macro from character.h.

2011-06-23  Paul Eggert  <eggert@cs.ucla.edu>

	Integer and buffer overflow fixes (Bug#8873).

	* print.c (printchar, strout): Check for string overflow.
	(PRINTPREPARE, printchar, strout):
	Don't set size unless allocation succeeds.

	* minibuf.c (read_minibuf_noninteractive): Use ptrdiff_t, not int,
	for sizes.  Check for string overflow more accurately.
	Simplify newline removal at end; this suppresses a GCC 4.6.0 warning.

	* macros.c: Integer and buffer overflow fixes.
	* keyboard.h (struct keyboard.kbd_macro_bufsize):
	* macros.c (Fstart_kbd_macro, store_kbd_macro_char):
	Use ptrdiff_t, not int, for sizes.
	Don't increment bufsize until after realloc succeeds.
	Check for size-calculation overflow.
	(Fstart_kbd_macro): Use EMACS_INT, not int, for XINT result.

	* lisp.h (DEFVAR_KBOARD): Use offsetof instead of char * finagling.

	* lread.c: Integer overflow fixes.
	(read_integer): Radix is now EMACS_INT, not int,
	to improve quality of diagnostics for out-of-range radices.
	Calculate buffer size correctly for out-of-range radices.
	(read1): Check for integer overflow in radices, and in
	read-circle numbers.
	(read_escape): Avoid int overflow.
	(Fload, openp, read_buffer_size, read1)
	(substitute_object_recurse, read_vector, read_list, map_obarray):
	Use ptrdiff_t, not int, for sizes.
	(read1): Use EMACS_INT, not int, for sizes.
	Check for size overflow.

	* image.c (cache_image): Check for size arithmetic overflow.

	* lread.c: Integer overflow issues.
	(saved_doc_string_size, saved_doc_string_length)
	(prev_saved_doc_string_size, prev_saved_doc_string_length):
	Now ptrdiff_t, not int.
	(read1): Don't assume doc string length fits in int.  Check for
	out-of-range doc string lengths.
	(read_list): Don't assume file position fits in int.
	(read_escape): Check for hex character overflow.

2011-06-22  Leo Liu  <sdl.web@gmail.com>

	* minibuf.c (Fcompleting_read_default, Vcompleting_read_function):
	Move to minibuffer.el.

2011-06-22  Paul Eggert  <eggert@cs.ucla.edu>

	Fixes for GLYPH_DEBUG found by GCC 4.6.0 static checking.
	The following patches are for when GLYPH_DEBUG && !XASSERT.
	* dispextern.h (trace_redisplay_p, dump_glyph_string):
	* dispnew.c (flush_stdout):
	* xdisp.c (dump_glyph_row, dump_glyph_matrix, dump_glyph):
	Mark as externally visible.
	* dispnew.c (check_window_matrix_pointers): Now static.
	* dispnew.c (window_to_frame_vpos):
	* xfns.c (unwind_create_frame):
	* xterm.c (x_check_font): Remove unused local.
	* scroll.c (CHECK_BOUNDS):
	* xfaces.c (cache_fache): Rename local to avoid shadowing.
	* xfns.c, w32fns.c (image_cache_refcount, dpyinfo_refcount): Now static.
	* xdisp.c (check_window_end): Now a no-op if !XASSERTS.
	(debug_first_unchanged_at_end_vpos, debug_last_unchanged_at_beg_vpos)
	(debug_dvpos, debug_dy, debug_delta, debug_delta_bytes, debug_end_vpos):
	Now static.
	(debug_method_add): Use va_list and vsprintf rather than relying
	on undefined behavior with wrong number of arguments.
	(dump_glyph, dump_glyph_row, Fdump_glyph_matrix):
	Don't assume ptrdiff_t and EMACS_INT are the same width as int.
	In this code, it's OK to assume C99 behavior for ptrdiff_t formats
	since we're not interested in debugging glyphs with old libraries.
	* xfaces.c (cache_face): Move debugging code earlier; this pacifies
	GCC 4.6.0's static checking.

2011-06-22  Paul Eggert  <eggert@cs.ucla.edu>

	Integer overflow and signedness fixes (Bug#8873).
	A few related buffer overrun fixes, too.

	* font.c (font_score): Use EMACS_INT, not int, to store XINT value.

	* dispextern.h (struct face.stipple):
	* image.c (x_bitmap_height, x_bitmap_width, x_bitmap_pixmap)
	(x_bitmap_mask, x_allocate_bitmap_record)
	(x_create_bitmap_from_data, x_create_bitmap_from_file)
	(x_destroy_bitmap, x_destroy_all_bitmaps, x_create_bitmap_mask)
	(x_create_bitmap_from_xpm_data):
	* nsterm.h (struct ns_display_info.bitmaps_size, .bitmaps_last):
	* w32term.h (struct w32_display_info.icon_bitmap_id, .bitmaps_size)
	(.bitmaps_last):
	* xfaces.c (load_pixmap):
	* xterm.c (x_bitmap_icon, x_wm_set_icon_pixmap):
	* xterm.h (struct x_display_info.icon_bitmap_id, .bitmaps_size)
	(.bitmaps_last, struct x_output.icon_bitmap):
	Use ptrdiff_t, not int, for bitmap indexes.
	(x_allocate_bitmap_record): Check for size overflow.
	* dispextern.h, lisp.h: Adjust to API changes elsewhere.

	Use ptrdiff_t, not int, for overlay counts.
	* buffer.h (overlays_at, sort_overlays, GET_OVERLAYS_AT):
	* editfns.c (overlays_around, get_pos_property):
	* textprop.c (get_char_property_and_overlay):
	* xdisp.c (next_overlay_change, note_mouse_highlight):
	* xfaces.c (face_at_buffer_position):
	* buffer.c (OVERLAY_COUNT_MAX): New macro.
	(overlays_at, overlays_in, sort_overlays, Foverlays_at)
	(Fnext_overlay_change, Fprevious_overlay_change)
	(mouse_face_overlay_overlaps, Foverlays_in):
	Use ptrdiff_t, not int, for sizes.
	(overlays_at, overlays_in): Check for size-calculation overflow.

	* xterm.c (xim_initialize, same_x_server): Strlen may not fit in int.

	* xsmfns.c (smc_save_yourself_CB, x_session_initialize): Avoid strlen.
	(x_session_initialize): Do not assume string length fits in int.

	* xsettings.c (apply_xft_settings): Fix potential buffer overrun.
	This is unlikely, but can occur if DPI is outlandish.

	* xsettings.c (Ffont_get_system_normal_font, Ffont_get_system_font):
	* xselect.c (Fx_get_atom_name): Avoid need for strlen.

	* xrdb.c: Don't assume strlen fits in int; avoid some strlens.
	* xrdb.c (magic_file_p, search_magic_path):
	Omit last arg SUFFIX; it was always 0.  All callers changed.
	(magic_file_p): Use ptrdiff_t, not int.  Check for size overflow.

	* xfont.c (xfont_match): Avoid need for strlen.

	* xfns.c: Don't assume strlen fits in int.
	(xic_create_fontsetname, x_window): Use ptrdiff_t, not int.

	* xdisp.c (message_log_check_duplicate): Return intmax_t,
	not unsigned long, as we prefer signed integers.  All callers changed.
	Detect integer overflow in repeat count.
	(message_dolog): Don't assume print length fits in 39 bytes.
	(display_mode_element): Don't assume strlen fits in int.

	* termcap.c: Don't assume sizes fit in int and never overflow.
	(struct termcap_buffer, tgetent): Use ptrdiff_t, not int, for sizes.
	(gobble_line): Check for size-calculation overflow.

	* minibuf.c (Fread_buffer):
	* lread.c (intern, intern_c_string):
	* image.c (xpm_scan) [HAVE_NS && !HAVE_XPM]:
	Don't assume string length fits in int.

	* keyboard.c (parse_tool_bar_item):
	* gtkutil.c (style_changed_cb): Avoid need for strlen.

	* font.c: Don't assume string length fits in int.
	(font_parse_xlfd, font_parse_fcname, font_unparse_fcname):
	Use ptrdiff_t, not int.
	(font_intern_prop): Don't assume string length fits in int.
	Don't assume integer property fits in fixnum.
	* font.h (font_intern_prop): 2nd arg is now ptrdiff_t, not int.

	* filelock.c: Fix some buffer overrun and integer overflow issues.
	(get_boot_time): Don't assume gzip command string fits in 100 bytes.
	Reformulate so as not to need the command string.
	Invoke gzip -cd rather than gunzip, as it's more portable.
	(lock_info_type, lock_file_1, lock_file):
	Don't assume pid_t and time_t fit in unsigned long.
	(LOCK_PID_MAX): Remove; we now use more-reliable bounds.
	(current_lock_owner): Prefer signed type for sizes.
	Use memcpy, not strncpy, where memcpy is what is really wanted.
	Don't assume (via atoi) that time_t and pid_t fit in int.
	Check for time_t and/or pid_t out of range, e.g., via a network share.
	Don't alloca where an auto var works fine.

	* fileio.c: Fix some integer overflow issues.
	(file_name_as_directory, Fexpand_file_name, Fsubstitute_in_file_name):
	Don't assume string length fits in int.
	(directory_file_name): Don't assume string length fits in long.
	(make_temp_name): Don't assume pid fits in int, or that its print
	length is less than 20.

	* data.c (Fsubr_name): Rewrite to avoid a strlen call.

	* coding.c (make_subsidiaries): Don't assume string length fits in int.

	* callproc.c (child_setup): Rewrite to avoid two strlen calls.

	* process.c (Fformat_network_address): Use EMACS_INT, not EMACS_UINT.
	We prefer signed integers, even for size calculations.

	* emacs.c: Don't assume string length fits in 'int'.
	(DEFINE_DUMMY_FUNCTION, sort_args): Use ptrdiff_t, not int.
	(main): Don't invoke strlen when not needed.

	* dbusbind.c (XD_ERROR): Don't arbitrarily truncate string.
	(XD_DEBUG_MESSAGE): Don't waste a byte.

	* callproc.c (getenv_internal_1, getenv_internal)
	(Fgetenv_internal):
	* buffer.c (init_buffer): Don't assume string length fits in 'int'.

	* lread.c (invalid_syntax): Omit length argument.
	All uses changed.  This doesn't fix a bug, but it simplifies the
	code away from its former Hollerith-constant appearance, and it's
	one less 'int' to worry about when looking at integer-overflow issues.
	(string_to_number): Simplify 2011-04-26 change by invoking xsignal1.

	* lisp.h (DEFUN): Remove bogus use of sizeof (struct Lisp_Subr).
	This didn't break anything, but it didn't help either.
	It's confusing to put a bogus integer in a place where the actual
	value does not matter.
	(LIST_END_P): Remove unused macro and its bogus comment.
	(make_fixnum_or_float): Remove unnecessary cast to EMACS_INT.

	* lisp.h (union Lisp_Object.i): EMACS_INT, not EMACS_UINT.
	This is for consistency with the ordinary, non-USE_LISP_UNION_TYPE,
	implementation.
	(struct Lisp_Bool_Vector.size): EMACS_INT, not EMACS_UINT.
	We prefer signed types, and the value cannot exceed the EMACS_INT
	range anyway (because otherwise the length would not be representable).
	(XSET) [USE_LISP_UNION_TYPE]: Use uintptr_t and intptr_t,
	not EMACS_UINT and EMACS_INT, when converting pointer to integer.
	This avoids a GCC warning when WIDE_EMACS_INT.

	* indent.c (sane_tab_width): New function.
	(current_column, scan_for_column, Findent_to, position_indentation)
	(compute_motion): Use it.  This is just for clarity.
	(Fcompute_motion): Don't assume hscroll and tab offset fit in int.

	* image.c (xbm_image_p): Don't assume stated width, height fit in int.

	* lisp.h (lint_assume): New macro.
	* composite.c (composition_gstring_put_cache):
	* ftfont.c (ftfont_shape_by_flt): Use it to pacify GCC 4.6.0.

	* editfns.c, insdel.c:
	Omit unnecessary forward decls, to simplify future changes.

	* ftfont.c (ftfont_shape_by_flt): Use signed integers for lengths.

	* font.c (Ffont_shape_gstring): Don't assume glyph len fits in 'int'.

	* fns.c (Ffillarray): Don't assume bool vector size fits in 'int'.
	Use much-faster test for byte-length change.
	Don't assume string byte-length fits in 'int'.
	Check that character arg fits in 'int'.
	(mapcar1): Declare byte as byte, for clarity.

	* alloc.c (Fmake_bool_vector): Avoid unnecessary multiplication.

	* fns.c (concat): Catch string overflow earlier.
	Do not rely on integer wraparound.

	* dispextern.h (struct it.overlay_strings_charpos)
	(struct it.selective): Now EMACS_INT, not int.
	* xdisp.c (forward_to_next_line_start)
	(back_to_previous_visible_line_start)
	(reseat_at_next_visible_line_start, next_element_from_buffer):
	Don't arbitrarily truncate the value of 'selective' to int.

	* xdisp.c (init_iterator): Use XINT, not XFASTINT; it might be < 0.

	* composite.c: Don't truncate sizes to 'int'.
	(composition_gstring_p, composition_reseat_it)
	(composition_adjust_point): Use EMACS_INT, not int.
	(get_composition_id, composition_gstring_put_cache): Use EMACS_INT,
	not EMACS_UINT, for indexes.

	* category.h (CATEGORY_SET_P): Remove unnecessary cast to EMACS_INT.

	* buffer.c: Include <verify.h>.
	(struct sortvec.priority, struct sortstr.priority):
	Now EMACS_INT, not int.
	(compare_overlays, cmp_for_strings): Avoid subtraction overflow.
	(struct sortstr.size, record_overlay_string)
	(struct sortstrlist.size, struct sortlist.used):
	Don't truncate size to int.
	(record_overlay_string): Check for size-calculation overflow.
	(init_buffer_once): Check at compile-time, not run-time.

2011-06-22  Jim Meyering  <meyering@redhat.com>

	Don't leak an XBM-image-sized buffer
	* image.c (xbm_load): Free the image buffer after using it.

2011-06-21  Paul Eggert  <eggert@cs.ucla.edu>

	Port to Sun C.
	* composite.c (find_automatic_composition): Omit needless 'return 0;'
	that Sun C diagnosed.
	* fns.c (secure_hash): Fix pointer signedness issue.
	* intervals.c (static_offset_intervals): New function.
	(offset_intervals): Use it.

2011-06-21  Leo Liu  <sdl.web@gmail.com>

	* deps.mk (fns.o):
	* makefile.w32-in ($(BLD)/fns.$(O)): Include sha256.h and
	sha512.h.

	* fns.c (secure_hash): Rename from crypto_hash_function and change
	the first arg to accept symbols.
	(Fsecure_hash): New primitive.
	(syms_of_fns): New symbols.

2011-06-20  Deniz Dogan  <deniz@dogan.se>

	* process.c (Fset_process_buffer): Clarify return value in
	docstring.

2011-06-18  Chong Yidong  <cyd@stupidchicken.com>

	* dispnew.c (add_window_display_history): Use BVAR.

	* xdisp.c (debug_method_add): Use BVAR.
	(check_window_end, dump_glyph_matrix, dump_glyph)
	(dump_glyph_row, dump_glyph_string): Convert arglist to ANSI C.

	* xfaces.c (check_lface_attrs, check_lface, dump_realized_face):
	Likewise.

	* xfns.c (Fx_create_frame, x_create_tip_frame): Delay image cache
	check till after the cache is created in init_frame_faces.

2011-06-17  Stefan Monnier  <monnier@iro.umontreal.ca>

	* fns.c (Fsafe_length): Yet another int/Lisp_Object mixup.

2011-06-16  Paul Eggert  <eggert@cs.ucla.edu>

	* lisp.h: Include <limits.h>, for INT_MAX, LONG_MAX, LLONG_MAX.
	Without this, prin1 mishandles Lisp_Misc_Save_Value printing on
	hosts with pre-C99 libraries, because pD is wrongly defined to "t".

	Improve buffer-overflow checking (Bug#8873).
	* fileio.c (Finsert_file_contents):
	* insdel.c (insert_from_buffer_1, replace_range, replace_range_2):
	Remove the old (too-loose) buffer overflow checks.
	They weren't needed, since make_gap checks for buffer overflow.
	* insdel.c (make_gap_larger): Catch buffer overflows that were missed.
	The old code merely checked for Emacs fixnum overflow, and relied
	on undefined (wraparound) behavior.  The new code avoids undefined
	behavior, and also checks for ptrdiff_t and/or size_t overflow.

	* editfns.c (Finsert_char): Don't dump core with very negative counts.
	Tune.  Don't use wider integers than needed.  Don't use alloca.
	Use a bigger 'string' buffer.  Rewrite to avoid 'n > 0' test.

	* insdel.c (replace_range): Fix buf overflow when insbytes < outgoing.

	* insdel.c, lisp.h (buffer_overflow): New function.
	(insert_from_buffer_1, replace_range, replace_range_2):
	* insdel.c (make_gap_larger):
	* editfns.c (Finsert_char):
	* fileio.c (Finsert_file_contents): Use it, to normalize wording.

	* buffer.h (BUF_BYTES_MAX): Cast to ptrdiff_t so that it's signed.

2011-06-15  Paul Eggert  <eggert@cs.ucla.edu>

	Integer overflow and signedness fixes (Bug#8873).

	* ccl.c (ASCENDING_ORDER): New macro, to work around GCC bug 43772.
	(GET_CCL_RANGE, IN_INT_RANGE): Use it.

	* fileio.c: Don't assume EMACS_INT fits in off_t.
	(emacs_lseek): New static function.
	(Finsert_file_contents, Fwrite_region): Use it.
	Use SEEK_SET, SEEK_CUR, SEEK_END as appropriate.

	* fns.c (Fload_average): Don't assume 100 * load average fits in int.

	* fns.c: Don't overflow int when computing a list length.
	* fns.c (QUIT_COUNT_HEURISTIC): New constant.
	(Flength, Fsafe_length): Use EMACS_INT, not int, to avoid unwanted
	truncation on 64-bit hosts.  Check for QUIT every
	QUIT_COUNT_HEURISTIC entries rather than every other entry; that's
	faster and is responsive enough.
	(Flength): Report an error instead of overflowing an integer.
	(Fsafe_length): Return a float if the value is not representable
	as a fixnum.  This shouldn't happen except in contrived situations.
	(Fnthcdr, Fsort): Don't assume list length fits in int.
	(Fcopy_sequence): Don't assume vector length fits in int.

	* alloc.c: Check that resized vectors' lengths fit in fixnums.
	(header_size, word_size): New constants.
	(allocate_vectorlike): Don't check size overflow here.
	(allocate_vector): Check it here instead, since this is the only
	caller of allocate_vectorlike that could cause overflow.
	Check that the new vector's length is representable as a fixnum.

	* fns.c (next_almost_prime): Don't return a multiple of 3 or 5.
	The previous code was bogus.  For example, next_almost_prime (32)
	returned 39, which is undesirable as it is a multiple of 3; and
	next_almost_prime (24) returned 25, which is a multiple of 5 so
	why was the code bothering to check for multiples of 7?

	* bytecode.c (exec_byte_code): Use ptrdiff_t, not int, for vector length.

	* eval.c, doprnt.c (SIZE_MAX): Remove; inttypes.h defines this now.

	Variadic C functions now count arguments with ptrdiff_t.
	This partly undoes my 2011-03-30 change, which replaced int with size_t.
	Back then I didn't know that the Emacs coding style prefers signed int.
	Also, in the meantime I found a few more instances where arguments
	were being counted with int, which may truncate counts on 64-bit
	machines, or EMACS_INT, which may be unnecessarily wide.
	* lisp.h (struct Lisp_Subr.function.aMANY)
	(DEFUN_ARGS_MANY, internal_condition_case_n, safe_call):
	Arg counts are now ptrdiff_t, not size_t.
	All variadic functions and their callers changed accordingly.
	(struct gcpro.nvars): Now size_t, not size_t.  All uses changed.
	* bytecode.c (exec_byte_code): Check maxdepth for overflow,
	to avoid potential buffer overrun.  Don't assume arg counts fit in 'int'.
	* callint.c (Fcall_interactively): Check arg count for overflow,
	to avoid potential buffer overrun.  Use signed char, not 'int',
	for 'varies' array, so that we needn't bother to check its size
	calculation for overflow.
	* editfns.c (Fformat): Use ptrdiff_t, not EMACS_INT, to count args.
	* eval.c (apply_lambda):
	* fns.c (Fmapconcat): Use XFASTINT, not XINT, to get args length.
	(struct textprop_rec.argnum): Now ptrdiff_t, not int.  All uses changed.
	(mapconcat): Use ptrdiff_t, not int and EMACS_INT, to count args.

	* callint.c (Fcall_interactively): Don't use index var as event count.

	* vm-limit.c (check_memory_limits): Fix incorrect extern function decls.
	* mem-limits.h (SIZE): Remove; no longer used.

	* xterm.c (x_alloc_nearest_color_1): Prefer int to long when int works.

	Remove unnecessary casts.
	* xterm.c (x_term_init):
	* xfns.c (x_set_border_pixel):
	* widget.c (create_frame_gcs): Remove casts to unsigned long etc.
	These aren't needed now that we assume ANSI C.

	* sound.c (Fplay_sound_internal): Remove cast to unsigned long.
	It's more likely to cause problems (due to unsigned overflow)
	than to cure them.

	* dired.c (Ffile_attributes): Don't use 32-bit hack on 64-bit hosts.

	* unexelf.c (unexec): Don't assume BSS addr fits in unsigned.

	* xterm.c (handle_one_xevent): Omit unnecessary casts to unsigned.

	* keyboard.c (modify_event_symbol): Don't limit alist len to UINT_MAX.

	* lisp.h (CHAR_TABLE_SET): Omit now-redundant test.

	* lread.c (Fload): Don't compare a possibly-garbage time_t value.

	GLYPH_CODE_FACE returns EMACS_INT, not int.
	* dispextern.h (merge_faces):
	* xfaces.c (merge_faces):
	* xdisp.c (get_next_display_element, next_element_from_display_vector):
	Don't assume EMACS_INT fits in int.

	* character.h (CHAR_VALID_P): Remove unused parameter.
	* fontset.c, lisp.h, xdisp.c: All uses changed.

	* editfns.c (Ftranslate_region_internal): Omit redundant test.

	* fns.c (concat): Minor tuning based on overflow analysis.
	This doesn't fix any bugs.  Use int to hold character, instead
	of constantly refetching from Emacs object.  Use XFASTINT, not
	XINT, for value known to be a character.  Don't bother comparing
	a single byte to 0400, as it's always less.

	* floatfns.c (Fexpt):
	* fileio.c (make_temp_name): Omit unnecessary cast to unsigned.

	* editfns.c (Ftranslate_region_internal): Use int, not EMACS_INT
	for characters.

	* doc.c (get_doc_string): Omit (unsigned)c that mishandled negatives.

	* data.c (Faset): If ARRAY is a string, check that NEWELT is a char.
	Without this fix, on a 64-bit host (aset S 0 4294967386) would
	incorrectly succeed when S was a string, because 4294967386 was
	truncated before it was used.

	* chartab.c (Fchar_table_range): Use CHARACTERP to check range.
	Otherwise, an out-of-range integer could cause undefined behavior
	on a 64-bit host.

	* composite.c: Use int, not EMACS_INT, for characters.
	(fill_gstring_body, composition_compute_stop_pos): Use int, not
	EMACS_INT, for values that are known to be in character range.
	This doesn't fix any bugs but is the usual style inside Emacs and
	may generate better code on 32-bit machines.

	Make sure a 64-bit char is never passed to ENCODE_CHAR.
	This is for reasons similar to the recent CHAR_STRING fix.
	* charset.c (Fencode_char): Check that character arg is actually
	a character.  Pass an int to ENCODE_CHAR.
	* charset.h (ENCODE_CHAR): Verify that the character argument is no
	wider than 'int', as a compile-time check to prevent future regressions
	in this area.

	* character.c (char_string): Remove unnecessary casts.

	Make sure a 64-bit char is never passed to CHAR_STRING.
	Otherwise, CHAR_STRING would do the wrong thing on a 64-bit platform,
	by silently ignoring the top 32 bits, allowing some values
	that were far too large to be valid characters.
	* character.h: Include <verify.h>.
	(CHAR_STRING, CHAR_STRING_ADVANCE): Verify that the character
	arguments are no wider than unsigned, as a compile-time check
	to prevent future regressions in this area.
	* data.c (Faset):
	* editfns.c (Fchar_to_string, general_insert_function, Finsert_char)
	(Fsubst_char_in_region):
	* fns.c (concat):
	* xdisp.c (decode_mode_spec_coding):
	Adjust to CHAR_STRING's new requirement.
	* editfns.c (Finsert_char, Fsubst_char_in_region):
	* fns.c (concat): Check that character args are actually
	characters.  Without this test, these functions did the wrong
	thing with wildly out-of-range values on 64-bit hosts.

	Remove incorrect casts to 'unsigned' that lose info on 64-bit hosts.
	These casts should not be needed on 32-bit hosts, either.
	* keyboard.c (read_char):
	* lread.c (Fload): Remove casts to unsigned.

	* lisp.h (UNSIGNED_CMP): New macro.
	This fixes comparison bugs on 64-bit hosts.
	(ASCII_CHAR_P): Use it.
	* casefiddle.c (casify_object):
	* character.h (ASCII_BYTE_P, CHAR_VALID_P)
	(SINGLE_BYTE_CHAR_P, CHAR_STRING):
	* composite.h (COMPOSITION_ENCODE_RULE_VALID):
	* dispextern.h (FACE_FROM_ID):
	* keyboard.c (read_char): Use UNSIGNED_CMP.

	* xmenu.c (dialog_selection_callback) [!USE_GTK]: Cast to intptr_t,
	not to EMACS_INT, to avoid GCC warning.

	* xfns.c (x_set_scroll_bar_default_width): Remove unused 'int' locals.

	* buffer.h (PTR_BYTE_POS, BUF_PTR_BYTE_POS): Remove harmful cast.
	The cast incorrectly truncated 64-bit byte offsets to 32 bits, and
	isn't needed on 32-bit machines.

	* buffer.c (Fgenerate_new_buffer_name):
	Use EMACS_INT for count, not int.
	(advance_to_char_boundary): Return EMACS_INT, not int.

	* data.c (Qcompiled_function): Now static.

	* window.c (window_body_lines): Now static.

	* image.c (gif_load): Rename local to avoid shadowing.

	* lisp.h (SAFE_ALLOCA_LISP): Check for integer overflow.
	(struct Lisp_Save_Value): Use ptrdiff_t, not int, for 'integer' member.
	* alloc.c (make_save_value): Integer argument is now of type
	ptrdiff_t, not int.
	(mark_object): Use ptrdiff_t, not int.
	* lisp.h (pD): New macro.
	* print.c (print_object): Use it.

	* alloc.c: Use EMACS_INT, not int, to count objects.
	(total_conses, total_markers, total_symbols, total_vector_size)
	(total_free_conses, total_free_markers, total_free_symbols)
	(total_free_floats, total_floats, total_free_intervals)
	(total_intervals, total_strings, total_free_strings):
	Now EMACS_INT, not int.  All uses changed.
	(Fgarbage_collect): Compute overall total using a double, so that
	integer overflow is less likely to be a problem.  Check for overflow
	when converting back to an integer.
	(n_interval_blocks, n_string_blocks, n_float_blocks, n_cons_blocks)
	(n_vectors, n_symbol_blocks, n_marker_blocks): Remove.
	These were 'int' variables that could overflow on 64-bit hosts;
	they were never used, so remove them instead of repairing them.
	(nzombies, ngcs, max_live, max_zombies): Now EMACS_INT, not 'int'.
	(inhibit_garbage_collection): Set gc_cons_threshold to max value.
	Previously, this ceilinged at INT_MAX, but that doesn't work on
	64-bit machines.
	(allocate_pseudovector): Don't use EMACS_INT when int would do.

	* alloc.c (Fmake_bool_vector): Don't assume vector size fits in int.
	(allocate_vectorlike): Check for ptrdiff_t overflow.
	(mark_vectorlike, mark_char_table, mark_object): Avoid EMACS_UINT
	when a (possibly-narrower) signed value would do just as well.
	We prefer using signed arithmetic, to avoid comparison confusion.

	* alloc.c: Catch some string size overflows that we were missing.
	(XMALLOC_OVERRUN_CHECK_SIZE) [!XMALLOC_OVERRUN_CHECK]: Define to 0,
	for convenience in STRING_BYTES_MAX.
	(STRING_BYTES_MAX): New macro, superseding the old one in lisp.h.
	The definition here is exact; the one in lisp.h was approximate.
	(allocate_string_data): Check for string overflow.  This catches
	some instances we weren't catching before.  Also, it catches
	size_t overflow on (unusual) hosts where SIZE_MAX <= min
	(PTRDIFF_MAX, MOST_POSITIVE_FIXNUM), e.g., when size_t is 32 bits
	and ptrdiff_t and EMACS_INT are both 64 bits.

	* character.c, coding.c, doprnt.c, editfns.c, eval.c:
	All uses of STRING_BYTES_MAX replaced by STRING_BYTES_BOUND.
	* lisp.h (STRING_BYTES_BOUND): Rename from STRING_BYTES_MAX.

	* character.c (string_escape_byte8): Fix nbytes/nchars typo.

	* alloc.c (Fmake_string): Check for out-of-range init.

2011-06-15  Stefan Monnier  <monnier@iro.umontreal.ca>

	* eval.c (Fdefvaralias): Also mark the target as variable-special-p.

2011-06-14  Jan Djärv  <jan.h.d@swipnet.se>

	* xfns.c (x_set_scroll_bar_default_width): Remove argument to
	xg_get_default_scrollbar_width.

	* gtkutil.c: Include emacsgtkfixed.h if HAVE_GTK3.
	(int_gtk_range_get_value): Move to the scroll bar part of the file.
	(style_changed_cb): Call update_theme_scrollbar_width and call
	x_set_scroll_bar_default_width and xg_frame_set_char_size for
	all frames (Bug#8505).
	(xg_create_frame_widgets): Call emacs_fixed_new if HAVE_GTK3 (Bug#8505).
	Call gtk_window_set_resizable if HAVE_GTK3.
	(x_wm_set_size_hint): Call emacs_fixed_set_min_size with min width
	and height if HAVE_GTK3 (Bug#8505).
	(scroll_bar_width_for_theme): New variable.
	(update_theme_scrollbar_width): New function.
	(xg_get_default_scrollbar_width): Move code to
	update_theme_scrollbar_width, just return scroll_bar_width_for_theme.
	(xg_initialize): Call update_theme_scrollbar_width.

	* gtkutil.h (xg_get_default_scrollbar_width): Remove argument.

	* emacsgtkfixed.c, emacsgtkfixed.h: New files.

2011-06-12  Martin Rudalics  <rudalics@gmx.at>

	* frame.c (make_frame): Call other_buffer_safely instead of
	other_buffer.

	* window.c (temp_output_buffer_show): Call display_buffer with
	second argument Vtemp_buffer_show_specifiers and reset latter
	immediately after the call.
	(Vtemp_buffer_show_specifiers): New variable.
	(auto_window_vscroll_p, next_screen_context_lines)
	(Vscroll_preserve_screen_position): Remove leading asterisks from
	doc-strings.

2011-06-12  Paul Eggert  <eggert@cs.ucla.edu>

	Fix minor problems found by GCC 4.6.0 static checking.
	* buffer.c (Qclone_number): Remove for now, as it's unused.
	(record_buffer, Funrecord_buffer): Rename local to avoid shadowing.
	(record_buffer): Remove unused local.
	* frame.c (other_visible_frames, frame_buffer_list): Now static.
	(set_frame_buffer_list): Remove; unused.
	* frame.h (other_visible_frames): Remove decl.
	* keyboard.h (menu_items_inuse): Declare only if USE_GTK || USE_MOTIF.
	* lisp.h (frame_buffer_list, set_frame_buffer_list): Remove decls.
	(add_gpm_wait_descriptor, delete_gpm_wait_descriptor): Declare only
	if HAVE_GPM.
	* menu.c (menu_items_inuse): Now static unless USE_GTK || USE_MOTIF.
	* process.c (add_gpm_wait_descriptor, delete_gpm_wait_descriptor):
	Define only if HAVE_GPM.
	* widget.c (EmacsFrameResize, emacsFrameClassRec): Now static.
	(update_hints_inhibit): Remove; never set.  All uses removed.
	* widgetprv.h (emacsFrameClassRec): Remove decl.
	* window.c (delete_deletable_window): Now returns void, since it
	wasn't returning anything.
	(compare_window_configurations): Remove unused locals.
	* xfns.c (x_set_scroll_bar_default_width): Remove unused locals.
	* xmenu.c (x_menu_set_in_use): Define only if USE_GTK || USE_MOTIF.
	(dialog_selection_callback) [!USE_GTK]: Prefer intptr_t for integers
	the same widths as pointers.  This follows up on the 2011-05-06 patch.
	* xterm.c (x_alloc_lighter_color_for_widget): Define only if USE_LUCID.
	* xterm.h: Likewise.
	(x_menu_set_in_use): Declare only if USE_GTK || USE_MOTIF.

2011-06-12  Juanma Barranquero  <lekktu@gmail.com>

	* makefile.w32-in: Update dependencies.
	(LISP_H): Add lib/intprops.h.

2011-06-11  Chong Yidong  <cyd@stupidchicken.com>

	* image.c (gif_load): Add animation frame delay to the metadata.
	(syms_of_image): Use DEFSYM.  New symbol `delay'.

2011-06-11  Martin Rudalics  <rudalics@gmx.at>

	* window.c (delete_deletable_window): Re-add.
	(Fset_window_configuration): Rewrite to handle dead buffers and
	consequently deletable windows.
	(window_tree, Fwindow_tree): Remove.  Supply functionality in
	window.el.
	(compare_window_configurations): Simplify code.

2011-06-11  Andreas Schwab  <schwab@linux-m68k.org>

	* image.c (imagemagick_load_image): Fix type mismatch.
	(Fimagemagick_types): Likewise.

	* window.h (replace_buffer_in_windows): Declare.

2011-06-11  Martin Rudalics  <rudalics@gmx.at>

	* buffer.c: New Lisp objects Qbuffer_list_update_hook and
	Qclone_number.  Remove external declaration of Qdelete_window.
	(Fbuffer_list): Rewrite doc-string.  Minor restructuring of
	code.
	(Fget_buffer_create, Fmake_indirect_buffer, Frename_buffer):
	Run Qbuffer_list_update_hook if allowed.
	(Fother_buffer): Rewrite doc-string.  Major rewrite for new
	buffer list implementation.
	(other_buffer_safely): New function.
	(Fkill_buffer): Replace call to replace_buffer_in_all_windows by
	calls to replace_buffer_in_windows and
	replace_buffer_in_windows_safely.  Run Qbuffer_list_update_hook
	if allowed.
	(record_buffer): Inhibit quitting and rewrite using quittable
	functions.  Run Qbuffer_list_update_hook if allowed.
	(Frecord_buffer, Funrecord_buffer): New functions.
	(switch_to_buffer_1, Fswitch_to_buffer): Remove.
	Move switch-to-buffer to window.el.
	(bury-buffer): Move to window.el.
	(Vbuffer_list_update_hook): New variable.

	* lisp.h (other_buffer_safely): Add prototype in buffer.c
	section.

	* window.h (resize_frame_windows): Move up in code.
	(Fwindow_frame): Remove EXFUN.
	(replace_buffer_in_all_windows): Remove prototype.
	(replace_buffer_in_windows_safely): Add prototype.

	* window.c: Declare Qdelete_window static again.  Move down
	declaration of select_count.
	(Fnext_window, Fprevious_window): Rewrite doc-strings.
	(Fother_window): Move to window.el.
	(window_loop): Remove DELETE_BUFFER_WINDOWS and UNSHOW_BUFFER
	cases.  Add REPLACE_BUFFER_IN_WINDOWS_SAFELY case.
	(Fdelete_windows_on, Freplace_buffer_in_windows): Move to
	window.el.
	(replace_buffer_in_windows): Implement by calling
	Qreplace_buffer_in_windows.
	(replace_buffer_in_all_windows): Remove with some functionality
	moved into replace_buffer_in_windows_safely.
	(replace_buffer_in_windows_safely): New function.
	(select_window_norecord, select_frame_norecord): Move in front
	of run_window_configuration_change_hook.  Remove now obsolete
	declarations.
	(Fset_window_buffer): Rewrite doc-string.
	Call Qrecord_window_buffer.
	(keys_of_window): Move binding for other-window to window.el.

2011-06-11  Chong Yidong  <cyd@stupidchicken.com>

	* dispextern.h (struct image): Replace data member, whose int_val
	and ptr_val fields were not used by anything, with a single
	lisp_val object.

	* image.c (Fimage_metadata, make_image, mark_image, tiff_load)
	(gif_clear_image, gif_load, imagemagick_load_image)
	(gs_clear_image, gs_load): Callers changed.

2011-06-10  Paul Eggert  <eggert@cs.ucla.edu>

	* buffer.h: Include <time.h>, for time_t.
	Needed to build on FreeBSD 8.2.  Problem reported by Herbert J. Skuhra.

	Fix minor problems found by static checking.

	* image.c (PixelGetMagickColor): Declare if ImageMagick headers don't.

	Make identifiers static if they are not used in other modules.
	* data.c (Qcompiled_function, Qframe, Qvector):
	* image.c (QimageMagick, Qsvg):
	* minibuf.c (Qmetadata):
	* window.c (resize_window_check, resize_root_window): Now static.
	* window.h (resize_window_check, resize_root_window): Remove decls.

	* window.c (window_deletion_count, delete_deletable_window):
	Remove; unused.
	(window_body_lines): Now static.
	(Fdelete_other_windows_internal): Mark vars as initialized.
	Make sure 'resize_failed' is initialized.
	(run_window_configuration_change_hook): Rename local to avoid shadowing.
	(resize_window_apply): Remove unused local.
	* window.h (delete_deletable_window): Remove decl.

	* image.c (gif_load, svg_load_image): Rename locals to avoid shadowing.
	(imagemagick_load_image): Fix pointer signedness problem by changing
	last arg from unsigned char * to char *.  All uses changed.
	Also, fix a local for similar reasons.
	Remove unused locals.  Remove locals to avoid shadowing.
	(fn_rsvg_handle_free): Remove; unused.
	(svg_load, svg_load_image): Fix pointer signedness problem.
	(imagemagick_load_image): Don't use garbage pointer image_wand.

	* ftfont.c (ftfont_get_metrics, ftfont_drive_otf): Remove unused locals.

2011-06-10  Chong Yidong  <cyd@stupidchicken.com>

	* image.c (gif_load): Fix omitted cast error introduced by
	2011-06-06 change.

2011-06-10  Martin Rudalics  <rudalics@gmx.at>

	* window.h (resize_proportionally, orig_total_lines)
	(orig_top_line): Remove from window structure.
	(set_window_height, set_window_width, change_window_heights)
	(Fdelete_window): Remove prototypes.
	(resize_frame_windows): Remove duplicate declaration.

2011-06-10  Eli Zaretskii  <eliz@gnu.org>

	* window.h (resize_frame_windows, resize_window_check)
	(delete_deletable_window, resize_root_window)
	(resize_frame_windows): Declare prototypes.

	* window.c (resize_window_apply): Make definition be "static" to
	match the prototype.

2011-06-10  Martin Rudalics  <rudalics@gmx.at>

	* window.c: Remove declarations of Qwindow_size_fixed,
	window_min_size_1, window_min_size_2, window_min_size,
	size_window, window_fixed_size_p, enlarge_window, delete_window.
	Remove static from declaration of Qdelete_window, it's
	temporarily needed by Fbury_buffer.
	(replace_window): Don't assign orig_top_line and
	orig_total_lines.
	(Fdelete_window, delete_window): Remove.  Window deletion is
	handled by window.el.
	(window_loop): Remove DELETE_OTHER_WINDOWS case.
	Replace Fdelete_window calls with calls to Qdelete_window.
	(Fdelete_other_windows): Remove.  Deleting other windows is
	handled by window.el.
	(window_fixed_size_p): Remove.  Fixed-sizeness of windows is
	handled in window.el.
	(window_min_size_2, window_min_size_1, window_min_size): Remove.
	Window minimum sizes are handled in window.el.
	(shrink_windows, size_window, set_window_height)
	(set_window_width, change_window_heights, window_height)
	(window_width, CURBEG, CURSIZE, enlarge_window)
	(adjust_window_trailing_edge, Fadjust_window_trailing_edge)
	(Fenlarge_window, Fshrink_window): Remove.  Window resizing is
	handled in window.el.
	(make_dummy_parent): Rename to make_parent_window and give it a
	second argument horflag.
	(make_window): Don't set resize_proportionally any more.
	(Fsplit_window): Remove.  Windows are split in window.el.
	(save_restore_action, save_restore_orig_size)
	(shrink_window_lowest_first, save_restore_orig_size): Remove.
	Resize mini windows in window.el.
	(grow_mini_window, shrink_mini_window): Implement by calling
	Qresize_root_window_vertically, resize_window_check and
	resize_window_apply.
	(saved_window, Fset_window_configuration, save_window_save):
	Do not handle orig_top_line, orig_total_lines, and
	resize_proportionally.
	(window_min_height, window_min_width): Move to window.el.
	(keys_of_window): Move bindings for delete-other-windows,
	split-window, delete-window and enlarge-window to window.el.

	* buffer.c: Temporarily extern Qdelete_window.
	(Fbury_buffer): Temporarily call Qdelete_window instead of
	Fdelete_window (Fbury_buffer will move to window.el soon).

	* frame.c (set_menu_bar_lines_1): Remove code handling
	orig_top_line and orig_total_lines.

	* dispnew.c (adjust_frame_glyphs_initially): Don't use
	set_window_height but set heights directly.
	(change_frame_size_1): Use resize_frame_windows.

	* xdisp.c (init_xdisp): Don't use set_window_height but set
	heights directly.

	* xfns.c (x_set_menu_bar_lines, x_set_tool_bar_lines):
	Use resize_frame_windows instead of change_window_heights and run
	run_window_configuration_change_hook.

	* w32fns.c (x_set_tool_bar_lines): Use resize_frame_windows
	instead of change_window_heights and run
	run_window_configuration_change_hook.

2011-06-09  Martin Rudalics  <rudalics@gmx.at>

	* window.c (replace_window): Rename second argument REPLACEMENT to
	NEW.  New third argument SETFLAG.  Rewrite.
	(delete_window, make_dummy_parent): Call replace_window with
	third argument 1.
	(window_list_1): Move down in code.
	(run_window_configuration_change_hook): Move set_buffer part
	before select_frame_norecord part in order to unwind correctly.
	Rename count1 to count.
	(recombine_windows, delete_deletable_window, resize_root_window)
	(Fdelete_other_windows_internal)
	(Frun_window_configuration_change_hook, make_parent_window)
	(resize_window_check, resize_window_apply, Fresize_window_apply)
	(resize_frame_windows, Fsplit_window_internal)
	(Fdelete_window_internal, Fresize_mini_window_internal):
	New functions.
	(syms_of_window): New variables Vwindow_splits and Vwindow_nest.

2011-06-08  Martin Rudalics  <rudalics@gmx.at>

	* window.h (window): Add some new members to window structure -
	normal_lines, normal_cols, new_total, new_normal, clone_number,
	splits, nest, prev_buffers, next_buffers.
	(WINDOW_TOTAL_SIZE): Move here from window.c.
	(MIN_SAFE_WINDOW_WIDTH, MIN_SAFE_WINDOW_HEIGHT): Define here.

	* window.c (Fwindow_height, Fwindow_width, Fwindow_full_width_p):
	Remove.
	(make_dummy_parent): Set new members of windows structure.
	(make_window): Move down in code.  Handle new members of window
	structure.
	(Fwindow_clone_number, Fwindow_splits, Fset_window_splits)
	(Fwindow_nest, Fset_window_nest, Fwindow_new_total)
	(Fwindow_normal_size, Fwindow_new_normal, Fwindow_prev_buffers)
	(Fset_window_prev_buffers, Fwindow_next_buffers)
	(Fset_window_next_buffers, Fset_window_clone_number):
	New functions.
	(Fwindow_hscroll, Fwindow_at, Fwindow_point, Fwindow_start)
	(Fwindow_end, Fwindow_line_height, Fset_window_dedicated_p):
	Doc-string fixes.
	(Fwindow_parameters, Fwindow_parameter, Fset_window_parameter):
	Argument WINDOW can be now internal window too.
	(Fwindow_use_time): Move up in code.
	(Fget_buffer_window): Rename argument FRAME to ALL-FRAMES.
	Rewrite doc-string.
	(Fset_window_configuration, saved_window)
	(Fcurrent_window_configuration, save_window_save): Handle new
	members of window structure.
	(WINDOW_TOTAL_SIZE, MIN_SAFE_WINDOW_WIDTH)
	(MIN_SAFE_WINDOW_HEIGHT): Move to window.h.
	(syms_of_window): New Lisp objects Qrecord_window_buffer,
	Qwindow_deletable_p, Qdelete_window, Qreplace_buffer_in_windows,
	Qget_mru_window, Qresize_root_window,
	Qresize_root_window_vertically, Qsafe, Qabove, Qbelow,
	Qauto_buffer_name; staticpro them.

2011-06-07  Martin Rudalics  <rudalics@gmx.at>

	* window.c (Fwindow_total_size, Fwindow_left_column)
	(Fwindow_top_line, window_body_lines, Fwindow_body_size)
	(Fwindow_list_1): New functions.
	(window_box_text_cols): Replace with window_body_cols.
	(Fwindow_width, Fscroll_left, Fscroll_right):
	Use window_body_cols instead of window_box_text_cols.
	(delete_window, Fset_window_configuration):
	Call delete_all_subwindows with window as argument.
	(delete_all_subwindows): Take a window as argument and not a
	structure.  Rewrite.
	(window_loop): Remove handling of GET_LRU_WINDOW and
	GET_LARGEST_WINDOW.
	(Fget_lru_window, Fget_largest_window): Move to window.el.

	* window.h: Extern window_body_cols instead of
	window_box_text_cols.  delete_all_subwindows now takes a
	Lisp_Object as argument.

	* indent.c (compute_motion, Fcompute_motion):
	Use window_body_cols instead of window_box_text_cols.

	* frame.c (delete_frame): Call delete_all_subwindows with root
	window as argument.

2011-06-07  Daniel Colascione  <dan.colascione@gmail.com>

	* fns.c (Fputhash): Document return value.

2011-06-06  Chong Yidong  <cyd@stupidchicken.com>

	* image.c (gif_load): Implement gif89a spec "no disposal" method.

2011-06-06  Paul Eggert  <eggert@cs.ucla.edu>

	Cons<->int and similar integer overflow fixes (Bug#8794).

	Check for overflow when converting integer to cons and back.
	* charset.c (Fdefine_charset_internal, Fdecode_char):
	Use cons_to_unsigned to catch overflow.
	(Fencode_char): Use INTEGER_TO_CONS.
	* composite.h (LGLYPH_CODE): Use cons_to_unsigned.
	(LGLYPH_SET_CODE): Use INTEGER_TO_CONS.
	* data.c (long_to_cons, cons_to_long): Remove.
	(cons_to_unsigned, cons_to_signed): New functions.
	These signal an error for invalid or out-of-range values.
	* dired.c (Ffile_attributes): Use INTEGER_TO_CONS.
	* fileio.c (Fset_visited_file_modtime): Use CONS_TO_INTEGER.
	* font.c (Ffont_variation_glyphs):
	* fontset.c (Finternal_char_font): Use INTEGER_TO_CONS.
	* lisp.h: Include <intprops.h>.
	(INTEGER_TO_CONS, CONS_TO_INTEGER): New macros.
	(cons_to_signed, cons_to_unsigned): New decls.
	(long_to_cons, cons_to_long): Remove decls.
	* undo.c (record_first_change): Use INTEGER_TO_CONS.
	(Fprimitive_undo): Use CONS_TO_INTEGER.
	* xfns.c (Fx_window_property): Likewise.
	* xselect.c: Include <limits.h>.
	(x_own_selection, selection_data_to_lisp_data):
	Use INTEGER_TO_CONS.
	(x_handle_selection_request, x_handle_selection_clear)
	(x_get_foreign_selection, Fx_disown_selection_internal)
	(Fx_get_atom_name, x_send_client_event): Use CONS_TO_INTEGER.
	(lisp_data_to_selection_data): Use cons_to_unsigned.
	(x_fill_property_data): Use cons_to_signed.
	Report values out of range.

	Check for buffer and string overflow more precisely.
	* buffer.h (BUF_BYTES_MAX): New macro.
	* lisp.h (STRING_BYTES_MAX): New macro.
	* alloc.c (Fmake_string):
	* character.c (string_escape_byte8):
	* coding.c (coding_alloc_by_realloc):
	* doprnt.c (doprnt):
	* editfns.c (Fformat):
	* eval.c (verror):
	Use STRING_BYTES_MAX, not MOST_POSITIVE_FIXNUM,
	since they may not be the same number.
	* editfns.c (Finsert_char):
	* fileio.c (Finsert_file_contents):
	Likewise for BUF_BYTES_MAX.

	* image.c: Use ptrdiff_t, not int, for sizes.
	(slurp_file): Switch from int to ptrdiff_t.
	All uses changed.
	(slurp_file): Check that file size fits in both size_t (for
	malloc) and ptrdiff_t (for sanity and safety).

	* fileio.c (Fverify_visited_file_modtime): Avoid time overflow
	if b->modtime has its maximal value.

	* dired.c (Ffile_attributes): Don't assume EMACS_INT has >32 bits.

	Don't assume time_t can fit into int.
	* buffer.h (struct buffer.modtime): Now time_t, not int.
	* fileio.c (Fvisited_file_modtime): No need for time_t cast now.
	* undo.c (Fprimitive_undo): Use time_t, not int, for time_t value.

	Minor fixes for signed vs unsigned integers.
	* character.h (MAYBE_UNIFY_CHAR):
	* charset.c (maybe_unify_char):
	* keyboard.c (read_char, reorder_modifiers):
	XINT -> XFASTINT, since the integer must be nonnegative.
	* ftfont.c (ftfont_spec_pattern):
	* keymap.c (access_keymap, silly_event_symbol_error):
	XUINT -> XFASTINT, since the integer must be nonnegative.
	(Fsingle_key_description, preferred_sequence_p): XUINT -> XINT,
	since it makes no difference and we prefer signed.
	* keyboard.c (record_char): Use XUINT when all the neighbors do.
	(access_keymap): NATNUMP -> INTEGERP, since the integer must be
	nonnegative.

2011-06-06  Stefan Monnier  <monnier@iro.umontreal.ca>

	* window.h (Fwindow_frame): Declare.

2011-06-06  Paul Eggert  <eggert@cs.ucla.edu>

	* alloc.c: Simplify handling of large-request failures (Bug#8800).
	(SPARE_MEMORY): Always define.
	(LARGE_REQUEST): Remove.
	(memory_full): Use SPARE_MEMORY rather than LARGE_REQUEST.

2011-06-06  Martin Rudalics  <rudalics@gmx.at>

	* lisp.h: Move EXFUNS for Fframe_root_window,
	Fframe_first_window and Fset_frame_selected_window to window.h.

	* window.h: Move EXFUNS for Fframe_root_window,
	Fframe_first_window and Fset_frame_selected_window here from
	lisp.h.

	* frame.c (Fwindow_frame, Fframe_first_window)
	(Fframe_root_window, Fframe_selected_window)
	(Fset_frame_selected_window): Move to window.c.
	(Factive_minibuffer_window): Move to minibuf.c.
	(Fother_visible_frames_p): New function.

	* minibuf.c (Factive_minibuffer_window): Move here from frame.c.

	* window.c (decode_window, decode_any_window): Move up in code.
	(Fwindowp, Fwindow_live_p): Rewrite doc-strings.
	(inhibit_frame_unsplittable): Remove unused variable.
	(Fwindow_buffer): Move up and rewrite doc-string.
	(Fwindow_parent, Fwindow_vchild, Fwindow_hchild, Fwindow_next)
	(Fwindow_prev): New functions.
	(Fwindow_frame): Move here from frame.c.  Accept any window as
	argument.
	(Fframe_root_window, Fframe_first_window)
	(Fframe_selected_window): Move here from frame.c.  Accept frame
	or arbitrary window as argument.  Update doc-strings.
	(Fminibuffer_window): Move up in code.
	(Fwindow_minibuffer_p): Move up in code and simplify.
	(Fset_frame_selected_window): Move here from frame.c.
	Marginal rewrite.
	(Fselected_window, select_window, Fselect_window): Move up in
	code.  Minor doc-string fixes.

2011-06-06  Paul Eggert  <eggert@cs.ucla.edu>

	* alloc.c (memory_full) [SYSTEM_MALLOC]: Port to MacOS (Bug#8800).
	Do not assume that spare memory exists; that assumption is valid
	only if SYSTEM_MALLOC.
	(LARGE_REQUEST): New macro, so that the issue of large requests
	is separated from the issue of spare memory.

2011-06-05  Andreas Schwab  <schwab@linux-m68k.org>

	* editfns.c (Fformat): Correctly handle zero flag with hexadecimal
	format.  (Bug#8806)

	* gtkutil.c (xg_get_default_scrollbar_width): Avoid warning.

	* xfns.c (x_set_scroll_bar_default_width): Move declarations
	before statements.

2011-06-05  Jan Djärv  <jan.h.d@swipnet.se>

	* gtkutil.c (xg_get_default_scrollbar_width): New function.

	* gtkutil.h: Declare xg_get_default_scrollbar_width.

	* xfns.c (x_set_scroll_bar_default_width): If USE_GTK, get
	min width by calling x_set_scroll_bar_default_width (Bug#8505).

2011-06-05  Juanma Barranquero  <lekktu@gmail.com>

	* xdisp.c (single_display_spec_intangible_p): Remove declaration.

2011-06-04  Chong Yidong  <cyd@stupidchicken.com>

	* xselect.c (x_clipboard_manager_save): Remove redundant arg.
	(x_clipboard_manager_save): Add return value.
	(x_clipboard_manager_error_1, x_clipboard_manager_error_2):
	New error handlers.
	(x_clipboard_manager_save_frame, x_clipboard_manager_save_all):
	Obey Vx_select_enable_clipboard_manager.  Catch errors in
	x_clipboard_manager_save (Bug#8779).
	(Vx_select_enable_clipboard_manager): New variable.
	(x_get_foreign_selection): Reduce scope of x_catch_errors (Bug#8790).

2011-06-04  Dan Nicolaescu  <dann@ics.uci.edu>

	* emacs.c (main): Warn when starting a GTK emacs in daemon mode.

2011-06-04  YAMAMOTO Mitsuharu  <mituharu@math.s.chiba-u.ac.jp>

	* fringe.c (update_window_fringes): Don't update overlay arrow bitmap
	in the current matrix if keep_current_p is non-zero.

2011-06-04  Eli Zaretskii  <eliz@gnu.org>

	* bidi.c (bidi_level_of_next_char): Fix last change.

2011-06-03  Eli Zaretskii  <eliz@gnu.org>

	Support bidi reordering of text covered by display properties.

	* bidi.c (bidi_copy_it): Use offsetof instead of emulating it.
	(bidi_fetch_char, bidi_fetch_char_advance): New functions.
	(bidi_cache_search, bidi_cache_iterator_state)
	(bidi_paragraph_init, bidi_resolve_explicit, bidi_resolve_weak)
	(bidi_level_of_next_char, bidi_move_to_visually_next):
	Support character positions inside a run of characters covered by a
	display string.
	(bidi_paragraph_init, bidi_resolve_explicit_1)
	(bidi_level_of_next_char): Call bidi_fetch_char and
	bidi_fetch_char_advance instead of FETCH_CHAR and
	FETCH_CHAR_ADVANCE.
	(bidi_init_it): Initialize new members.
	(LRE_CHAR, RLE_CHAR, PDF_CHAR, LRO_CHAR, RLO_CHAR): Remove macro
	definitions.
	(bidi_explicit_dir_char): Lookup character type in bidi_type_table,
	instead of using explicit *_CHAR codes.
	(bidi_resolve_explicit, bidi_resolve_weak):
	Use FETCH_MULTIBYTE_CHAR instead of FETCH_CHAR, as reordering of
	bidirectional text is supported only in multibyte buffers.
	(bidi_init_it): Accept additional argument FRAME_WINDOW_P and use
	it to initialize the frame_window_p member of struct bidi_it.
	(bidi_cache_iterator_state, bidi_resolve_explicit_1)
	(bidi_resolve_explicit, bidi_resolve_weak)
	(bidi_level_of_next_char, bidi_move_to_visually_next): Abort if
	bidi_it->nchars is non-positive.
	(bidi_level_of_next_char): Don't try to lookup the cache for the
	next/previous character if nothing is cached there yet, or if we
	were just reseat()'ed to a new position.

	* xdisp.c (set_cursor_from_row): Set start and stop points
	according to the row's direction when priming the loop that looks
	for the glyph on which to display cursor.
	(single_display_spec_intangible_p): Function deleted.
	(display_prop_intangible_p): Reimplement to call
	handle_display_spec instead of single_display_spec_intangible_p.
	Accept 3 additional arguments needed by handle_display_spec.
	This fixes incorrect cursor motion across display property with complex
	values: lists, `(when COND...)' forms, etc.
	(single_display_spec_string_p): Support property values that are
	lists with the argument STRING its top-level element.
	(display_prop_string_p): Fix the condition for processing a
	property that is a list to be consistent with handle_display_spec.
	(handle_display_spec): New function, refactored from the
	last portion of handle_display_prop.
	(compute_display_string_pos): Accept additional argument
	FRAME_WINDOW_P.  Call handle_display_spec to determine whether the
	value of a `display' property is a "replacing spec".
	(handle_single_display_spec): Accept 2 additional arguments BUFPOS
	and FRAME_WINDOW_P.  If IT is NULL, don't set up the iterator from
	the display property, but just return a value indicating whether
	the display property will replace the characters it covers.
	(Fcurrent_bidi_paragraph_direction): Initialize the nchars and
	frame_window_p members of struct bidi_it.
	(compute_display_string_pos, compute_display_string_end):
	New functions.
	(push_it): Accept second argument POSITION, where pop_it should
	jump to continue iteration.
	(reseat_1): Initialize bidi_it.disp_pos.

	* keyboard.c (adjust_point_for_property): Adjust the call to
	display_prop_intangible_p to its new signature.

	* dispextern.h (struct bidi_it): New member frame_window_p.
	(bidi_init_it): Update prototypes.
	(display_prop_intangible_p): Update prototype.
	(compute_display_string_pos, compute_display_string_end):
	Declare prototypes.
	(struct bidi_it): New members nchars and disp_pos.  ch_len is now
	EMACS_INT.

2011-06-02  Paul Eggert  <eggert@cs.ucla.edu>

	Malloc failure behavior now depends on size of allocation.
	* alloc.c (buffer_memory_full, memory_full): New arg NBYTES.
	* lisp.h: Change signatures accordingly.
	* alloc.c, buffer.c, editfns.c, menu.c, minibuf.c, xterm.c:
	All callers changed.  (Bug#8762)

	* gnutls.c: Use Emacs's memory allocators.
	Without this change, the gnutls library would invoke malloc etc.
	directly, which causes problems on non-SYNC_INPUT hosts, and which
	runs afoul of improving memory_full behavior.  (Bug#8761)
	(fn_gnutls_global_set_mem_functions): New macro or function pointer.
	(emacs_gnutls_global_init): Use it to specify xmalloc, xrealloc,
	xfree instead of the default malloc, realloc, free.
	(Fgnutls_boot): No need to check for memory allocation failure,
	since xmalloc does that for us.

	Remove arbitrary limit of 2**31 entries in hash tables.  (Bug#8771)
	* category.c (hash_get_category_set):
	* ccl.c (ccl_driver):
	* charset.c (Fdefine_charset_internal):
	* charset.h (struct charset.hash_index):
	* composite.c (get_composition_id, gstring_lookup_cache)
	(composition_gstring_put_cache):
	* composite.h (struct composition.hash_index):
	* dispextern.h (struct image.hash):
	* fns.c (next_almost_prime, larger_vector, cmpfn_eql)
	(cmpfn_equal, cmpfn_user_defined, hashfn_eq, hashfn_eql)
	(hashfn_equal, hashfn_user_defined, make_hash_table)
	(maybe_resize_hash_table, hash_lookup, hash_put)
	(hash_remove_from_table, hash_clear, sweep_weak_table, SXHASH_COMBINE)
	(sxhash_string, sxhash_list, sxhash_vector, sxhash_bool_vector)
	(Fsxhash, Fgethash, Fputhash, Fmaphash):
	* image.c (make_image, search_image_cache, lookup_image)
	(xpm_put_color_table_h):
	* lisp.h (struct Lisp_Hash_Table):
	* minibuf.c (Ftry_completion, Fall_completions, Ftest_completion):
	* print.c (print): Use 'EMACS_UINT' and 'EMACS_INT'
	for hashes and hash indexes, instead of 'unsigned' and 'int'.
	* alloc.c (allocate_vectorlike):
	Check for overflow in vector size calculations.
	* ccl.c (ccl_driver):
	Check for overflow when converting EMACS_INT to int.
	* fns.c, image.c: Remove unnecessary static decls that would otherwise
	need to be updated by these changes.
	* fns.c (make_hash_table, maybe_resize_hash_table):
	Check for integer overflow with large hash tables.
	(make_hash_table, maybe_resize_hash_table, Fmake_hash_table):
	Prefer the faster XFLOAT_DATA to XFLOATINT where either will do.
	(SXHASH_REDUCE): New macro.
	(sxhash_string, sxhash_list, sxhash_vector, sxhash_bool_vector):
	Use it instead of discarding useful hash info with large hash values.
	(sxhash_float): New function.
	(sxhash): Use it.  No more need for "& INTMASK" due to above changes.
	* lisp.h (FIXNUM_BITS): New macro, useful for SXHASH_REDUCE etc.
	(MOST_NEGATIVE_FIXNUM, MOST_POSITIVE_FIXNUM, INTMASK):
	Rewrite to use FIXNUM_BITS, as this simplifies things.
	(next_almost_prime, larger_vector, sxhash, hash_lookup, hash_put):
	Adjust signatures to match updated version of code.
	(consing_since_gc): Now EMACS_INT, since a single hash table can
	use more than INT_MAX bytes.

2011-06-01  Dan Nicolaescu  <dann@ics.uci.edu>

	Make it possible to build with GCC-4.6+ -O2 -flto.

	* emacs.c (__malloc_initialize_hook): Mark as EXTERNALLY_VISIBLE.

2011-06-01  Stefan Monnier  <monnier@iro.umontreal.ca>

	* minibuf.c (get_minibuffer, read_minibuf_unwind):
	Call minibuffer-inactive-mode.

2011-05-31  Juanma Barranquero  <lekktu@gmail.com>

	* makefile.w32-in ($(BLD)/data.$(O), $(BLD)/editfns.$(O)):
	Update dependencies.

2011-05-31  Dan Nicolaescu  <dann@ics.uci.edu>

	* data.c (init_data): Remove code for UTS, this system is not
	supported anymore.

2011-05-31  Dan Nicolaescu  <dann@ics.uci.edu>

	Don't force ./temacs to start in terminal mode.

	* frame.c (make_initial_frame): Initialize faces in all cases, not
	only when CANNOT_DUMP is defined.
	* dispnew.c (init_display): Remove CANNOT_DUMP condition.

2011-05-31  Dan Nicolaescu  <dann@ics.uci.edu>

	* dispnew.c (add_window_display_history): Use const for the string
	pointer.  Remove declaration, not needed.

2011-05-31  Paul Eggert  <eggert@cs.ucla.edu>

	Use 'inline', not 'INLINE'.
	<http://lists.gnu.org/archive/html/emacs-devel/2011-05/msg00914.html>
	* alloc.c, fontset.c (INLINE): Remove.
	* alloc.c, bidi.c, charset.c, coding.c, dispnew.c, fns.c, image.c:
	* intervals.c, keyboard.c, process.c, syntax.c, textprop.c, w32term.c:
	* xdisp.c, xfaces.c, xterm.c: Replace all uses of INLINE with inline.
	* gmalloc.c (register_heapinfo): Use inline unconditionally.
	* lisp.h (LISP_MAKE_RVALUE): Use inline, not __inline__.

2011-05-31  Dan Nicolaescu  <dann@ics.uci.edu>

	Make it possible to run ./temacs.

	* callproc.c (set_initial_environment): Remove CANNOT_DUMP code,
	syms_of_callproc does the same thing.  Remove test for
	"initialized", do it in the caller.
	* emacs.c (main): Avoid calling set_initial_environment when dumping.

2011-05-31  Stefan Monnier  <monnier@iro.umontreal.ca>

	* minibuf.c (Finternal_complete_buffer): Return `category' metadata.
	(read_minibuf): Use get_minibuffer.
	(syms_of_minibuf): Use DEFSYM.
	(Qmetadata): New var.
	* data.c (Qbuffer): Don't make it static.
	(syms_of_data): Use DEFSYM.

2011-05-31  Paul Eggert  <eggert@cs.ucla.edu>

	* ccl.c (CCL_CODE_RANGE): Allow negative numbers.  (Bug#8751)
	(CCL_CODE_MIN): New macro.

2011-05-30  Paul Eggert  <eggert@cs.ucla.edu>

	* alloc.c (lisp_align_malloc): Omit unnecessary val==NULL tests.

	* eval.c (Qdebug): Now static.
	* lisp.h (Qdebug): Remove decl.  This reverts a part of the
	2011-04-26 change (bzr 104015) that inadvertently undid part of
	the 2011-04-14 change (bzr 103913).

2011-05-29  Chong Yidong  <cyd@stupidchicken.com>

	* image.c: Various fixes to ImageMagick code comments.
	(Fimagemagick_types): Doc fix.

2011-05-29  Paul Eggert  <eggert@cs.ucla.edu>

	Minor fixes prompted by GCC 4.6.0 warnings.

	* xselect.c (converted_selections, conversion_fail_tag): Now static.

	* emacs.c [HAVE_X_WINDOWS]: Include "xterm.h".
	(x_clipboard_manager_save_all): Move extern decl to ...
	* xterm.h: ... here, so that it can be checked for consistency.

2011-05-29  Chong Yidong  <cyd@stupidchicken.com>

	* xselect.c (x_clipboard_manager_save_frame)
	(x_clipboard_manager_save_all): New functions.
	(Fx_clipboard_manager_save): Lisp function deleted.

	* emacs.c (Fkill_emacs): Call x_clipboard_manager_save_all.
	* frame.c (delete_frame): Call x_clipboard_manager_save_frame.

	* xterm.h: Update prototype.

2011-05-28  William Xu  <william.xwl@gmail.com>

	* nsterm.m (ns_term_shutdown): Synchronize user defaults before
	exiting (Bug#8239).

2011-05-28  Jim Meyering  <meyering@redhat.com>

	Avoid a sign-extension bug in crypto_hash_function.
	* fns.c (to_uchar): Define.
	(crypto_hash_function): Use it to convert some newly-signed
	variables to unsigned, to avoid sign-extension bugs.  For example,
	without this change, (md5 "truc") would evaluate to
	45723a2aff78ff4fff7fff1114760e62 rather than the expected
	45723a2af3788c4ff17f8d1114760e62.  Reported by Antoine Levitt in
	https://lists.gnu.org/archive/html/emacs-devel/2011-05/msg00883.html.

2011-05-27  Paul Eggert  <eggert@cs.ucla.edu>

	Integer overflow fixes.

	* dbusbind.c: Serial number integer overflow fixes.
	(CHECK_DBUS_SERIAL_GET_SERIAL): New macro.
	(Fdbus_call_method_asynchronously, xd_read_message_1): Use a float
	to hold a serial number that is too large for a fixnum.
	(Fdbus_method_return_internal, Fdbus_method_error_internal):
	Check for serial numbers out of range.  Decode any serial number
	that was so large that it became a float.  (Bug#8722)

	* dbusbind.c: Use XFASTINT rather than XUINT, and check for nonneg.
	(Fdbus_call_method, Fdbus_call_method_asynchronously):
	Use XFASTINT rather than XUINT when numbers are nonnegative.
	(xd_append_arg, Fdbus_method_return_internal):
	(Fdbus_method_error_internal): Likewise.  Also, for unsigned
	arguments, check that Lisp number is nonnegative, rather than
	silently wrapping negative numbers around.  (Bug#8722)
	(xd_read_message_1): Don't assume dbus_uint32_t can fit in int.
	(Bug#8722)

	* data.c (arith_driver, Flsh): Avoid unnecessary casts to EMACS_UINT.

	* ccl.c (ccl_driver): Redo slightly to avoid the need for 'unsigned'.

	ccl: add integer overflow checks
	* ccl.c (CCL_CODE_MAX, GET_CCL_RANGE, GET_CCL_CODE, GET_CCL_INT):
	(IN_INT_RANGE): New macros.
	(ccl_driver): Use them to check for integer overflow when
	decoding a CCL program.  Many of the new checks are whether XINT (x)
	fits in int; it doesn't always, on 64-bit hosts.  The new version
	doesn't catch all possible integer overflows, but it's an
	improvement.  (Bug#8719)

	* alloc.c (make_event_array): Use XINT, not XUINT.
	There's no need for unsigned here.

	* mem-limits.h (EXCEEDS_LISP_PTR) [!USE_LSB_TAG]: EMACS_UINT -> uintptr_t
	This follows up to the 2011-05-06 change that substituted uintptr_t
	for EMACS_INT.  This case wasn't caught back then.

	Rework Fformat to avoid integer overflow issues.
	* editfns.c: Include <float.h> unconditionally, as it's everywhere
	now (part of C89).  Include <verify.h>.
	(MAX_10_EXP, CONVERTED_BYTE_SIZE): Remove; no longer needed.
	(pWIDE, pWIDElen, signed_wide, unsigned_wide): New defns.
	(Fformat): Avoid the prepass trying to compute sizes; it was only
	approximate and thus did not catch overflow reliably.  Instead, walk
	through the format just once, formatting and computing sizes as we go,
	checking for integer overflow at every step, and allocating a larger
	buffer as needed.  Keep track separately whether the format is
	multibyte.  Keep only the most-recently calculated precision, rather
	than them all.  Record whether each argument has been converted to
	string.  Use EMACS_INT, not int, for byte and char and arg counts.
	Support field widths and precisions larger than INT_MAX.  Avoid
	sprintf's undefined behavior with conversion specifications such as %#d
	and %.0c.  Fix bug with strchr succeeding on '\0' when looking for
	flags.  Fix bug with (format "%c" 256.0).  Avoid integer overflow when
	formatting out-of-range floating point numbers with int
	formats.  (Bug#8668)

	* lisp.h (FIXNUM_OVERFLOW_P): Work even if arg is a NaN.

	* data.c: Avoid integer truncation in expressions involving floats.
	* data.c: Include <intprops.h>.
	(arith_driver): When there's an integer overflow in an expression
	involving floating point, convert the integers to floating point
	so that the resulting value does not suffer from catastrophic
	integer truncation.  For example, on a 64-bit host (* 4
	most-negative-fixnum 0.5) should yield about -4.6e+18, not zero.
	Do not rely on undefined behavior after integer overflow.

	merge count_size_as_multibyte, parse_str_to_multibyte
	* character.c, character.h (count_size_as_multibyte):
	Rename from parse_str_to_multibyte; all uses changed.
	Check for integer overflow.
	* insdel.c, lisp.h (count_size_as_multibyte): Remove,
	since it's now a duplicate of the other.  This is more of
	a character than a buffer op, so better that it's in character.c.
	* fns.c, print.c: Adjust to above changes.

2011-05-27  Stefan Monnier  <monnier@iro.umontreal.ca>

	* xselect.c (x_convert_selection): Yet another int/Lisp_Object mixup.

2011-05-27  Paul Eggert  <eggert@cs.ucla.edu>

	* xselect.c: Fix minor problems prompted by GCC 4.6.0 warnings.
	(x_handle_selection_request, frame_for_x_selection): Remove unused vars.
	(x_clipboard_manager_save): Now static.
	(Fx_clipboard_manager_save): Rename local to avoid shadowing.

	* fns.c: Fix minor problems prompted by GCC 4.6.0 warnings.
	(crypto_hash_function): Now static.
	Fix pointer signedness problems.  Avoid unnecessary initializations.

2011-05-27  Chong Yidong  <cyd@stupidchicken.com>

	* termhooks.h (Vselection_alist): Make it terminal-local.

	* terminal.c (create_terminal): Initialize it.

	* xselect.c: Support for clipboard managers.
	(Vselection_alist): Move to termhooks.h as terminal-local var.
	(LOCAL_SELECTION): New macro.
	(x_atom_to_symbol): Handle x_display_info_for_display fail case.
	(symbol_to_x_atom): Remove gratuitous arg.
	(x_handle_selection_request, lisp_data_to_selection_data)
	(x_get_foreign_selection, Fx_register_dnd_atom): Callers changed.
	(x_own_selection, x_get_local_selection, x_convert_selection):
	New arg, specifying work frame.  Use terminal-local Vselection_alist.
	(some_frame_on_display): Delete unused function.
	(Fx_own_selection_internal, Fx_get_selection_internal)
	(Fx_disown_selection_internal, Fx_selection_owner_p)
	(Fx_selection_exists_p): New optional frame arg.
	(frame_for_x_selection, Fx_clipboard_manager_save): New functions.
	(x_handle_selection_clear): Don't treat other terminals with the
	same keyboard specially.  Use the terminal-local Vselection_alist.
	(x_clear_frame_selections): Use Frun_hook_with_args.

	* xterm.c (x_term_init): Intern ATOM and CLIPBOARD_MANAGER atoms.

	* xterm.h: Add support for those atoms.

2011-05-26  Chong Yidong  <cyd@stupidchicken.com>

	* xselect.c: ICCCM-compliant handling of MULTIPLE targets.
	(converted_selections, conversion_fail_tag): New global variables.
	(x_selection_request_lisp_error): Free the above.
	(x_get_local_selection): Remove unnecessary code.
	(x_reply_selection_request): Args changed; handle arbitrary array
	of converted selections stored in converted_selections.
	Separate the XChangeProperty and SelectionNotify steps.
	(x_handle_selection_request): Rewrite to handle MULTIPLE target.
	(x_convert_selection): New function.
	(x_handle_selection_event): Simplify.
	(x_get_foreign_selection): Don't ignore incoming requests while
	waiting for an answer; this will fail when we implement
	SAVE_TARGETS, and seems unnecessary anyway.
	(selection_data_to_lisp_data): Recognize ATOM_PAIR type.
	(Vx_sent_selection_functions): Doc fix.

2011-05-26  Leo Liu  <sdl.web@gmail.com>

	* editfns.c (Ftranspose_regions): Allow empty regions.  (Bug#8699)

2011-05-25  YAMAMOTO Mitsuharu  <mituharu@math.s.chiba-u.ac.jp>

	* dispextern.h (struct glyph_row): New member fringe_bitmap_periodic_p.

	* dispnew.c (shift_glyph_matrix, scrolling_window): Mark scrolled row
	for fringe update if it has periodic bitmap.
	(row_equal_p): Also compare left_fringe_offset, right_fringe_offset,
	and fringe_bitmap_periodic_p.

	* fringe.c (get_fringe_bitmap_data): New function.
	(draw_fringe_bitmap_1, update_window_fringes): Use it.
	(update_window_fringes): Record periodicity of fringe bitmap in glyph
	row.  Mark glyph row for fringe update if periodicity changed.

	* xdisp.c (try_window_reusing_current_matrix): Don't mark scrolled row
	for fringe update unless it has periodic bitmap.

2011-05-25  Kenichi Handa  <handa@m17n.org>

	* xdisp.c (get_next_display_element): Set correct it->face_id for
	a static composition.

2011-05-24  Leo Liu  <sdl.web@gmail.com>

	* deps.mk (fns.o):
	* makefile.w32-in ($(BLD)/fns.$(O)): Include sha1.h.

	* fns.c (crypto_hash_function, Fsha1): New function.
	(Fmd5): Use crypto_hash_function.
	(syms_of_fns): Add Ssha1.

2011-05-22  Paul Eggert  <eggert@cs.ucla.edu>

	* gnutls.c: Remove unused macros.
	(fn_gnutls_transport_set_lowat, fn_gnutls_transport_set_pull_function):
	(fn_gnutls_transport_set_push_function) [!WINDOWSNT]:
	Remove macros that are defined and never used.
	Caught by gcc -Wunused-macros (GCC 4.6.0, Fedora 14).

2011-05-22  Chong Yidong  <cyd@stupidchicken.com>

	* xselect.c (syms_of_xselect): Remove unused symbol SAVE_TARGETS.
	(Fx_get_selection_internal): Minor cleanup.
	(Fx_own_selection_internal): Rename arguments for consistency with
	select.el.

2011-05-22  Paul Eggert  <eggert@cs.ucla.edu>

	* xselect.c (QSAVE_TARGETS): New static var, to fix build failure.

2011-05-22  Chong Yidong  <cyd@stupidchicken.com>

	* xselect.c (syms_of_xselect): Include character.h; use DEFSYM.

2011-05-21  YAMAMOTO Mitsuharu  <mituharu@math.s.chiba-u.ac.jp>

	* dispnew.c (scrolling_window): Don't exclude the case that the
	last enabled row in the desired matrix touches the bottom boundary.

2011-05-21  Glenn Morris  <rgm@gnu.org>

	* Makefile.in ($(etc)/DOC): Make second command line even shorter.
	(SOME_MACHINE_OBJECTS): Replace FONT_OBJ by its maximal expansion,
	and add some more files.

2011-05-20  Eli Zaretskii  <eliz@gnu.org>

	* callproc.c (Fcall_process) [MSDOS]: Fix arguments to
	report_file_error introduced by the change from 2011-05-07.

2011-05-20  Paul Eggert  <eggert@cs.ucla.edu>

	* systime.h (Time): Define only if emacs is defined.
	This is to allow ../lib-src/profile.c to be compiled on FreeBSD,
	where the include path doesn't have X11/X.h by default.  See
	<http://lists.gnu.org/archive/html/emacs-devel/2011-05/msg00561.html>.

2011-05-20 Kenichi Handa  <handa@m17n.org>

	* composite.c (find_automatic_composition): Fix previous change.

2011-05-20  Glenn Morris  <rgm@gnu.org>

	* lisp.mk: New file, split from Makefile.in.
	* Makefile.in (lisp): Move to separate file, inserted by @lisp_frag@.
	(shortlisp): Remove.
	($(etc)/DOC): Edit lisp.mk rather than using $shortlisp.

2011-05-19  Glenn Morris  <rgm@gnu.org>

	* Makefile.in (MSDOS_SUPPORT_REAL, MSDOS_SUPPORT, NS_SUPPORT)
	(REAL_MOUSE_SUPPORT, GPM_MOUSE_SUPPORT, MOUSE_SUPPORT, TOOLTIP_SUPPORT)
	(BASE_WINDOW_SUPPORT, X_WINDOW_SUPPORT, WINDOW_SUPPORT): Remove.
	(lisp): Set the order to that of loadup.el.
	(shortlisp): Make it a copy of $lisp.
	(SOME_MACHINE_LISP): Remove.
	($(etc)/DOC): Depend just on $lisp, not $SOME_MACHINE_LISP too.
	Use just $shortlisp, not $SOME_MACHINE_LISP too.

2011-05-18  Kenichi Handa  <handa@m17n.org>

	* composite.c (CHAR_COMPOSABLE_P): Add more check for efficiency.
	(BACKWARD_CHAR): Wrap the arg STOP by parenthesis.
	(find_automatic_composition): Mostly rewrite for efficiency.

2011-05-18  Juanma Barranquero  <lekktu@gmail.com>

	* makefile.w32-in: Update dependencies.

2011-05-18  Christoph Scholtes  <cschol2112@googlemail.com>

	* menu.c: Include limits.h (fixes the MS-Windows build broken by
	revision 104625).

2011-05-18  Paul Eggert  <eggert@cs.ucla.edu>

	Fix some integer overflow issues, such as string length overflow.

	* insdel.c (count_size_as_multibyte): Check for string overflow.

	* character.c (lisp_string_width): Check for string overflow.
	Use EMACS_INT, not int, for string indexes and lengths; in
	particular, 2nd arg is now EMACS_INT, not int.  Do not crash if
	the resulting string length overflows an EMACS_INT; instead,
	report a string overflow if no precision given.  When checking for
	precision exhaustion, use a check that cannot possibly have
	integer overflow.  (Bug#8675)
	* character.h (lisp_string_width): Adjust to new signature.

	* alloc.c (string_overflow): New function.
	(Fmake_string): Use it.  This doesn't change behavior, but saves
	a few bytes and will simplify future changes.
	* character.c (string_escape_byte8): Likewise.
	* lisp.h (string_overflow): New decl.

	Fixups, following up to the user-interface timestamp change.
	* nsterm.m (last_mouse_movement_time, ns_mouse_position): Use Time
	for UI timestamps, instead of unsigned long.
	* msdos.c (mouse_get_pos): Likewise.
	* w32inevt.c (movement_time, w32_console_mouse_position): Likewise.
	* w32gui.h (Time): Define by including "systime.h" rather than by
	declaring it ourselves.  (Bug#8664)

	* dispextern.h (struct image): Don't assume time_t <= unsigned long.
	* image.c (clear_image_cache): Likewise.

	* term.c (term_mouse_position): Don't assume time_t wraparound.

	Be more systematic about user-interface timestamps.
	Before, the code sometimes used 'Time', sometimes 'unsigned long',
	and sometimes 'EMACS_UINT', to represent these timestamps.
	This change causes it to use 'Time' uniformly, as that's what X uses.
	This makes the code easier to follow, and makes it easier to catch
	integer overflow bugs such as Bug#8664.
	* frame.c (Fmouse_position, Fmouse_pixel_position):
	Use Time, not unsigned long, for user-interface timestamps.
	* keyboard.c (last_event_timestamp, kbd_buffer_get_event): Likewise.
	(button_down_time, make_lispy_position, make_lispy_movement): Likewise.
	* keyboard.h (last_event_timestamp): Likewise.
	* menu.c (Fx_popup_menu) [!HAVE_X_WINDOWS]: Likewise.
	* menu.h (xmenu_show): Likewise.
	* term.c (term_mouse_position): Likewise.
	* termhooks.h (struct input_event.timestamp): Likewise.
	(struct terminal.mouse_position_hook): Likewise.
	* xmenu.c (create_and_show_popup_menu, xmenu_show): Likewise.
	* xterm.c (XTmouse_position, x_scroll_bar_report_motion): Likewise.
	* systime.h (Time): New decl.  Pull it in from <X11/X.h> if
	HAVE_X_WINDOWS, otherwise define it as unsigned long, which is
	what it was before.
	* menu.h, termhooks.h: Include "systime.h", for Time.

	* keyboard.c (make_lispy_event): Fix problem in integer overflow.
	Don't assume that the difference between two unsigned long values
	can fit into an integer.  At this point, we know button_down_time
	<= event->timestamp, so the difference must be nonnegative, so
	there's no need to cast the result if double-click-time is
	nonnegative, as it should be; check that it's nonnegative, just in
	case.  This bug is triggered when events are more than 2**31 ms
	apart (about 25 days).  (Bug#8664)

	* xselect.c (last_event_timestamp): Remove duplicate decl.
	(x_own_selection): Remove needless cast to unsigned long.

	* xmenu.c (set_frame_menubar): Use int, not EMACS_UINT, for indexes
	that always fit in int.  Use a sentinel instead of a counter, to
	avoid a temp and to allay GCC's concerns about possible int overflow.
	* frame.h (struct frame): Use int for menu_bar_items_used
	instead of EMACS_INT, since it always fits in int.

	* menu.c (grow_menu_items): Check for int overflow.

	* xmenu.c (set_frame_menubar): Don't mishandle vectors with no nils.

	* xterm.c: Use EMACS_INT for Emacs modifiers, and int for X modifiers.
	Before, the code was not consistent.  These values cannot exceed
	2**31 - 1 so there's no need to make them unsigned.
	(x_x_to_emacs_modifiers): Accept int and return EMACS_INT.
	(x_emacs_to_x_modifiers): Accept EMACS_INT and return int.
	(x_x_to_emacs_modifiers, x_emacs_to_x_modifiers): Reject non-integers
	as modifiers.
	* xterm.h (x_x_to_emacs_modifiers): Adjust to signature change.

	* lisp.h (XINT) [USE_LISP_UNION_TYPE]: Cast to EMACS_INT.
	(XUINT) [USE_LISP_UNION_TYPE]: Cast to EMACS_UINT.
	Otherwise, GCC 4.6.0 warns about printf (pI, XINT (...)),
	presumably because the widths might not match.

	* window.c (size_window): Avoid needless test at loop start.

2011-05-18  Courtney Bane  <emacs-bugs-7626@cbane.org>  (tiny change)

	* term.c (Fresume_tty): Restore hooks before reinitializing (bug#8687).

2011-05-12  Drew Adams  <drew.adams@oracle.com>

	* textprop.c (Fprevious_single_char_property_change): Doc fix (bug#8655).

2011-05-12  YAMAMOTO Mitsuharu  <mituharu@math.s.chiba-u.ac.jp>

	* w32term.c (w32_draw_fringe_bitmap): Rename local vars `left' and
	`width' to `bar_area_x' and `bar_area_width', respectively.
	(x_scroll_run): Take account of fringe background extension.

	* xterm.c (x_draw_fringe_bitmap) [USE_TOOLKIT_SCROLL_BARS]:
	Rename local vars `left' and `width' to `bar_area_x' and
	`bar_area_width', respectively.
	(x_scroll_run) [USE_TOOLKIT_SCROLL_BARS]: Take account of fringe
	background extension.

2011-05-10  Jim Meyering  <meyering@redhat.com>

	* xdisp.c (x_intersect_rectangles): Fix typo "the the -> the".

2011-05-10  Juanma Barranquero  <lekktu@gmail.com>

	* image.c (Finit_image_library): Return t for built-in image types,
	like pbm and xbm.  (Bug#8640)

2011-05-09  Andreas Schwab  <schwab@linux-m68k.org>

	* w32menu.c (set_frame_menubar): Fix submenu allocation.

2011-05-07  Eli Zaretskii  <eliz@gnu.org>

	* w32console.c (Fset_screen_color): Doc fix.
	(Fget_screen_color): New function.
	(syms_of_ntterm): Defsubr it.

	* callproc.c (call_process_cleanup) [MSDOS]: Don't close and
	unlink the temporary file if Fcall_process didn't create it in the
	first place.
	(Fcall_process) [MSDOS]: Don't create tempfile if stdout of the
	child process will be redirected to a file specified with `:file'.
	Don't try to re-open tempfile in that case, and set fd[0] to -1 as
	cue to call_process_cleanup not to close that handle.

2011-05-07  Ben Key  <bkey76@gmail.com>

	* makefile.w32-in: The bootstrap-temacs rule now makes use of
	one of two shell specific rules, either bootstrap-temacs-CMD or
	bootstrap-temacs-SH.  The bootstrap-temacs-SH rule is identical
	to the previous implementation of the bootstrap-temacs rule.
	The bootstrap-temacs-CMD rule is similar to the previous
	implementation of the bootstrap-temacs rule except that it
	makes use of the ESC_CFLAGS variable instead of the CFLAGS
	variable.

	These changes, along with some changes to nt/configure.bat,
	nt/gmake.defs, and nt/nmake.defs, are required to extend my
	earlier fix to add support for --cflags and --ldflags options
	that include quotes so that it works whether make uses cmd or
	sh as the shell.

2011-05-06  Michael Albinus  <michael.albinus@gmx.de>

	* dbusbind.c (QCdbus_type_unix_fd): Declare static.
	(xd_remove_watch): Don't check QCdbus_type_unix_fd for SYMBOLP, it
	is a constant.
	(Fdbus_init_bus, xd_read_queued_messages): Bus can be a symbol or
	a string.  Handle both cases.
	(Fdbus_call_method_asynchronously, Fdbus_register_signal)
	(Fdbus_register_method): Use Qinvalid_function.

2011-05-06  Juanma Barranquero  <lekktu@gmail.com>

	* makefile.w32-in: Update dependencies.
	(LISP_H): Add inttypes.h and stdin.h.
	(PROCESS_H): Add unistd.h.

2011-05-06  Eli Zaretskii  <eliz@gnu.org>

	* lread.c: Include limits.h (fixes the MS-Windows build broken by
	revision 104134).

2011-05-06  Paul Eggert  <eggert@cs.ucla.edu>

	* image.c (Finit_image_library) [!HAVE_NTGUI]: Omit unused local.

	* term.c (vfatal): Remove stray call to va_end.
	It's not needed and the C Standard doesn't allow it here anyway.

	Use C99's va_copy to avoid undefined behavior on x86-64 GNU/Linux.
	* eval.c (verror): doprnt a copy of ap, not the original.  (Bug#8545)

	* eval.c (verror): OK to create a string of up to MOST_POSITIVE_FIXNUM
	bytes.

	* term.c: Don't include <stdarg.h>, as <lisp.h> does that.

	* callproc.c (Fcall_process): Use 'volatile' to avoid vfork clobbering.

	* process.c (Fformat_network_address): Fix typo: args2 -> *args2.

	* xmenu.c (set_frame_menubar): Fix typo: int * -> int (3 times).

	* coding.c (detect_coding_charset): Fix typo: * 2 -> *4 (Bug#8601).

	* charset.h (struct charset.code_space): Now has 15 elements, not 16.
	* charset.c (Fdefine_charset_internal): Don't initialize
	charset.code_space[15].  The value was garbage, on hosts with
	32-bit int (Bug#8600).

	* lread.c (read_integer): Be more consistent with string-to-number.
	Use string_to_number to do the actual conversion; this avoids
	rounding errors and fixes some other screwups.  Without this fix,
	for example, #x1fffffffffffffff was misread as -2305843009213693952.
	(digit_to_number): Move earlier, for benefit of read_integer.
	Return -1 if the digit is out of range for the base, -2 if it is
	not a digit in any supported base.  (Bug#8602)

	* doprnt.c (doprnt): Support arbitrary pI values, such as "I64".

	* dispnew.c (scrolling_window): Return 1 if we scrolled,
	to match comment at start of function.  This also removes a
	GCC warning about overflow in a 32+64-bit port.

	* lisp.h (EMACS_INT, EMACS_UINT, BITS_PER_EMACS_INT, pI): Simplify.

	* dbusbind.c: Do not use XPNTR on a value that may be an integer.
	Reported by Stefan Monnier in
	<http://lists.gnu.org/archive/html/emacs-devel/2011-04/msg00919.html>.
	(xd_remove_watch, Fdbus_init_bus, xd_read_queued_messages):
	Use SYMBOLP-guarded XSYMBOL, not XPNTR.

	* lisp.h (EMACS_INTPTR): Remove.  All uses changed to intptr_t.
	(EMACS_UINTPTR): Likewise, with uintptr_t.

	* lisp.h: Prefer 64-bit EMACS_INT if available.
	(EMACS_INT, EMACS_UINT, BITS_PER_EMACS_INT, pI): Define to 64-bit
	on 32-bit hosts that have 64-bit int, so that they can access
	large files.
	However, temporarily disable this change unless the temporary
	symbol WIDE_EMACS_INT is defined.

	* lread.c, process.c: Do not include <inttypes.h>; lisp.h does it now.

	Prefer intptr_t/uintptr_t for integers the same widths as pointers.
	This removes an assumption that EMACS_INT and long are the same
	width as pointers.  The assumption is true for Emacs porting targets
	now, but we want to make other targets possible.
	* lisp.h: Include <inttypes.h>, for INTPTR_MAX, UINTPTR_MAX.
	(EMACS_INTPTR, EMACS_UINTPTR): New macros.
	In the rest of the code, change types of integers that hold casted
	pointers to EMACS_INTPTR and EMACS_UINTPTR, systematically
	replacing EMACS_INT, long, EMACS_UINT, and unsigned long.
	(XTYPE): Don't cast arg to EMACS_UINT; normally is not needed.
	(XSET): Cast type of XTYPE arg to EMACS_INTPTR; it is needed here.
	No need to cast type when ORing.
	(XPNTR): Return a value of type EMACS_INTPTR or EMACS_UINTPTR.
	* alloc.c (lisp_align_malloc): Remove a no-longer-needed cast.
	* doc.c (store_function_docstring): Use EMACS_INTPTR, so as not to
	assume EMACS_INT is the same width as char *.
	* gtkutil.c (xg_gtk_scroll_destroy, xg_tool_bar_button_cb):
	(xg_tool_bar_callback, xg_tool_bar_help_callback, xg_make_tool_item):
	Remove no-longer-needed casts.
	(xg_create_scroll_bar, xg_tool_bar_button_cb, xg_tool_bar_callback):
	(xg_tool_bar_help_callback, xg_make_tool_item):
	Use EMACS_INTPTR to hold an integer
	that will be cast to void *; this can avoid a GCC warning
	if EMACS_INT is not the same width as void *.
	* menu.c (find_and_call_menu_selection): Remove no-longer-needed cast.
	* xdisp.c (display_echo_area_1, resize_mini_window_1):
	(current_message_1, set_message_1):
	Use a local to convert to proper width without a cast.
	* xmenu.c (dialog_selection_callback): Likewise.

	* sysdep.c (get_random): Don't assume EMACS_INT is no wider than long.
	Also, don't assume VALBITS / RAND_BITS is less than 5,
	and don't rely on undefined behavior when shifting a 1 left into
	the sign bit.
	* lisp.h (get_random): Change signature to match.

	* lread.c (hash_string): Use size_t, not int, for hash computation.
	Normally we prefer signed values; but hashing is special, because
	it's better to use unsigned division on hash table sizes so that
	the remainder is nonnegative.  Also, size_t is the natural width
	for hashing into memory.  The previous code used 'int', which doesn't
	retain enough info to hash well into very large tables.
	(oblookup, oblookup_last_bucket_number, Funintern): Likewise.

	* dbusbind.c: Don't possibly lose pointer info when converting.
	(xd_remove_watch, Fdbus_init_bus, xd_read_queued_messages):
	Use XPNTR rather than XHASH, so that the high-order bits of
	the pointer aren't lost when converting through void *.

	* eval.c (Fautoload): Don't double-shift a pointer.

	* fns.c (Frandom): Let EMACS_UINT be wider than unsigned long.

2011-05-06  Juanma Barranquero  <lekktu@gmail.com>

	* gnutls.c (DEF_GNUTLS_FN):
	* image.c (DEF_IMGLIB_FN): Make function pointers static.

2011-05-05  Andreas Schwab  <schwab@linux-m68k.org>

	* lread.c (lisp_file_lexically_bound_p): Stop scanning at end
	marker.  (Bug#8610)

2011-05-05 Eli Zaretskii  <eliz@gnu.org>

	* w32heap.c (allocate_heap) [USE_LISP_UNION_TYPE || USE_LSB_TAG]:
	New version that can reserve upto 2GB of heap space.

2011-05-05  Chong Yidong  <cyd@stupidchicken.com>

	* nsfns.m (Fns_read_file_name): Doc fix (Bug#8534).

2011-05-05  Teodor Zlatanov  <tzz@lifelogs.com>

	* gnutls.c (fn_gnutls_certificate_set_x509_key_file): Add alias to
	`gnutls_certificate_set_x509_key_file'.

2011-05-05  Juanma Barranquero  <lekktu@gmail.com>

	* makefile.w32-in ($(BLD)/image.$(O), $(BLD)/process.$(O)):
	Update dependencies.

2011-05-04  Juanma Barranquero  <lekktu@gmail.com>

	* gnutls.h (emacs_gnutls_write, emacs_gnutls_read):
	* gnutls.c (emacs_gnutls_write, emacs_gnutls_read):
	Remove unused parameter `fildes'.
	* process.c (read_process_output, send_process): Don't pass it.

2011-05-04  Juanma Barranquero  <lekktu@gmail.com>

	Fix previous change: the library cache is defined in w32.c.
	* image.c (CACHE_IMAGE_TYPE) [!HAVE_NTGUI]: Define to noop.
	(Finit_image_library): Wrap Vlibrary_cache on "#ifdef HAVE_NTGUI".

2011-05-04  Juanma Barranquero  <lekktu@gmail.com>

	Implement dynamic loading of GnuTLS on Windows.

	* gnutls.h (GNUTLS_EMACS_ERROR_NOT_LOADED): New macro.
	(emacs_gnutls_write, emacs_gnutls_read): Mark as extern.
	(emacs_gnutls_record_check_pending, emacs_gnutls_transport_set_errno):
	Declare.

	* gnutls.c (Qgnutls_dll): Define.
	(DEF_GNUTLS_FN, LOAD_GNUTLS_FN): New macros.
	(gnutls_*): Declare function pointers.
	(init_gnutls_functions): New function to initialize function pointers.
	(emacs_gnutls_handshake, Fgnutls_error_string, Fgnutls_deinit)
	(emacs_gnutls_global_init, Fgnutls_bye): Use function pointers.
	(emacs_gnutls_record_check_pending, emacs_gnutls_transport_set_errno):
	Wrappers for gnutls_record_check_pending and gnutls_transport_set_errno.
	(emacs_gnutls_write, emacs_gnutls_read)
	(emacs_gnutls_handle_error, Fgnutls_error_fatalp)
	(Fgnutls_available_p): New function.
	(Fgnutls_boot): Call Fgnutls_available_p.  Use function pointers.
	(syms_of_gnutls) <Qgnutls_dll>: Initialize and staticpro it.
	(syms_of_gnutls) <Sgnutls_available_p>: defsubr it.

	* image.c: Include w32.h.
	(Vimage_type_cache): Delete.
	(syms_of_image) <Vimage_type_cache>: Don't initialize and staticpro it.
	(CACHE_IMAGE_TYPE, Finit_image_library): Use Vlibrary_cache instead.
	(w32_delayed_load): Move to w32.c.

	* w32.h (VlibraryCache, QCloaded_from, w32_delayed_load): Declare.

	* w32.c (QCloaded_from, Vlibrary_cache): Define.
	(w32_delayed_load): Move from image.c.  When loading a library, record
	its filename in the :loaded-from property of the library id.
	(globals_of_w32) <QCloaded_from, Vlibrary_cache>:
	Initialize and staticpro them.
	(emacs_gnutls_pull, emacs_gnutls_push): Call emacs_gnutls_* functions.

	* process.c: Include lisp.h before w32.h, not after.
	(wait_reading_process_output): Call emacs_gnutls_record_check_pending
	instead of gnutls_record_check_pending.

	* callproc.c, emacs.c: Include lisp.h before w32.h, not after.

2011-05-04  Teodor Zlatanov  <tzz@lifelogs.com>

	* gnutls.c (Fgnutls_boot): Support :keylist and :crlfiles options
	instead of :keyfiles.  Give GnuTLS the keylist and the CRL lists
	as passed in.

2011-05-03  Jan Djärv  <jan.h.d@swipnet.se>

	* xterm.c (x_set_frame_alpha): Do not set property on anything
	else than FRAME_X_OUTER_WINDOW (Bug#8608).

2011-05-02  Juanma Barranquero  <lekktu@gmail.com>

	* sysdep.c (get_tty_size) [WINDOWSNT]: Implement.  (Bug#8596)

2011-05-02  Juanma Barranquero  <lekktu@gmail.com>

	* gnutls.c (Qgnutls_log_level, Qgnutls_code, Qgnutls_anon)
	(Qgnutls_x509pki, Qgnutls_e_interrupted, Qgnutls_e_again)
	(Qgnutls_e_invalid_session, Qgnutls_e_not_ready_for_handshake)
	(gnutls_global_initialized, Qgnutls_bootprop_priority)
	(Qgnutls_bootprop_trustfiles, Qgnutls_bootprop_keyfiles)
	(Qgnutls_bootprop_callbacks, Qgnutls_bootprop_loglevel)
	(Qgnutls_bootprop_hostname, Qgnutls_bootprop_verify_flags)
	(Qgnutls_bootprop_verify_error, Qgnutls_bootprop_verify_hostname_error)
	(Qgnutls_bootprop_callbacks_verify): Make static.

2011-05-01  Andreas Schwab  <schwab@linux-m68k.org>

	* callproc.c: Indentation fixup.

	* sysdep.c (wait_for_termination_1): Make static.
	(wait_for_termination, interruptible_wait_for_termination):
	Move after wait_for_termination_1.

2011-05-01  Lars Magne Ingebrigtsen  <larsi@gnus.org>

	* sysdep.c (interruptible_wait_for_termination): New function
	which is like wait_for_termination, but allows keyboard
	interruptions.

	* callproc.c (Fcall_process): Add (:file "file") as an option for
	the STDOUT buffer.
	(Fcall_process_region): Ditto.

2011-04-30  Eli Zaretskii  <eliz@gnu.org>

	* dosfns.c (Fint86, Fdos_memget, Fdos_memput): Use `ASIZE (FOO)'
	rather than `XVECTOR (FOO)->size'.

	* process.c: Remove HAVE_INTTYPES_H condition from inclusion of
	inttypes.h, as a gnulib replacement is used if it not available in
	system headers.

2011-04-21  Eli Zaretskii  <eliz@gnu.org>

	Lift the MOST_POSITIVE_FIXNUM/4 limitation on visited files.
	* fileio.c (Finsert_file_contents): Don't limit file size to 1/4
	of MOST_POSITIVE_FIXNUM.  (Bug#8528)

	* coding.c (coding_alloc_by_realloc): Error out if destination
	will grow beyond MOST_POSITIVE_FIXNUM.
	(decode_coding_emacs_mule): Abort if there isn't enough place in
	charbuf for the composition carryover bytes.  Reserve an extra
	space for up to 2 characters produced in a loop.
	(decode_coding_iso_2022): Abort if there isn't enough place in
	charbuf for the composition carryover bytes.

2011-04-21  Eli Zaretskii  <eliz@gnu.org>

	* doprnt.c (doprnt) [!HAVE_LONG_LONG_INT]: Error out instead of
	aborting when %lld or %lll format is passed.
	[!HAVE_UNSIGNED_LONG_LONG_INT]: Error out instead of aborting when
	%llo or %llx format is passed.  (Bug#8545)

	* window.c (window_scroll_line_based): Use a marker instead of
	simple variables to record original value of point.  (Bug#7952)

	* doprnt.c (doprnt): Fix the case where a multibyte sequence
	produced by %s or %c overflows available buffer space.  (Bug#8545)

2011-04-28  Paul Eggert  <eggert@cs.ucla.edu>

	* doprnt.c (doprnt): Omit useless test; int overflow check (Bug#8545).
	(SIZE_MAX): Move defn after all includes, as they might #define it.

2011-04-28  Juanma Barranquero  <lekktu@gmail.com>

	* w32.c (init_environment): Warn about defaulting HOME to C:\.

2011-04-28  Juanma Barranquero  <lekktu@gmail.com>

	* keyboard.c (Qdelayed_warnings_hook): Define.
	(command_loop_1): Run `delayed-warnings-hook'
	if Vdelayed_warnings_list is non-nil.
	(syms_of_keyboard) <delayed-warnings-hook>: DEFSYM it.
	(syms_of_keyboard) <delayed-warnings-list>: DEFVAR_LISP it.

2011-04-28  Eli Zaretskii  <eliz@gnu.org>

	* doprnt.c (doprnt): Don't return value smaller than the buffer
	size if the message was truncated.  (Bug#8545).

2011-04-28  Juanma Barranquero  <lekktu@gmail.com>

	* w32fns.c (Fx_change_window_property, Fx_delete_window_property)
	(Fx_window_property): #if-0 the whole functions, not just the bodies.

2011-04-27  Paul Eggert  <eggert@cs.ucla.edu>

	* doprnt.c (doprnt): Support "ll" length modifier, for long long.

2011-04-27  Juanma Barranquero  <lekktu@gmail.com>

	* makefile.w32-in: Update dependencies.

2011-04-27  Eli Zaretskii  <eliz@gnu.org>

	Improve `doprnt' and its usage.  (Bug#8545)
	* doprnt.c (doprnt): Make sure `format' is never accessed beyond
	`format_end'.  Remove support for %l as a conversion specifier.
	Don't use xrealloc.  Improve diagnostics when the %l size modifier
	is used.  Update the commentary.

	* eval.c (verror): Simplify calculation of size_t.

	* coding.c (Ffind_operation_coding_system): Fix diagnostic error
	messages.

2011-04-27  Yoshiaki Kasahara  <kasahara@nc.kyushu-u.ac.jp>  (tiny change)

	* buffer.c (init_buffer) [USE_MMAP_FOR_BUFFERS]: Adjust to aliasing
	change.

2011-04-27  Paul Eggert  <eggert@cs.ucla.edu>

	* nsmenu.m: Replace all uses of XVECTOR with ASIZE and AREF.
	This makes this file independent of the recent pseudovector change.

2011-04-26  Paul Eggert  <eggert@cs.ucla.edu>

	* keyboard.c (handle_user_signal): Fix pointer signedness problem.

	* gnutls.c (emacs_gnutls_handle_error): Remove unused local.
	(Fgnutls_boot): gnutls_certificate_verify_peers2 wants unsigned *.
	Remove unused local.
	(emacs_gnutls_write): Don't use uninitialized rtnval if nbyte <= 0.

	* lisp.h: Fix a problem with aliasing and vector headers.  (Bug#8546)
	GCC 4.6.0 optimizes based on type-based alias analysis.
	For example, if b is of type struct buffer * and v of type struct
	Lisp_Vector *, then gcc -O2 was incorrectly assuming that &b->size
	!= &v->size, and therefore "v->size = 1; b->size = 2; return
	v->size;" must therefore return 1.  This assumption is incorrect
	for Emacs, since it type-puns struct Lisp_Vector * with many other
	types.  To fix this problem, this patch adds a new type struct
	vectorlike_header that documents the constraints on layout of vectors
	and pseudovectors, and helps optimizing compilers not get fooled
	by Emacs's type punning.  It also adds the macros XSETTYPED_PVECTYPE
	XSETTYPED_PSEUDOVECTOR, TYPED_PSEUDOVECTORP, for similar reasons.
	* lisp.h (XSETTYPED_PVECTYPE): New macro, specifying the name of
	the size member.
	(XSETPVECTYPE): Rewrite in terms of new macro.
	(XSETPVECTYPESIZE): New macro, specifying both type and size.
	This is a bit clearer, and further avoids the possibility of
	undesirable aliasing.
	(XSETTYPED_PSEUDOVECTOR): New macro, specifying the size.
	(XSETPSEUDOVECTOR): Rewrite in terms of XSETTYPED_PSEUDOVECTOR.
	(XSETSUBR): Rewrite in terms of XSETTYPED_PSEUDOVECTOR and XSIZE,
	since Lisp_Subr is a special case (no "next" field).
	(ASIZE): Now uses header.size rather than size.
	All previous uses of XVECTOR (foo)->size replaced to use this macro,
	to avoid the hassle of writing XVECTOR (foo)->header.size.
	(struct vectorlike_header): New type.
	(TYPED_PSEUDOVECTORP): New macro, also specifying the C type of the
	object, to help avoid aliasing.
	(PSEUDOVECTORP): Rewrite in terms of TYPED_PSEUDOVECTORP.
	(SUBRP): Likewise, since Lisp_Subr is a special case.
	* lisp.h (struct Lisp_Vector, struct Lisp_Char_Table):
	(struct Lisp_Sub_Char_Table, struct Lisp_Bool_Vector):
	(struct Lisp_Hash_Table): Combine first two members into a single
	struct vectorlike_header member.  All uses of "size" and "next" members
	changed to be "header.size" and "header.next".
	* buffer.h (struct buffer): Likewise.
	* font.h (struct font_spec, struct font_entity, struct font): Likewise.
	* frame.h (struct frame): Likewise.
	* process.h (struct Lisp_Process): Likewise.
	* termhooks.h (struct terminal): Likewise.
	* window.c (struct save_window_data, struct saved_window): Likewise.
	* window.h (struct window): Likewise.
	* alloc.c (allocate_buffer, Fmake_bool_vector, allocate_pseudovector):
	Use XSETPVECTYPESIZE, not XSETPVECTYPE, to avoid aliasing problems.
	* buffer.c (init_buffer_once): Likewise.
	* lread.c (defsubr): Use XSETTYPED_PVECTYPE, since Lisp_Subr is a
	special case.
	* process.c (Fformat_network_address): Use local var for size,
	for brevity.

	* bytecode.c (exec_byte_code): Don't use XVECTOR before CHECK_VECTOR.

	Make the Lisp reader and string-to-float more consistent (Bug#8525)
	* data.c (atof): Remove decl; no longer used or needed.
	(digit_to_number): Move to lread.c.
	(Fstring_to_number): Use new string_to_number function, to be
	consistent with how the Lisp reader treats infinities and NaNs.
	Do not assume that floating-point numbers represent EMACS_INT
	without losing information; this is not true on most 64-bit hosts.
	Avoid double-rounding errors, by insisting on integers when
	parsing non-base-10 numbers, as the documentation specifies.
	* lisp.h (string_to_number): New decl, replacing ...
	(isfloat_string): Remove.
	* lread.c: Include <inttypes.h>, for uintmax_t and strtoumax.
	(read1): Do not accept +. and -. as integers; this
	appears to have been a coding error.  Similarly, do not accept
	strings like +-1e0 as floating point numbers.  Do not report
	overflow for integer overflows unless the base is not 10 which
	means we have no simple and reliable way to continue.
	Break out the floating-point parsing into a new
	function string_to_number, so that Fstring_to_number parses
	floating point numbers consistently with the Lisp reader.
	(digit_to_number): Move here from data.c.  Make it static inline.
	(E_CHAR, EXP_INT): Remove, replacing with ...
	(E_EXP): New macro, to solve the "1.0e+" problem mentioned below.
	(string_to_number): New function, replacing isfloat_string.
	This function checks for valid syntax and produces the resulting
	Lisp float number too.  Rework it so that string-to-number
	no longer mishandles examples like "1.0e+".  Use strtoumax,
	so that overflow for non-base-10 numbers is reported only when
	there's no portable and simple way to convert to floating point.

	* textprop.c (set_text_properties_1): Rewrite for clarity,
	and to avoid GCC warning about integer overflow.

	* intervals.h (struct interval): Use EMACS_INT for members
	where EMACS_UINT might cause problems.  See
	<http://lists.gnu.org/archive/html/emacs-devel/2011-04/msg00514.html>.
	(CHECK_TOTAL_LENGTH): Remove cast to EMACS_INT; no longer needed.
	* intervals.c (interval_deletion_adjustment): Now returns EMACS_INT.
	All uses changed.
	(offset_intervals): Tell GCC not to worry about length overflow
	when negating a negative length.

	* alloc.c (overrun_check_malloc, overrun_check_realloc): Now static.
	(overrun_check_free): Likewise.

	* alloc.c (SDATA_SIZE) [!GC_CHECK_STRING_BYTES]: Avoid runtime check
	in the common case where SDATA_DATA_OFFSET is a multiple of Emacs
	word size.

	* gnutls.c: Fix problems found by GCC 4.6.0 on Ubuntu 10.10.
	(gnutls_make_error): Rename local to avoid shadowing.
	(gnutls_emacs_global_deinit): ifdef out; not used.
	(Fgnutls_boot): Use const for pointer to readonly storage.
	Comment out unused local.  Fix pointer signedness problems.

	* lread.c (openp): Don't stuff size_t into an 'int'.
	Use <= on length, not < on length + 1, to avoid GCC 4.6.0 warning
	about possible signed overflow.

	* gtkutil.c: Fix problems found by GCC 4.6.0 on Ubuntu 10.10.
	(GDK_KEY_g): Don't define if already defined.
	(xg_prepare_tooltip): Avoid pointer signedness problem.
	(xg_set_toolkit_scroll_bar_thumb): Redo to avoid two casts.

	* process.c (Fnetwork_interface_info): Avoid left-shift undefined
	behavior with 1 << 31.  GCC 4.6.0 warns about this on 32-bit hosts.

	* xfns.c (Fx_window_property): Simplify a bit,
	to make a bit faster and to avoid GCC 4.6.0 warning.
	* xselect.c (x_get_window_property, x_handle_dnd_message): Likewise.

	* fns.c (internal_equal): Don't assume size_t fits in int.

	* alloc.c (compact_small_strings): Tighten assertion a little.

	Replace pEd with more-general pI, and fix some printf arg casts.
	* lisp.h (pI): New macro, generalizing old pEd macro to other
	conversion specifiers.  For example, use "...%"pI"d..." rather
	than "...%"pEd"...".
	(pEd): Remove.  All uses replaced with similar uses of pI.
	* src/m/amdx86-64.h, src/m/ia64.h, src/m/ibms390x.h: Likewise.
	* alloc.c (check_pure_size): Don't overflow by converting size to int.
	* bidi.c (bidi_dump_cached_states): Use pI to avoid cast.
	* data.c (Fnumber_to_string): Use pI instead of if-then-else-abort.
	* dbusbind.c (xd_append_arg): Use pI to avoid cast.
	(Fdbus_method_return_internal, Fdbus_method_error_internal): Likewise.
	* font.c (font_unparse_xlfd): Avoid potential buffer overrun on
	64-bit hosts.
	(font_unparse_xlfd, font_unparse_fcname): Use pI to avoid casts.
	* keyboard.c (record_char, modify_event_symbol): Use pI to avoid casts.
	* print.c (safe_debug_print, print_object): Likewise.
	(print_object): Don't overflow by converting EMACS_INT or EMACS_UINT
	to int.
	Use pI instead of if-then-else-abort.  Use %p to avoid casts,
	avoiding the 0 flag, which is not portable.
	* process.c (Fmake_network_process): Use pI to avoid cast.
	* region-cache.c (pp_cache): Likewise.
	* xdisp.c (decode_mode_spec): Likewise.
	* xrdb.c (x_load_resources) [USE_MOTIF]: Use pI to avoid undefined
	behavior on 64-bit hosts with printf arg.
	* xselect.c (x_queue_event): Use %p to avoid casts, avoiding 0 flag.
	(x_stop_queuing_selection_requests): Likewise.
	(x_get_window_property): Don't truncate byte count to an 'int'
	when tracing.

	* frame.c (frame_name_fnn_p): Get rid of strtol, which isn't right
	here, since it parses constructs like leading '-' and spaces,
	which are not wanted; and it overflows with large numbers.
	Instead, simply match F[0-9]+, which is what is wanted anyway.

	* alloc.c: Remove unportable assumptions about struct layout.
	(SDATA_SELECTOR, SDATA_DATA_OFFSET): New macros.
	(SDATA_OF_STRING, SDATA_SIZE, allocate_string_data):
	(allocate_vectorlike, make_pure_vector): Use the new macros,
	plus offsetof, to remove unportable assumptions about struct layout.
	These assumptions hold on all porting targets that I know of, but
	they are not guaranteed, they're easy to remove, and removing them
	makes further changes easier.

	* alloc.c (BLOCK BYTES): Fix typo by changing "ablock" to "ablocks".
	This doesn't fix a bug but makes the code clearer.
	(string_overrun_cookie): Now const.  Use initializers that
	don't formally overflow signed char, to avoid warnings.
	(allocate_string_data) [GC_CHECK_STRING_OVERRUN]: Fix typo that
	can cause Emacs to crash when string overrun checking is enabled.
	(allocate_buffer): Don't assume sizeof (struct buffer) is a
	multiple of sizeof (EMACS_INT); it need not be, if
	alignof(EMACS_INT) < sizeof (EMACS_INT).
	(check_sblock, check_string_bytes, check_string_free_list): Protoize.

2011-04-26  Juanma Barranquero  <lekktu@gmail.com>

	* keyboard.c (QCrtl): Rename from Qrtl.  All uses changed.

2011-04-26  Teodor Zlatanov  <tzz@lifelogs.com>

	* gnutls.c (emacs_gnutls_handshake): Return an error if we're not
	supposed to be handshaking.  (Bug#8556)
	Reported by Paul Eggert <eggert@cs.ucla.edu>.

2011-04-26  Daniel Colascione  <dan.colascione@gmail.com>

	* lisp.h (Qdebug): List symbol.
	* eval.c (Qdebug): Restore global linkage.
	* keyboard.c (debug-on-event): New variable.
	(handle_user_signal): Break into debugger when debug-on-event
	matches the current signal symbol.

2011-04-25  Dan Nicolaescu  <dann@ics.uci.edu>

	* alloc.c (check_sblock, check_string_bytes)
	(check_string_free_list): Convert to standard C.

2011-04-25  Teodor Zlatanov  <tzz@lifelogs.com>

	* w32.c (emacs_gnutls_push): Fix typo.

2011-04-25  Eli Zaretskii  <eliz@gnu.org>

	* gnutls.c (emacs_gnutls_handshake): Avoid compiler warnings about
	"cast to pointer from integer of different size".

	Improve doprnt and its use in verror.  (Bug#8545)
	* doprnt.c (doprnt): Document the set of format control sequences
	supported by the function.  Use SAFE_ALLOCA instead of always
	using `alloca'.

	* eval.c (verror): Don't limit the buffer size at size_max-1, that
	is one byte too soon.  Don't use xrealloc; instead xfree and
	xmalloc anew.

2011-04-24  Teodor Zlatanov  <tzz@lifelogs.com>

	* gnutls.h: Add GNUTLS_STAGE_CALLBACKS enum to denote we're in the
	callbacks stage.

	* gnutls.c: Renamed global_initialized to
	gnutls_global_initialized.  Added internals for the
	:verify-hostname-error, :verify-error, and :verify-flags
	parameters of `gnutls-boot' and documented those parameters in the
	docstring.  Start callback support.
	(emacs_gnutls_handshake): Add Woe32 support.  Retry handshake
	unless a fatal error occurred.  Call gnutls_alert_send_appropriate
	on error.  Return error code.
	(emacs_gnutls_write): Call emacs_gnutls_handle_error.
	(emacs_gnutls_read): Likewise.
	(Fgnutls_boot): Return handshake error code.
	(emacs_gnutls_handle_error): New function.
	(wsaerror_to_errno): Likewise.

	* w32.h (emacs_gnutls_pull): Add prototype.
	(emacs_gnutls_push): Likewise.

	* w32.c (emacs_gnutls_pull): New function for GnuTLS on Woe32.
	(emacs_gnutls_push): Likewise.

2011-04-24  Claudio Bley  <claudio.bley@gmail.com>  (tiny change)

	* process.c (wait_reading_process_output): Check if GnuTLS
	buffered some data internally if no FDs are set for TLS
	connections.

	* makefile.w32-in (OBJ2): Add gnutls.$(O).
	(LIBS): Link to USER_LIBS.
	($(BLD)/gnutls.$(0)): New target.

2011-04-24  Eli Zaretskii  <eliz@gnu.org>

	* xdisp.c (handle_single_display_spec): Rename the
	display_replaced_before_p argument into display_replaced_p, to
	make it consistent with the commentary.  Fix typos in the
	commentary.

	* textprop.c (syms_of_textprop): Remove dead code.
	(copy_text_properties): Delete obsolete commentary about an
	interface that was deleted long ago.  Fix typos in the description
	of arguments.

	* msdos.c (XMenuActivate, XMenuAddSelection): Adjust argument list
	to changes in oldXMenu/XMenu.h from 2011-04-16.
	<menu_help_message, prev_menu_help_message>: Constify.
	(IT_menu_make_room): menu->help_text is now `const char **';
	adjust.

	* msdos.h (XMenuActivate, XMenuAddSelection): Adjust prototypes
	to changes in oldXMenu/XMenu.h from 2011-04-16.
	(struct XMenu): Declare `help_text' `const char **'.

	* xfaces.c <Qunspecified>: Make extern again.

	* syntax.c: Include sys/types.h before including regex.h, as
	required by Posix.

	* doc.c (get_doc_string): Improve the format passed to `error'.

	* doprnt.c (doprnt): Improve commentary.

	* term.c (init_tty) [MSDOS]: Fix 1st argument to maybe_fatal.

	* Makefile.in (TAGS): Depend on $(M_FILE) and $(S_FILE), and scan
	them with etags.

	* makefile.w32-in (globals.h): Add a dummy recipe, to make any
	changes in globals.h immediately force recompilation.
	(TAGS): Depend on $(CURDIR)/m/intel386.h and
	$(CURDIR)/s/ms-w32.h.
	(TAGS-gmake): Scan $(CURDIR)/m/intel386.h and $(CURDIR)/s/ms-w32.h.

	* character.c (Fchar_direction): Function deleted.
	(syms_of_character): Don't defsubr it.
	<char-direction-table>: Deleted.

2011-04-23  Eli Zaretskii  <eliz@gnu.org>

	Fix doprnt so it could be used again safely in `verror'.  (Bug#8435)
	* doprnt.c: Include limits.h.
	(SIZE_MAX): New macro.
	(doprnt): Return a size_t value.  2nd arg is now size_t.
	Many local variables are now size_t instead of int or unsigned.
	Improve overflow protection.  Support `l' modifier for integer
	conversions.  Support %l conversion.  Don't assume an EMACS_INT
	argument for integer conversions and for %c.

	* lisp.h (doprnt): Restore prototype.

	* makefile.w32-in ($(BLD)/callint.$(O)): Depend on
	$(SRC)/character.h.

	* Makefile.in (base_obj): Add back doprnt.o.

	* deps.mk (doprnt.o): Add back prerequisites.
	(callint.o): Depend on character.h.

	* eval.c (internal_lisp_condition_case): Include the handler
	representation in the error message.
	(verror): Call doprnt instead of vsnprintf.  Fix an off-by-one bug
	when breaking from the loop.

	* xdisp.c (vmessage): Call doprnt instead of vsnprintf.

	* callint.c (Fcall_interactively): When displaying error message
	about invalid control letter, pass the character's codepoint, not
	a pointer to its multibyte form.  Improve display of the character
	in octal and display also its hex code.

	* character.c (char_string): Use %x to display the (unsigned)
	codepoint of an invalid character, to avoid displaying a bogus
	negative value.

	* font.c (check_otf_features): Pass SDATA of SYMBOL_NAME to
	`error', not SYMBOL_NAME itself.

	* coding.c (Fencode_sjis_char, Fencode_big5_char): Use %c for
	character arguments to `error'.

	* charset.c (check_iso_charset_parameter): Fix incorrect argument
	to `error' in error message about FINAL_CHAR argument.  Make sure
	FINAL_CHAR is a character, and use %c when it is passed as
	argument to `error'.

2011-04-23  Eli Zaretskii  <eliz@gnu.org>

	* s/ms-w32.h (localtime): Redirect to sys_localtime.

	* w32.c: Include <time.h>.
	(sys_localtime): New function.

2011-04-23  Chong Yidong  <cyd@stupidchicken.com>

	* xdisp.c (init_xdisp): Initialize echo_area_window (Bug#6451).

	* buffer.c (syms_of_buffer): Doc fix (Bug#6902).

2011-04-23  Samuel Thibault  <sthibault@debian.org>  (tiny change)

	* sysdep.c (wait_for_termination): On GNU Hurd, kill returns -1 on
	zombies (Bug#8467).

2011-04-19  Eli Zaretskii  <eliz@gnu.org>

	* syntax.h (SETUP_SYNTAX_TABLE_FOR_OBJECT): Fix setting of
	gl_state.e_property when gl_state.object is Qt.

	* insdel.c (make_gap_larger): Remove limitation of buffer size
	to <= INT_MAX.

2011-04-18  Chong Yidong  <cyd@stupidchicken.com>

	* xdisp.c (lookup_glyphless_char_display)
	(produce_glyphless_glyph): Handle cons cell entry in
	glyphless-char-display.
	(Vglyphless_char_display): Document it.

	* term.c (produce_glyphless_glyph): Handle cons cell entry in
	glyphless-char-display.

2011-04-17  Chong Yidong  <cyd@stupidchicken.com>

	* xdisp.c (get_next_display_element): Remove unnecessary ifdefs.

	* termhooks.h (FRAME_WINDOW_P): Remove duplicated definitions.

	* dispextern.h (FACE_SUITABLE_FOR_ASCII_CHAR_P): Add missing
	definition for no-X builds.

2011-04-16  Paul Eggert  <eggert@cs.ucla.edu>

	Static checks with GCC 4.6.0 and non-default toolkits.

	* s/sol2-6.h, s/unixware.h (PTY_TTY_NAME_SPRINTF): Protoize decl.

	* process.c (keyboard_bit_set): Define only if SIGIO.
	(send_process_trap): Mark it with NO_RETURN if it doesn't return.
	(send_process): Repair possible setjmp clobbering.

	* s/usg5-4-common.h (SETUP_SLAVE_PTY): Don't pass extra arg to 'fatal'.

	* eval.c: Include <stdio.h>, for vsnprintf on non-GNU/Linux hosts.

	* data.c (arith_error): Mark with NO_RETURN if it doesn't return.

	* alloc.c (bytes_used_when_full, SPARE_MEMORY, BYTES_USED):
	Define only if needed.

	* sysdep.c (_FILE_OFFSET_BITS): Make this hack even uglier
	by pacifying GCC about it.  Maybe it's time to retire it?
	* xfaces.c (USG, __TIMEVAL__): Likewise.

	* dispextern.h (struct redisplay_interface): Rename param
	to avoid shadowing.
	* termhooks.h (struct terminal): Likewise.
	* xterm.c (xembed_send_message): Likewise.

	* insdel.c (make_gap_smaller): Define only if
	USE_MMAP_FOR_BUFFERS || REL_ALLOC || DOUG_LEA_MALLOC.

	* keyboard.c (read_char): Make a var volatile so longjmp won't clobber
	it.

	* emacs.c (MAX_HEAP_BSS_DIFF, my_edata): Move to where they're used,
	so that we aren't warned about unused symbols.

	* xfns.c (Fx_file_dialog): Rename local to avoid shadowing.

	* xdisp.c (x_produce_glyphs): Mark var as initialized (Bug#8512).

	* xfns.c (x_real_positions): Mark locals as initialized.

	* xmenu.c (xmenu_show): Don't use uninitialized vars.

	* xterm.c: Fix problems found by static analysis with other toolkits.
	(toolkit_scroll_bar_interaction): Define and use only if USE_X_TOOLKIT.
	(x_dispatch_event): Declare static if USE_GTK, and
	define if USE_GTK || USE_X_TOOLKIT.
	(SET_SAVED_BUTTON_EVENT): Define only if USE_X_TOOLKIT || USE_GTK.
	* xterm.h (x_dispatch_event): Extern only if USE_X_TOOLKIT.
	* xterm.c, xterm.h (x_mouse_leave): Bring this function back, but only
	if defined HAVE_MENUS && !defined USE_X_TOOLKIT && !defined USE_GTK.

	* xmenu.c (menu_help_callback): Pointer type fixes.
	Use const pointers when pointing at readonly data.  Avoid pointer
	signedness clashes.
	(FALSE): Remove unused macro.
	(update_frame_menubar): Remove unused decl.

	* xfns.c (Fx_hide_tip): Move locals to avoid shadowing.

	* menu.c (push_submenu_start, push_submenu_end): Do not define unless
	USE_X_TOOLKIT || USE_GTK || HAVE_NS || defined HAVE_NTGUI.
	(single_menu_item): Rename local to avoid shadowing.

	* keyboard.c (make_lispy_event): Remove unused local var.

	* frame.c, frame.h (x_get_resource_string): Bring this back, but
	only if HAVE_X_WINDOWS && !USE_X_TOOLKIT.

	* bitmaps: Change bitmaps from unsigned char back to the X11
	compatible char.  Avoid the old compiler warnings about
	out-of-range initializers by using, for example, '\xab' rather
	than 0xab.

	* xgselect.c (xgselect_initialize): Check vs interface
	even if ! (defined (USE_GTK) || defined (HAVE_GCONF)).

	* xmenu.c (xmenu_show): Rename parm to avoid shadowing.

	* xterm.c (x_create_toolkit_scroll_bar): Use const * for pointers
	to read-only memory.

	* fns.c (vector): Remove; this old hack is no longer needed.

	* xsmfns.c (create_client_leader_window): Rename shadowing arg.
	Remove unused var.
	(gdk_x11_set_sm_client_id) [!USE_GTK]: Don't define.

	* xrdb.c (x_load_resources): Omit unused local.

	* xfns.c (free_frame_menubar, atof): Remove duplicate decls.
	(x_window): Rename locals to avoid shadowing.
	(USG): Use the kludged USG macro, to pacify gcc.

	* xterm.c (x_alloc_nearest_color_for_widget): Remove; unused.
	(x_term_init): Remove local to avoid shadowing.

	* xfns.c, xterm.c (_XEditResCheckMessages): Protoize decl.

	* xdisp.c, dispextern.h (set_vertical_scroll_bar): Now extern if
	USE_TOOLKIT_SCROLL_BARS && !USE_GTK, as xterm.c needs it then.

2011-04-16  Eli Zaretskii  <eliz@gnu.org>

	* gnutls.c (Fgnutls_boot): Don't pass Lisp_Object to `error'.

	Fix regex.c, syntax.c and friends for buffers > 2GB.
	* syntax.h (struct gl_state_s): Declare character position members
	EMACS_INT.

	* syntax.c (update_syntax_table): Declare 2nd argument EMACS_INT.

	* textprop.c (verify_interval_modification, interval_of):
	Declare arguments EMACS_INT.

	* intervals.c (adjust_intervals_for_insertion): Declare arguments
	EMACS_INT.

	* intervals.h (CHECK_TOTAL_LENGTH): Cast to EMACS_INT, not `int'.

	* indent.c (Fvertical_motion): Local variable it_start is now
	EMACS_INT.

	* regex.c (re_match, re_match_2, re_match_2_internal)
	(bcmp_translate, regcomp, regexec, print_double_string)
	(group_in_compile_stack, re_search, re_search_2, regex_compile)
	(re_compile_pattern, re_exec): Declare arguments and local
	variables `size_t' and `ssize_t' and return values `regoff_t', as
	appropriate.
	(POP_FAILURE_REG_OR_COUNT) <pfreg>: Declare `long'.
	(CHECK_INFINITE_LOOP) <failure>: Declare `ssize_t'.
	<compile_stack_type>: `size' and `avail' are now `size_t'.

	* regex.h <regoff_t>: Use ssize_t, not int.
	(re_search, re_search_2, re_match, re_match_2): Arguments that
	specify buffer/string position and length are now ssize_t and
	size_t.  Return type is regoff_t.

2011-04-16  Ben Key  <bkey76@gmail.com>

	* nsfont.m: Fixed bugs in ns_get_family and
	ns_descriptor_to_entity that were caused by using free to
	deallocate memory blocks that were allocated by xmalloc (via
	xstrdup).  This caused Emacs to crash when compiled with
	XMALLOC_OVERRUN_CHECK defined (when Emacs was configured with
	--enable-checking=xmallocoverrun).  xfree is now used to
	deallocate these memory blocks.

2011-04-15  Paul Eggert  <eggert@cs.ucla.edu>

	* sysdep.c (emacs_read): Remove unnecessary check vs MAX_RW_COUNT.

	emacs_write: Accept and return EMACS_INT for sizes.
	See http://lists.gnu.org/archive/html/emacs-devel/2011-04/msg00514.html
	et seq.
	* gnutls.c, gnutls.h (emacs_gnutls_read, emacs_gnutls_write):
	Accept and return EMACS_INT.
	(emacs_gnutls_write): Return the number of bytes written on
	partial writes.
	* sysdep.c, lisp.h (emacs_read, emacs_write): Likewise.
	(emacs_read, emacs_write): Remove check for negative size, as the
	Emacs source code has been audited now.
	* sysdep.c (MAX_RW_COUNT): New macro, to work around kernel bugs.
	(emacs_read, emacs_write): Use it.
	* process.c (send_process): Adjust to the new signatures of
	emacs_write and emacs_gnutls_write.  Do not attempt to store
	a byte offset into an 'int'; it might overflow.
	See http://lists.gnu.org/archive/html/emacs-devel/2011-04/msg00483.html

	* sound.c: Don't assume sizes fit in 'int'.
	(struct sound_device.period_size, alsa_period_size):
	Return EMACS_INT, not int.
	(struct sound_device.write, vox_write, alsa_write):
	Accept EMACS_INT, not int.
	(wav_play, au_play): Use EMACS_INT to store sizes and to
	record read return values.

2011-04-15  Ben Key  <bkey76@gmail.com>

	* keyboard.c (Qundefined): Don't declare static since it is used
	in nsfns.m.
	* xfaces.c (Qbold, Qexpanded, Qitalic, Qcondensed): Don't declare
	static since they are used in nsfont.m.

2011-04-15  Stefan Monnier  <monnier@iro.umontreal.ca>

	* process.c (Qprocessp): Don't declare static.
	* lisp.h (Qprocessp): Declare again.

2011-04-15  Juanma Barranquero  <lekktu@gmail.com>

	* font.c (Qopentype): Don't make static (used from w32uniscribe.c).

2011-04-14  Paul Eggert  <eggert@cs.ucla.edu>

	Improve C-level modularity by making more things 'static'.

	Don't publish debugger-only interfaces to other modules.
	* lisp.h (safe_debug_print, debug_output_compilation_hack):
	(verify_bytepos, count_markers): Move decls to the only modules
	that need them.
	* region-cache.h (pp_cache): Likewise.
	* window.h (check_all_windows): Likewise.
	* marker.c, print.c, region-cache.c, window.c: Decls moved here.

	* sysdep.c (croak): Now static, if
	defined TIOCNOTTY || defined USG5 || defined CYGWIN.
	* syssignal.h (croak): Declare only if not static.

	* alloc.c (refill_memory_reserve): Now static if
	!defined REL_ALLOC || defined SYSTEM_MALLOC.
	* lisp.h (refill_memory_reserve): Declare only if not static.

	* xsettings.c, xsettings.h (xsettings_get_system_normal_font):
	Define only if USE_LUCID.

	* xrdb.c (x_customization_string, x_rm_string): Now static.

	* xmenu.c (x_menu_wait_for_event): Export only if USE_MOTIF.
	* xterm.h (x_menu_wait_for_event): Declare only if USE_MOTIF.

	* xdisp.c (draw_row_with_mouse_face): Now static.
	* dispextern.h (draw_row_with_mouse_fave): Remove decl.

	* window.h (check_all_windows): Mark externally visible.

	* window.c (window_deletion_count): Now static.

	* undo.c: Make symbols static if they're not exported.
	(last_undo_buffer, last_boundary_position, pending_boundary):
	Now static.

	* textprop.c (interval_insert_behind_hooks): Now static.
	(interval_insert_in_front_hooks): Likewise.

	* term.c: Make symbols static if they're not exported.
	(tty_turn_off_highlight, get_tty_terminal, max_frame_cols):
	(max_frame_lines, tty_set_terminal_modes):
	(tty_reset_terminal_modes, tty_turn_off_highlight):
	(get_tty_terminal): Now static.
	(term_mouse_moveto): Do not define if HAVE_WINDOW_SYSTEM.
	* termhooks.h (term_mouse_moveto): Do not declare if
	HAVE_WINDOW_SYSTEM.
	* dispextern.h (tty_set_terminal_modes, tty_reset_terminal_modes):
	(tty_turn_off_highlight, get_tty_terminal): Remove decls.

	* sysdep.c: Make symbols static if they're not exported.
	(emacs_get_tty, emacs_set_tty, old_fcntl_flags, old_fcntl_owner):
	Now static.
	(sigprocmask_set, full_mask): Remove; unused.
	(wait_debugging): Mark as visible.
	* syssignal.h (SIGFULLMASK, full_mask): Remove decls.
	* systty.h (emacs_get_tty, emacs_set_tty): Remove decls.

	* syntax.c (syntax_temp): Define only if !__GNUC__.

	* sound.c (current_sound_device, current_sound): Now static.

	* search.c (searchbufs, searchbuf_head): Now static.

	* scroll.c (scroll_cost): Remove; unused.
	* dispextern.h (scroll_cost): Remove decl.

	* region-cache.h (pp_cache): Mark as externally visible.

	* process.c: Make symbols static if they're not exported.
	(process_tick, update_tick, create_process, chan_process):
	(Vprocess_alist, proc_buffered_char, datagram_access):
	(fd_callback_data, send_process_frame, process_sent_to): Now static.
	(deactivate_process): Mark defn as static, as well as decl.
	* lisp.h (create_process): Remove decl.
	* process.h (chan_process, Vprocess_alist): Remove decls.

	* print.c: Make symbols static if they're not exported.
	(print_depth, new_backquote_output, being_printed, print_buffer):
	(print_buffer_size, print_buffer_pos, print_buffer_pos_byte):
	(print_interval, print_number_index, initial_stderr_stream):
	Now static.
	* lisp.h (Fprinc): Remove decl.
	(debug_output_compilation_hack): Mark as externally visible.

	* sysdep.c (croak): Move decl from here to syssignal.h.
	* syssignal.h (croak): Put it here, so the API can be checked when
	'croak' is called from dissociate_if_controlling_tty.

	* minibuf.c: Make symbols static if they're not exported.
	(minibuf_save_list, choose_minibuf_frame): Now static.
	* lisp.h (choose_minibuf_frame): Remove decl.

	* lisp.h (verify_bytepos, count_markers): Mark as externally visible.

	* lread.c: Make symbols static if they're not exported.
	(read_objects, initial_obarray, oblookup_last_bucket_number):
	Now static.
	(make_symbol): Remove; unused.
	* lisp.h (initial_obarray, make_symbol): Remove decls.

	* keyboard.c: Make symbols static if they're not exported.
	(single_kboard, recent_keys_index, total_keys, recent_keys):
	(this_command_key_count_reset, raw_keybuf, raw_keybuf_count):
	(this_single_command_key_start, echoing, last_auto_save):
	(read_key_sequence_cmd, dribble, recursive_edit_unwind):
	(command_loop, echo_now, keyboard_init_hook, help_char_p):
	(quit_throw_to_read_char, command_loop_2, top_level_1, poll_timer):
	(Vlispy_mouse_stem, double_click_count):
	Now static.
	(force_auto_save_soon): Define only if SIGDANGER.
	(ignore_mouse_drag_p): Now static if
	!defined HAVE_WINDOW_SYSTEM || defined USE_GTK || defined HAVE_NS.
	(print_help): Remove; unused.
	(stop_character, last_timer_event): Mark as externally visible.
	* keyboard.h (ignore_mouse_drag_p): Declare only if
	defined HAVE_WINDOW_SYSTEM && !defined USE_GTK && !defined HAVE_NS.
	(echo_now, help_char_p, quit_throw_to_read_char): Remove decls.
	* lisp.h (echoing): Remove decl.
	(force_auto_save_soon): Declare only if SIGDANGER.
	* xdisp.c (redisplay_window): Simplify code, to make it more
	obvious that ignore_mouse_drag_p is not accessed if !defined
	USE_GTK && !defined HAVE_NS.

	* intervals.c: Make symbols static if they're not exported.
	(merge_properties_sticky, merge_interval_right, delete_interval):
	Now static.
	* intervals.h (merge_interval_right, delete_interval): Remove decls.

	* insdel.c: Make symbols static if they're not exported.
	However, leave prepare_to_modify_buffer alone.  It's never
	called from outside this function, but that appears to be a bug.
	(combine_after_change_list, combine_after_change_buffer):
	(adjust_after_replace, signal_before_change): Now static.
	(adjust_after_replace_noundo): Remove; unused.
	* lisp.h (adjust_after_replace, adjust_after_replace_noundo):
	(signal_before_change): Remove decls.

	* indent.c (val_compute_motion, val_vmotion): Now static.

	* image.c: Make symbols static if they're not exported.
	* dispextern.h (x_create_bitmap_from_xpm_data): Do not declare
	if USE_GTK.
	* image.c (x_create_bitmap_from_xpm_data): Do not define if USE_GTK.
	(xpm_color_cache, ct_table, ct_colors_allocated): Now static.

	* fringe.c (standard_bitmaps): Now static.
	(max_used_fringe_bitmap): Now static, unless HAVE_NS.

	* frame.c: Make symbols static if they're not exported.
	(x_report_frame_params, make_terminal_frame): Now static.
	(get_frame_param): Now static, unless HAVE_NS.
	(x_fullscreen_adjust): Define if WINDOWSNT, not if HAVE_WINDOW_SYSTEM.
	(x_get_resource_string): Remove; not used.
	* frame.h (make_terminal_frame, x_report_frame_params):
	(x_get_resource_string); Remove decls.
	(x_fullscreen_adjust): Declare only if WINDOWSNT.
	* lisp.h (get_frame_param): Declare only if HAVE_NS.

	* font.c, fontset.c: Make symbols static if they're not exported.
	* dispextern.h (FACE_SUITABLE_FOR_ASCII_CHAR_P): New macro.
	(FACE_SUITABLE_FOR_CHAR_P): Use it.
	* font.c (font_close_object): Now static.
	* font.h (font_close_object): Remove.
	* fontset.c (FONTSET_OBJLIST): Remove.
	(free_realized_fontset) #if-0 the body, which does nothing.
	(face_suitable_for_char_p): #if-0, as it's never called.
	* fontset.h (face_suitable_for_char_p): Remove decl.
	* xfaces.c (face_at_string_position):
	Use FACE_SUITABLE_FOR_ASCII_CHAR_P, not FACE_SUITABLE_FOR_CHAR_P,
	since 0 is always ASCII.

	* fns.c (weak_hash_tables): Now static.

	* fileio.c: Make symbols static if they're not exported.
	(auto_saving, auto_save_mode_bits, auto_save_error_occurred):
	(Vwrite_region_annotation_buffers): Now static.

	* eval.c: Make symbols static if they're not exported.
	(backtrace_list, lisp_eval_depth, when_entered_debugger): Now static.
	* lisp.h (backtrace_list): Remove decl.

	* emacs.c: Make symbols static if they're not exported.
	(malloc_state_ptr, malloc_using_checking, syms_of_emacs):
	(fatal_error_code, fatal_error_signal_hook, standard_args):
	Now static.
	(fatal_error_signal): Now static, unless FLOAT_CATCH_SIGKILL.
	(DEFINE_DUMMY_FUNCTION): Mark function as externally visible.
	(__CTOR_LIST__, __DTOR_LIST__): Now externally visible.
	* lisp.h (fatal_error_signal_hook): Remove decl.
	(fatal_error_signal): Declare only if FLOAT_CATCH_SIGKILL.

	* editfns.c: Move a (normally-unused) function to its only use.
	* editfns.c, lisp.h (get_operating_system_release): Remove.
	* process.c (init_process) [DARWIN_OS]: Do it inline, as it is not
	worth the hassle of breaking this out.

	* xterm.c: Make symbols static if they're not exported.
	(x_raise_frame, x_lower_frame, x_wm_set_window_state):
	(x_wm_set_icon_pixmap, x_initialize, XTread_socket_fake_io_error):
	(x_destroy_window, x_delete_display):
	Now static.
	(x_dispatch_event): Now static if ! (USE_MOTIF || USE_X_TOOLKIT).
	(x_mouse_leave): Remove; unused.
	* xterm.h (x_display_info_for_name, x_raise_frame, x_lower_frame):
	(x_destroy_window, x_wm_set_window_state, x_wm_set_icon_pixmap):
	(x_delete_display, x_initialize, x_set_border_pixel, x_screen_planes):
	Remove decls.
	(x_mouse_leave): Declare only if WINDOWSNT.
	(x_dispatch_event): Declare only if USE_MOTIF or USE_X_TOOLKIT.
	(xic_create_fontsetname): Declare only if HAVE_X_WINDOWS &&
	USE_X_TOOLKIT.

	* ftxfont.c: Make symbols static if they're not exported.
	(ftxfont_driver): Export only if !defined HAVE_XFT && def8ined
	HAVE_FREETYPE.
	* font.h (ftxfont_driver): Likewise.

	* xfns.c: Make symbols static if they're not exported.
	(x_last_font_name, x_display_info_for_name):
	(x_set_foreground_color, x_set_background_color, x_set_mouse_color):
	(x_set_cursor_color, x_set_border_pixel, x_set_border_color):
	(x_set_cursor_type, x_set_icon_type, x_set_icon_name):
	(x_set_scroll_bar_foreground, x_set_scroll_bar_background):
	(x_explicitly_set_name, x_set_title, xic_defaut_fontset, tip_timer):
	(last_show_tip_args): Now static.
	(xic_defaut_fontset, xic_create_fontsetname): Define only if
	defined HAVE_X_WINDOWS && defined USE_X_TOOLKIT
	(x_screen_planes): Remove; unused.
	* dispextern.h (x_screen_planes): Remove decl.

	* dispnew.c: Make symbols static if they're not exported.
	* dispextern.h (redraw_garbaged_frames, scrolling):
	(increment_row_positions): Remove.
	* dispnew.c (new_glyph_matrix, increment_row_positions, scrolling):
	(delayed_size_change, glyph_matrix_count, glyph_pool_count):
	Now static.
	(redraw_garbaged_frames): Remove; unused.

	* xfaces.c: Make symbols static if they're not exported.
	* dispextern.h (ascii_face_of_lisp_face, free_realized_face):
	Remove decls.
	* xterm.h (defined_color): Remove decls.
	(x_free_dpy_colors): Declare only if USE_X_TOOLKIT.
	* xfaces.c (tty_suppress_bold_inverse_default_colors_p):
	(menu_face_changed_default, defined_color, free_realized_face):
	(x_free_dpy_colors): Define only if USE_X_TOOLKIT.
	(ascii_face_of_lisp_face): Remove; unused.

	* xdisp.c: Make symbols static if they're not exported.
	* dispextern.h (scratch_glyph_row, window_box_edges):
	(glyph_to_pixel_coords, set_cursor_from_row):
	(get_next_display_element, set_iterator_to_next):
	(highlight_trailing_whitespace, frame_to_window_pixel_xy):
	(show_mouse_face): Remove decls
	* frame.h (message_buf_print): Likewise.
	* lisp.h (pop_message, set_message, check_point_in_composition):
	Likewise.
	* xterm.h (set_vertical_scroll_bar): Likewise.
	* xdisp.c (list_of_error, Vmessage_stack, line_number_displayed):
	(message_buf_print, scratch_glyph_row, displayed_buffer):
	(set_iterator_to_next, pop_message, set_message, set_cursor_from_row):
	(get_next_display_element, show_mouse_face, window_box_edges):
	(frame_to_window_pixel_xy, check_point_in_composition):
	(set_vertical_scroll_bar, highlight_trailing_whitespace): Now static.
	(glyph_to_pixel_coords): Remove; unused.

	* dired.c (file_name_completion): Now static.

	* dbusbind.c (xd_in_read_queued_messages): Now static.

	* lisp.h (circular_list_error, FOREACH): Remove; unused.
	* data.c (circular_list_error): Remove.

	* commands.h (last_point_position, last_point_position_buffer):
	(last_point_position_window): Remove decls.
	* keyboard.c: Make these variables static.

	* coding.h (coding, code_convert_region, encode_coding_gap):
	Remove decls.
	* coding.c (Vsjis_coding_system, Vbig5_coding_system):
	(iso_code_class, detect_coding, code_convert_region): Now static.
	(encode_coding_gap): Remove; unused.

	* chartab.c (chartab_chars, chartab_bits): Now static.

	* charset.h (charset_iso_8859_1): Remove decl.
	* charset.c (charset_iso_8859_1, charset_emacs, map_charset_for_dump):
	Now static.

	* ccl.h (check_ccl_update, Vccl_program_table): Remove decls.
	* ccl.c (Vccl_program_table): Now static.
	(check_ccl_update): Remove; unused.

	* category.c (SET_CATEGORY_SET, set_category_set): Move here.
	* category.h: ... from here.
	* category.c (check_category_table, set_category_set): Now static.

	* casetab.c (Vascii_upcase_table, Vascii_eqv_table): Now static.
	* lisp.h: Remove these decls.

	* buffer.c (buffer_count): Remove unused var.

	* bidi.c (bidi_dump_cached_states): Mark as externally visible,
	so that it's not optimized away.
	(bidi_ignore_explicit_marks_for_paragraph_level): Likewise.
	* dispextern.h (bidi_dump_cached_states): Remove, since it's
	exported only to the debugger.

	* atimer.c (alarm_signal_handler, run_all_atimers): Now static.
	* atimer.h (run_all_atimers): Remove; not exported.

	font.c: Make copy_font_spec and merge_font_spec ordinary C functions.
	* font.c (copy_font_spec): Rename from Fcopy_font_spec, since it
	was inaccessible from Lisp.
	(merge_font_spec): Likewise, renaming from Fmerge_font_spec.
	* font.c, font.h, fontset.c, xfaces.c, xfont.c: Change all uses.

	alloc.c: Import and export fewer symbols, and remove unused items.
	* lisp.h (suppress_checking, die): Declare only if ENABLE_CHECKING
	is defined.
	(suppress_checking): Add EXTERNALLY_VISIBLE attribute, so that
	it's not optimized away by whole-program optimization.
	(message_enable_multibyte, free_misc): Remove.
	(catchlist, handlerlist, mark_backtrace):
	Declare only if BYTE_MARK_STACK.
	(mark_byte_stack): Likewise, fixing a ifdef-vs-if typo.
	* alloc.c (pure): Export only if VIRT_ADDR_VARIES is defined.
	(message_enable_multibyte): Remove decl.
	(free_misc, interval_free_list, float_block, float_block_index):
	(n_float_blocks, float_free_list, cons_block, cons_block_index):
	(cons_free_list, last_marked_index):
	Now static.
	(suppress_checking, die): Define only if ENABLE_CHECKING is defined.
	* eval.c (catchlist, handlerlist): Export only if BYTE_MARK_STACK.
	(mark_backtrace): Define only if BYTE_MARK_STACK.
	* xdisp.c (message_enable_multibyte): Now static.

	Declare Lisp_Object Q* variables to be 'static' if not exported.
	This makes it easier for human readers (and static analyzers)
	to see whether these variables are used from other modules.
	* alloc.c, buffer.c, bytecode.c, callint.c, casetab.c, category.c:
	* ccl.c, character.c, charset.c, cmds.c, coding.c, composite.c:
	* data.c, dbusbind.c, dired.c, editfns.c, eval.c, fileio.c, fns.c:
	* font.c, frame.c, fringe.c, ftfont.c, image.c, keyboard.c, keymap.c:
	* lread.c, macros.c, minibuf.c, print.c, process.c, search.c:
	* sound.c, syntax.c, textprop.c, window.c, xdisp.c, xfaces.c, xfns.c:
	* xmenu.c, xselect.c:
	Declare Q* vars static if they are not used in other modules.
	* ccl.h, character.h, charset.h, coding.h, composite.h, font.h:
	* frame.h, intervals.h, keyboard.h, lisp.h, process.h, syntax.h:
	Remove decls of unexported vars.
	* keyboard.h (EVENT_HEAD_UNMODIFIED): Remove now-unused macro.

	* lisp.h (DEFINE_FUNC): Make sname 'static'.

	Make Emacs functions such as Fatom 'static' by default.
	This makes it easier for human readers (and static analyzers)
	to see whether these functions can be called from other modules.
	DEFUN now defines a static function.  To make the function external
	so that it can be used in other C modules, use the new macro DEFUE.
	* lisp.h (Funibyte_char_to_multibyte, Fsyntax_table_p):
	(Finit_image_library):
	(Feval_region, Fbacktrace, Ffetch_bytecode, Fswitch_to_buffer):
	(Ffile_executable_p, Fmake_symbolic_link, Fcommand_execute):
	(Fget_process, Fdocumentation_property, Fbyte_code, Ffile_attributes):
	Remove decls, since these functions are now static.
	(Funintern, Fget_internal_run_time): New decls, since these functions
	were already external.

	* alloc.c, buffer.c, callint.c, callproc.c, casefiddle.c, casetab.c:
	* ccl.c, character.c, chartab.c, cmds.c, coding.c, data.c, dispnew.c:
	* doc.c, editfns.c, emacs.c, eval.c, fileio.c, filelock.c, floatfns.c:
	* fns.c, font.c, fontset.c, frame.c, image.c, indent.c:
	* keyboard.c, keymap.c, lread.c:
	* macros.c, marker.c, menu.c, minibuf.c, print.c, process.c, search.c:
	* syntax.c, term.c, terminal.c, textprop.c, undo.c:
	* window.c, xdisp.c, xfaces.c, xfns.c, xmenu.c, xsettings.c:
	Mark functions with DEFUE instead of DEFUN,
	if they are used in other modules.
	* buffer.c (Fset_buffer_major_mode, Fdelete_overlay): New forward
	decls for now-static functions.
	* buffer.h (Fdelete_overlay): Remove decl.
	* callproc.c (Fgetenv_internal): Mark as internal.
	* composite.c (Fremove_list_of_text_properties): Remove decl.
	(Fcomposition_get_gstring): New forward static decl.
	* composite.h (Fcomposite_get_gstring): Remove decl.
	* dired.c (Ffile_attributes): New forward static decl.
	* doc.c (Fdocumntation_property): New forward static decl.
	* eval.c (Ffetch_bytecode): New forward static decl.
	(Funintern): Remove extern decl; now in .h file where it belongs.
	* fileio.c (Fmake_symbolic_link): New forward static decl.
	* image.c (Finit_image_library): New forward static decl.
	* insdel.c (Fcombine_after_change_execute): Make forward decl static.
	* intervals.h (Fprevious_property_change):
	(Fremove_list_of_text_properties): Remove decls.
	* keyboard.c (Fthis_command_keys): Remove decl.
	(Fcommand_execute): New forward static decl.
	* keymap.c (Flookup_key): New forward static decl.
	(Fcopy_keymap): Now static.
	* keymap.h (Flookup_key): Remove decl.
	* process.c (Fget_process): New forward static decl.
	(Fprocess_datagram_address): Mark as internal.
	* syntax.c (Fsyntax_table_p): New forward static decl.
	(skip_chars): Remove duplicate decl.
	* textprop.c (Fprevious_property_change): New forward static decl.
	* window.c (Fset_window_fringes, Fset_window_scroll_bars):
	Now internal.
	(Fset_window_margins, Fset_window_vscroll): New forward static decls.
	* window.h (Fset_window_vscroll, Fset_window_margins): Remove decls.

	* editfns.c (Fformat): Remove unreachable code.

2011-04-14  Andreas Schwab  <schwab@linux-m68k.org>

	* fileio.c (Finsert_file_contents): Fix typo in 2005-05-13
	change.  (Bug#8496)

2011-04-13  Eli Zaretskii  <eliz@gnu.org>

	* xdisp.c (handle_invisible_prop): Don't call bidi_paragraph_init
	when at ZV.  (Bug#8487)

2011-04-12  Andreas Schwab  <schwab@linux-m68k.org>

	* charset.c (Fclear_charset_maps): Use xfree instead of free.
	(Bug#8437)
	* keyboard.c (parse_tool_bar_item): Likewise.
	* sound.c (sound_cleanup, alsa_close): Likewise.
	* termcap.c (tgetent): Likewise.
	* xfns.c (x_default_font_parameter): Likewise.
	* xsettings.c (read_and_apply_settings): Likewise.

	* alloc.c (overrun_check_malloc, overrun_check_realloc)
	(overrun_check_free): Protoize.

2011-04-12  Paul Eggert  <eggert@cs.ucla.edu>

	* sysdep.c (emacs_read, emacs_write): Check for negative sizes
	since callers should never pass a negative size.
	Change the signature to match that of plain 'read' and 'write'; see
	<http://lists.gnu.org/archive/html/emacs-devel/2011-04/msg00397.html>.
	* lisp.h: Update prototypes of emacs_write and emacs_read.

2011-04-11  Eli Zaretskii  <eliz@gnu.org>

	* xdisp.c (redisplay_window): Don't try to determine the character
	position of the scroll margin if the window start point w->startp
	is outside the buffer's accessible region.  (Bug#8468)

2011-04-10  Eli Zaretskii  <eliz@gnu.org>

	Fix write-region and its subroutines for buffers > 2GB.
	* fileio.c (a_write, e_write): Modify declaration of arguments and
	local variables to support buffers larger than 2GB.
	(Fcopy_file): Use EMACS_INT for return value of emacs_read.

	* sysdep.c (emacs_write, emacs_read): Use ssize_t for last
	argument, local variables, and return value.

	* lisp.h: Update prototypes of emacs_write and emacs_read.

	* sound.c (vox_write): Use ssize_t for return value of emacs_write.

2011-04-10  Paul Eggert  <eggert@cs.ucla.edu>

	* xdisp.c (vmessage): Use memchr, not strnlen, which some hosts lack.

	Fix more problems found by GCC 4.6.0's static checks.

	* xdisp.c (vmessage): Use a better test for character truncation.

	* charset.c (load_charset_map): <, not <=, for optimization,
	and to avoid potential problems with integer overflow.
	* chartab.c (sub_char_table_set_range, char_table_set_range): Likewise.
	* casetab.c (set_identity, shuffle): Likewise.
	* editfns.c (Fformat): Likewise.
	* syntax.c (skip_chars): Likewise.

	* xmenu.c (set_frame_menubar): Allocate smaller local vectors.
	This also lets GCC 4.6.0 generate slightly better loop code.

	* callint.c (Fcall_interactively): <, not <=, for optimization.
	(Fcall_interactively): Count the number of arguments produced,
	not the number of arguments given.  This is simpler and lets GCC
	4.6.0 generate slightly better code.

	* ftfont.c: Distingish more carefully between FcChar8 and char.
	The previous code passed unsigned char * to a functions like
	strlen and xstrcasecmp that expect char *, which does not
	conform to the C standard.
	(get_adstyle_property, ftfont_pattern_entity): Use FcChar8 for
	arguments to FcPatternGetString, and explicitly cast FcChar8 * to
	char * when the C standard requires it.

	* keyboard.c (read_char): Remove unused var.

	* eval.c: Port to Windows vsnprintf (Bug#8435).
	Include <limits.h>.
	(SIZE_MAX): Define if the headers do not.
	(verror): Do not give up if vsnprintf returns a negative count.
	Instead, grow the buffer.  This ports to Windows vsnprintf, which
	does not conform to C99.  Problem reported by Eli Zaretskii.
	Also, simplify the allocation scheme, by avoiding the need for
	calling realloc, and removing the ALLOCATED variable.

	* eval.c (verror): Initial buffer size is 4000 (not 200) bytes.

	Remove invocations of doprnt, as Emacs now uses vsnprintf.
	But keep the doprint source code for now, as we might revamp it
	and use it again (Bug#8435).
	* lisp.h (doprnt): Remove.
	* Makefile.in (base_obj): Remove doprnt.o.
	* deps.mk (doprnt.o): Remove.

	error: Print 32- and 64-bit integers portably (Bug#8435).
	Without this change, on typical 64-bit hosts error ("...%d...", N)
	was used to print both 32- and 64-bit integers N, which relied on
	undefined behavior.
	* lisp.h, src/m/amdx86-64.h, src/m/ia64.h, src/m/ibms390x.h (pEd):
	New macro.
	* lisp.h (error, verror): Mark as printf-like functions.
	* eval.c (verror): Use vsnprintf, not doprnt, to do the real work.
	Report overflow in size calculations when allocating printf buffer.
	Do not truncate output string at its first null byte.
	* xdisp.c (vmessage): Use vsnprintf, not doprnt, to do the real work.
	Truncate the output at a character boundary, since vsnprintf does not
	do that.
	* charset.c (check_iso_charset_parameter): Convert internal
	character to string before calling 'error', since %c now has the
	printf meaning.
	* coding.c (Fdecode_sjis_char, Fdecode_big5_char): Avoid int
	overflow when computing char to be passed to 'error'.  Do not
	pass Lisp_Object to 'error'; pass the integer instead.
	* nsfns.m (Fns_do_applescript): Use int, not long, since it's
	formatted with plain %d.

	* eval.c (internal_lisp_condition_case): Don't pass spurious arg.

	* keyboard.c (access_keymap_keyremap): Print func name, not garbage.

	* coding.c (Fdecode_sjis_char): Don't assume CODE fits in int.

	* xterm.c (x_catch_errors): Remove duplicate declaration.

	* term.c (maybe_fatal): Mark its 3rd arg as a printf format, too.

	* xdisp.c, lisp.h (message_nolog): Remove; unused.

2011-04-10  Jim Meyering  <meyering@redhat.com>

	use ssize_t and size_t for read- and write-like emacs_gnutls_* functions
	* gnutls.c (emacs_gnutls_read): Adjust signature to be more read-like:
	return ssize_t not "int", and use size_t as the buffer length.
	(emacs_gnutls_write): Likewise, and make the buffer pointer "const".
	* gnutls.h: Update declarations.
	* process.c (read_process_output): Use ssize_t, to match.
	(send_process): Likewise.

2011-04-09  Chong Yidong  <cyd@stupidchicken.com>

	* image.c (Fimagemagick_types): Doc fix, and comment cleanup.

2011-04-09  Chong Yidong  <cyd@stupidchicken.com>

	* ftfont.c (get_adstyle_property, ftfont_pattern_entity):
	Use unsigned char, to match FcChar8 type definition.

	* xterm.c (handle_one_xevent):
	* xmenu.c (create_and_show_popup_menu):
	* xselect.c (x_decline_selection_request)
	(x_reply_selection_request): Avoid type-punned deref of X events.

2011-04-09  Eli Zaretskii  <eliz@gnu.org>

	Fix some uses of `int' instead of EMACS_INT.
	* search.c (string_match_1, fast_string_match)
	(fast_c_string_match_ignore_case, fast_string_match_ignore_case)
	(scan_buffer, find_next_newline_no_quit)
	(find_before_next_newline, search_command, Freplace_match)
	(Fmatch_data): Make some `int' variables be EMACS_INT.

	* xdisp.c (display_count_lines): 3rd argument and return value now
	EMACS_INT.  All callers changed.
	(pint2hrstr): Last argument is now EMACS_INT.

	* coding.c (detect_coding_utf_8, detect_coding_emacs_mule)
	(detect_coding_iso_2022, detect_coding_sjis, detect_coding_big5)
	(detect_coding_ccl, detect_coding_charset, decode_coding_utf_8)
	(decode_coding_utf_16, decode_coding_emacs_mule)
	(decode_coding_iso_2022, decode_coding_sjis, decode_coding_big5)
	(decode_coding_ccl, decode_coding_charset)
	<consumed_chars, consumed_chars_base>: Declare EMACS_INT.
	(decode_coding_iso_2022, decode_coding_emacs_mule)
	(decode_coding_sjis, decode_coding_big5, decode_coding_charset)
	<char_offset, last_offset>: Declare EMACS_INT.
	(encode_coding_utf_8, encode_coding_utf_16)
	(encode_coding_emacs_mule, encode_invocation_designation)
	(encode_designation_at_bol, encode_coding_iso_2022)
	(encode_coding_sjis, encode_coding_big5, encode_coding_ccl)
	(encode_coding_raw_text, encode_coding_charset) <produced_chars>:
	Declare EMACS_INT.
	(ASSURE_DESTINATION): Declare more_bytes EMACS_INT.
	(encode_invocation_designation): Last argument P_NCHARS is now
	EMACS_INT.
	(decode_eol): Declare pos_byte, pos, and pos_end EMACS_INT.
	(produce_chars): from_nchars and to_nchars are now EMACS_INT.

	* coding.h (struct coding_system) <head_ascii>: Declare EMACS_INT.
	All users changed.

	* ccl.c (Fccl_execute_on_string): Declare some variables
	EMACS_INT.

2011-04-08  Samuel Thibault  <sthibault@debian.org>  (tiny change)

	* term.c (init_tty): Fix incorrect ifdef placement (Bug#8450).

2011-03-19  Christoph Scholtes  <cschol2112@googlemail.com>

	* process.c (Fformat_network_address): Doc fix.

2011-04-08  T.V. Raman  <tv.raman.tv@gmail.com>  (tiny change)

	* xml.c (parse_region): Avoid creating spurious whiespace nodes.

2011-04-08  Chong Yidong  <cyd@stupidchicken.com>

	* keyboard.c (read_char): Call Lisp function help-form-show,
	instead of using internal_with_output_to_temp_buffer.
	(Qhelp_form_show): New var.
	(syms_of_keyboard): Use DEFSYM macro.

	* print.c (internal_with_output_to_temp_buffer): Function deleted.

	* lisp.h (internal_with_output_to_temp_buffer): Remove prototype.

2011-04-06  Chong Yidong  <cyd@stupidchicken.com>

	* process.c (Flist_processes): Remove to Lisp.
	(list_processes_1): Delete.

2011-04-06  Eli Zaretskii  <eliz@gnu.org>

	* msdos.c (careadlinkat, careadlinkatcwd): MS-DOS replacements.

	* w32.c (careadlinkat, careadlinkatcwd): New always-fail stubs.

2011-04-06  Paul Eggert  <eggert@cs.ucla.edu>

	Fix more problems found by GCC 4.6.0's static checks.

	* xmenu.c (Fx_popup_dialog): Don't assume string is free of formats.

	* menu.c (Fx_popup_menu): Don't assume error_name lacks printf formats.

	* lisp.h (message, message_nolog, fatal): Mark as printf-like.

	* xdisp.c (vmessage): Mark as a printf-like function.

	* term.c (vfatal, maybe_fatal): Mark as printf-like functions.

	* sound.c (sound_warning): Don't crash if arg contains a printf format.

	* image.c (tiff_error_handler, tiff_warning_handler): Mark as
	printf-like functions.
	(tiff_load): Add casts to remove these marks before passing them
	to system-supplied API.

	* eval.c (Fsignal): Remove excess argument to 'fatal'.

	* coding.c (EMIT_ONE_BYTE, EMIT_TWO_BYTES): Use unsigned, not int.
	This avoids several warnings with gcc -Wstrict-overflow.
	(DECODE_COMPOSITION_RULE): If the rule is invalid, goto invalid_code
	directly, rather than having caller test rule sign.  This avoids
	some unnecessary tests.
	* composite.h (COMPOSITION_ENCODE_RULE_VALID): New macro.
	(COMPOSITION_ENCODE_RULE): Arguments now must be valid.  This
	affects only one use, in DECODE_COMPOSITION_RULE, which is changed.

	* xfont.c (xfont_text_extents): Remove var that was set but not used.
	(xfont_open): Avoid unnecessary tests.

	* composite.c (composition_gstring_put_cache): Use unsigned integer.

	* composite.h, composite.c (composition_gstring_put_cache):
	Use EMACS_INT, not int, for length.

	* composite.h (COMPOSITION_DECODE_REFS): New macro,
	breaking out part of COMPOSITION_DECODE_RULE.
	(COMPOSITION_DECODE_RULE): Use it.
	* composite.c (get_composition_id): Remove unused local vars,
	by using the new macro.

	* textprop.c (set_text_properties_1): Change while to do-while,
	since the condition is always true at first.

	* intervals.c (graft_intervals_into_buffer): Mark var as used.
	(interval_deletion_adjustment): Return unsigned value.
	All uses changed.

	* process.c (list_processes_1, create_pty, read_process_output):
	(exec_sentinel): Remove vars that were set but not used.
	(create_pty): Remove unnecessary "volatile"s.
	(Fnetwork_interface_info): Avoid possibility of int overflow.
	(read_process_output): Do adaptive read buffering even if carryover.
	(read_process_output): Simplify nbytes computation if buffered.

	* bytecode.c (exec_byte_code): Rename local to avoid shadowing.

	* syntax.c (scan_words): Remove var that was set but not used.
	(update_syntax_table): Use unsigned instead of int.

	* lread.c (lisp_file_lexically_bound_p): Use ints rather than endptrs.
	(lisp_file_lexically_bound_p, read1): Use unsigned instead of int.
	(safe_to_load_p): Make the end-of-loop test the inverse of the in-loop.

	* print.c (print_error_message): Avoid int overflow.

	* font.c (font_list_entities): Redo for clarity,
	so that reader need not know FONT_DPI_INDEX + 1 == FONT_SPACING_INDEX.

	* font.c (font_find_for_lface, Ffont_get_glyphs): Remove unused vars.
	(font_score): Avoid potential overflow in diff calculation.

	* fns.c (substring_both): Remove var that is set but not used.
	(sxhash): Redo loop for clarity and to avoid wraparound warning.

	* eval.c (funcall_lambda): Rename local to avoid shadowing.

	* alloc.c (mark_object_loop_halt, mark_object): Use size_t, not int.
	Otherwise, GCC 4.6.0 optimizes the loop check away since the check
	can always succeed if overflow has undefined behavior.

	* search.c (boyer_moore, wordify): Remove vars set but not used.
	(wordify): Omit three unnecessary tests.

	* indent.c (MULTIBYTE_BYTES_WIDTH): Don't compute wide_column.
	All callers changed.  This avoids the need for an unused var.

	* casefiddle.c (casify_region): Remove var that is set but not used.

	* dired.c (file_name_completion): Remove var that is set but not used.

	* fileio.c (Finsert_file_contents): Make EOF condition clearer.

	* fileio.c (Finsert_file_contents): Avoid signed integer overflow.
	(Finsert_file_contents): Remove unnecessary code checking fd.

	* minibuf.c (read_minibuf_noninteractive): Use size_t for sizes.
	Check for integer overflow on size calculations.

	* buffer.c (Fprevious_overlay_change): Remove var that is set
	but not used.

	* keyboard.c (menu_bar_items, read_char_minibuf_menu_prompt):
	Remove vars that are set but not used.
	(timer_check_2): Don't assume timer-list and idle-timer-list are lists.
	(timer_check_2): Mark vars as initialized.

	* gtkutil.c (xg_get_file_with_chooser): Mark var as initialized.

	* image.c (lookup_image): Remove var that is set but not used.
	(xbm_load): Use parse_p, for gcc -Werror=unused-but-set-variable.

	* fontset.c (Finternal_char_font, Ffontset_info): Remove vars
	that are set but not used.

	* xfns.c (make_invisible_cursor): Don't return garbage
	if XCreateBitmapFromData fails (Bug#8410).

	* xselect.c (x_get_local_selection, x_handle_property_notify):
	Remove vars that are set but not used.

	* xfns.c (x_create_tip_frame): Remove var that is set but not used.
	(make_invisible_cursor): Initialize a possibly-uninitialized variable.

	* xterm.c (x_scroll_bar_to_input_event) [!USE_GTK]:
	Remove var that is set but not used.
	(scroll_bar_windows_size): Now size_t, not int.
	(x_send_scroll_bar_event): Use size_t, not int, for sizes.
	Check for overflow.

	* xfaces.c (realize_named_face): Remove vars that are set but not used.
	(map_tty_color) [!defined MSDOS]: Likewise.

	* term.c (tty_write_glyphs): Use size_t; this avoids overflow warning.

	* coding.c: Remove vars that are set but not used.
	(DECODE_COMPOSITION_RULE): Remove 2nd arg, which is unused.
	All callers changed.
	(decode_coding_utf_8, decode_coding_utf_16 decode_coding_emacs_mule):
	(decode_coding_iso_2022, encode_coding_sjis, encode_coding_big5):
	(decode_coding_charset): Remove vars that are set but not used.

	* bytecode.c (Fbyte_code) [!defined BYTE_CODE_SAFE]: Remove var
	that is set but not used.

	* print.c (print_object): Remove var that is set but not used.

	Replace 2 copies of readlink code with 1 gnulib version (Bug#8401).
	The gnulib version avoids calling malloc in the usual case,
	and on 64-bit hosts doesn't have some arbitrary 32-bit limits.
	* fileio.c (Ffile_symlink_p): Use emacs_readlink.
	* filelock.c (current_lock_owner): Likewise.
	* lisp.h (READLINK_BUFSIZE, emacs_readlink): New function.
	* sysdep.c: Include allocator.h, careadlinkat.h.
	(emacs_no_realloc_allocator): New static constant.
	(emacs_readlink): New function.
	* deps.mk (sysdep.o): Depend on ../lib/allocator.h and on
	../lib/careadlinkat.h.

2011-04-04  Stefan Monnier  <monnier@iro.umontreal.ca>

	* keyboard.c (safe_run_hook_funcall): Fix last change (don't stop at the
	first non-nil return value).

2011-04-03  Jan Djärv  <jan.h.d@swipnet.se>

	* nsterm.m (ns_update_auto_hide_menu_bar): Define MAC_OS_X_VERSION_10_6
	if not defined (Bug#8403).

2011-04-02  Juanma Barranquero  <lekktu@gmail.com>

	* xdisp.c (display_count_lines): Remove parameter `start',
	unused since revno:20537 (1998-01-01).  All callers changed.
	(get_char_face_and_encoding): Remove parameter `multibyte_p',
	unused since revno:87605 (2008-05-14).  All callers changed.
	(fill_stretch_glyph_string): Remove parameters `row' and `area',
	unused at least since Kim's GUI unification at revno:50135 (2003-03-16)
	and thereabouts.  All callers changed.
	(get_per_char_metric): Remove parameter `f', unused since
	revno:87605 (2008-05-14).  All callers changed.

2011-04-02  Jim Meyering  <meyering@redhat.com>

	do not dereference NULL upon failed strdup
	* nsfont.m (ns_descriptor_to_entity): Use xstrdup, not strdup.
	(ns_get_family): Likewise.

2011-04-02  Juanma Barranquero  <lekktu@gmail.com>

	* eval.c (unwind_to_catch) [DEBUG_GCPRO]: Remove redundant assignment.

2011-04-02  Jan Djärv  <jan.h.d@swipnet.se>

	* nsterm.m (ns_update_auto_hide_menu_bar): Only for OSX 10.6 or
	later (Bug#8403).

2011-04-01  Stefan Monnier  <monnier@iro.umontreal.ca>

	Add lexical binding.

	* window.c (Ftemp_output_buffer_show): New fun.
	(Fsave_window_excursion):
	* print.c (Fwith_output_to_temp_buffer): Move to subr.el.

	* lread.c (lisp_file_lexically_bound_p): New function.
	(Fload): Bind Qlexical_binding.
	(readevalloop): Remove `evalfun' arg.
	Bind Qinternal_interpreter_environment.
	(Feval_buffer): Bind Qlexical_binding.
	(defvar_int, defvar_bool, defvar_lisp_nopro, defvar_kboard):
	Mark as dynamic.
	(syms_of_lread): Declare `lexical-binding'.

	* lisp.h (struct Lisp_Symbol): New field `declared_special'.

	* keyboard.c (eval_dyn): New fun.
	(menu_item_eval_property): Use it.

	* image.c (parse_image_spec): Use Ffunctionp.

	* fns.c (concat, mapcar1): Accept byte-code-functions.

	* eval.c (Fsetq): Handle lexical vars.
	(Fdefun, Fdefmacro, Ffunction): Make closures when needed.
	(Fdefconst, Fdefvaralias, Fdefvar): Mark as dynamic.
	(FletX, Flet): Obey lexical binding.
	(Fcommandp): Handle closures.
	(Feval): New `lexical' arg.
	(eval_sub): New function extracted from Feval.  Use it almost
	everywhere where Feval was used.  Look up vars in lexical env.
	Handle closures.
	(Ffunctionp): Move from subr.el.
	(Ffuncall): Handle closures.
	(apply_lambda): Remove `eval_flags'.
	(funcall_lambda): Handle closures and new byte-code-functions.
	(Fspecial_variable_p): New function.
	(syms_of_eval): Initialize the Vinternal_interpreter_environment var,
	but without exporting it to Lisp.

	* doc.c (Fdocumentation, store_function_docstring):
	* data.c (Finteractive_form): Handle closures.

	* callint.c (Fcall_interactively): Preserve lexical-binding mode for
	interactive spec.

	* bytecode.c (Bstack_ref, Bstack_set, Bstack_set2, BdiscardN):
	New byte-codes.
	(exec_byte_code): New function extracted from Fbyte_code to handle new
	calling convention for byte-code-functions.  Add new byte-codes.

	* buffer.c (defvar_per_buffer): Set new `declared_special' field.

	* alloc.c (Fmake_symbol): Init new `declared_special' field.

2011-03-31  Juanma Barranquero  <lekktu@gmail.com>

	* xdisp.c (redisplay_internal): Fix prototype.

2011-03-31  Eli Zaretskii  <eliz@gnu.org>

	* xdisp.c (SCROLL_LIMIT): New macro.
	(try_scrolling): Use it when setting scroll_limit.
	Limit scrolling to 100 screen lines.
	(redisplay_window): Even when falling back on "recentering",
	position point in the window according to scroll-conservatively,
	scroll-margin, and scroll-*-aggressively variables.  (Bug#6671)

	(try_scrolling): When point is above the window, allow searching
	as far as scroll_max, or one screenful, to compute vertical
	distance from PT to the scroll margin position.  This prevents
	try_scrolling from unnecessarily failing when
	scroll-conservatively is set to a value slightly larger than the
	window height.  Clean up the case of PT below the margin at bottom
	of window: scroll_max can no longer be INT_MAX.  When aggressive
	scrolling is in use, don't let point enter the opposite scroll
	margin as result of the scroll.
	(syms_of_xdisp) <scroll-conservatively>: Document the
	threshold of 100 lines for never-recentering scrolling.

2011-03-31  Juanma Barranquero  <lekktu@gmail.com>

	* dispextern.h (move_it_by_lines):
	* xdisp.c (move_it_by_lines): Remove parameter `need_y_p', unused
	since revno:34925 (2000-12-29).  All callers changed.
	(message_log_check_duplicate): Remove parameters `prev_bol' and
	`this_bol', unused since revno:20537 (1998-01-01).  All callers changed.
	(redisplay_internal): Remove parameter `preserve_echo_area',
	unused since revno:25013 (1999-07-21).  All callers changed.

	* indent.c (Fvertical_motion):
	* window.c (window_scroll_pixel_based, Frecenter):
	Don't pass `need_y_p' to `move_it_by_lines'.

2011-03-30  Stefan Monnier  <monnier@iro.umontreal.ca>

	* eval.c (struct backtrace): Don't cheat with negative numbers, but do
	steal a few bits to be more compact.
	(interactive_p, Fbacktrace, Fbacktrace_frame, mark_backtrace):
	Remove unneeded casts.

	* bytecode.c (Fbyte_code): CAR and CDR can GC.

2011-03-30  Zachary Kanfer  <zkanfer@gmail.com>  (tiny change)

	* keyboard.c (Fexecute_extended_command): Do log the "suggest key
	binding" message (bug#7967).

2011-03-30  Paul Eggert  <eggert@cs.ucla.edu>

	Fix more problems found by GCC 4.6.0's static checks.

	* unexelf.c (unexec) [! (defined _SYSTYPE_SYSV || defined __sgi)]:
	Remove unused local var.

	* editfns.c (Fmessage_box): Remove unused local var.

	* xdisp.c (try_window_reusing_current_matrix, x_produce_glyphs):
	(note_mode_line_or_margin_highlight, note_mouse_highlight):
	Omit unused local vars.
	* window.c (shrink_windows): Omit unused local var.
	* menu.c (digest_single_submenu): Omit unused local var.
	* dispnew.c (update_window) [PERIODIC_PREEMPTION_CHECKING]:
	Omit unused local var.

	* keyboard.c (parse_modifiers_uncached, parse_modifiers):
	Don't assume string length fits in int.
	(keyremap_step, read_key_sequence): Use size_t for sizes.
	(read_key_sequence): Don't check last_real_key_start redundantly.

	* callproc.c (Fcall_process, Fcall_process_region): Use SAFE_ALLOCA
	instead of alloca (Bug#8344).

	* eval.c (Fbacktrace): Don't assume nargs fits in int.
	(Fbacktrace_frame): Don't assume nframes fits in int.

	* syntax.c (scan_sexps_forward): Avoid pointer wraparound.

	* xterm.c (x_make_frame_visible, same_x_server): Redo to avoid overflow
	concerns.

	* term.c (produce_glyphless_glyph): Remove unnecessary test.

	* cm.c (calccost): Turn while-do into do-while, for clarity.

	* keyboard.c (syms_of_keyboard): Use the same style as later
	in this function when indexing through an array.  This also
	works around GCC bug 48267.

	* image.c (tiff_load): Fix off-by-one image count (Bug#8336).

	* xselect.c (x_check_property_data): Return correct size (Bug#8335).

	* chartab.c (sub_char_table_ref_and_range): Redo for slight
	efficiency gain, and to bypass a gcc -Wstrict-overflow warning.

	* keyboard.c, keyboard.h (num_input_events): Now size_t.
	This avoids undefined behavior on integer overflow, and is a bit
	more convenient anyway since it is compared to a size_t variable.

	Variadic C functions now count arguments with size_t, not int.
	This avoids an unnecessary limitation on 64-bit machines, which
	caused (substring ...) to crash on large vectors (Bug#8344).
	* lisp.h (struct Lisp_Subr.function.aMANY): Now takes size_t, not int.
	(DEFUN_ARGS_MANY, internal_condition_case_n, safe_call): Likewise.
	All variadic functions and their callers changed accordingly.
	(struct gcpro.nvars): Now size_t, not int.  All uses changed.
	* data.c (arith_driver, float_arith_driver): Likewise.
	* editfns.c (general_insert_function): Likewise.
	* eval.c (struct backtrace.nargs, interactive_p)
	(internal_condition_case_n, run_hook_with_args, apply_lambda)
	(funcall_lambda, mark_backtrace): Likewise.
	* fns.c (concat): Likewise.
	* frame.c (x_set_frame_parameters): Likewise.
	* fns.c (get_key_arg): Now accepts and returns size_t, and returns
	0 if not found, not -1.  All callers changed.

	* alloc.c (garbage_collect): Don't assume stack size fits in int.
	(stack_copy_size): Now size_t, not int.
	(stack_copy, stack_copy_size): Define only if MAX_SAVE_STACK > 0.

2011-03-28  Juanma Barranquero  <lekktu@gmail.com>

	* coding.c (encode_designation_at_bol): Remove parameter `charbuf_end',
	unused since revno:43563.1.17 (2002-03-01) and revno:84043 (2008-02-1).
	All callers changed.

	* lisp.h (multibyte_char_to_unibyte):
	* character.c (multibyte_char_to_unibyte): Remove parameter `rev_tbl',
	unused since revno:43563.1.16 (2002-03-01) and revno:84043 (2008-02-1).
	* character.h (CHAR_TO_BYTE8):
	* cmds.c (internal_self_insert):
	* editfns.c (general_insert_function):
	* keymap.c (push_key_description):
	* search.c (Freplace_match):
	* xdisp.c (message_dolog, set_message_1): All callers changed.

2011-03-28  Stefan Monnier  <monnier@iro.umontreal.ca>

	* keyboard.c (safe_run_hook_funcall): New function.
	(safe_run_hooks_1, safe_run_hooks_error, safe_run_hooks): On error,
	don't set the hook to nil, but remove the offending function instead.
	(Qcommand_hook_internal): Remove, unused.
	(syms_of_keyboard): Don't initialize Qcommand_hook_internal nor define
	Vcommand_hook_internal.

	* eval.c (enum run_hooks_condition): Remove.
	(funcall_nil, funcall_not): New functions.
	(run_hook_with_args): Call each function through a `funcall' argument.
	Remove `cond' argument, now redundant.
	(Frun_hooks, Frun_hook_with_args, Frun_hook_with_args_until_success)
	(Frun_hook_with_args_until_failure): Adjust accordingly.
	(run_hook_wrapped_funcall, Frun_hook_wrapped): New functions.

2011-03-28  Juanma Barranquero  <lekktu@gmail.com>

	* dispextern.h (string_buffer_position): Remove declaration.

	* print.c (strout): Remove parameter `multibyte', unused since
	revno:25356 (1999-08-21).  All callers changed.

	* search.c (boyer_moore): Remove parameters `len', `pos' and `lim',
	never used since function introduction in revno:20870 (1998-02-08).
	All callers changed.

	* w32.c (_wsa_errlist): Use braces for struct initializers.

	* xdisp.c (string_buffer_position_lim): Remove parameter `w',
	never used since function introduction in revno:36704 (2001-03-09).
	All callers changed.
	(string_buffer_position): Likewise.  Also, make static (it's never
	used outside xdisp.c).
	(cursor_row_p): Remove parameter `w', unused since
	revno:32591 (2000-10-17).  All callers changed.
	(decode_mode_spec): Remove parameter `precision', introduced during
	Gerd Moellmann's rewrite at revno:25013 (1999-07-21), but never used.
	All callers changed.

2011-03-27  Jan Djärv  <jan.h.d@swipnet.se>

	* nsterm.m (syms_of_nsterm): Use doc: for ns-auto-hide-menu-bar.

2011-03-27  Anders Lindgren  <andlind@gmail.com>

	* nsterm.m (ns_menu_bar_is_hidden): New variable.
	(ns_constrain_all_frames, ns_menu_bar_should_be_hidden)
	(ns_update_auto_hide_menu_bar): New functions.
	(ns_update_begin): Call ns_update_auto_hide_menu_bar.
	(applicationDidBecomeActive): Call ns_update_auto_hide_menu_bar and
	ns_constrain_all_frames.
	(constrainFrameRect): Return at once if ns_menu_bar_should_be_hidden.
	(syms_of_nsterm): DEFVAR ns-auto-hide-menu-bar, init to Qnil.

2011-03-27  Jan Djärv  <jan.h.d@swipnet.se>

	* nsmenu.m (runDialogAt): Remove argument to timer_check.

2011-03-27  Glenn Morris  <rgm@gnu.org>

	* syssignal.h: Replace RETSIGTYPE with void.
	* atimer.c, data.c, dispnew.c, emacs.c, floatfns.c, keyboard.c:
	* keyboard.h, lisp.h, process.c, sysdep.c, xterm.c:
	Replace SIGTYPE with void everywhere.
	* s/usg5-4-common.h (SIGTYPE): Remove definition.
	* s/template.h (SIGTYPE): Remove commented out definition.

2011-03-26  Eli Zaretskii  <eliz@gnu.org>

	* xdisp.c (redisplay_window): Don't check buffer's clip_changed
	flag as a prerequisite for invoking try_scrolling.  (Bug#6671)

2011-03-26  Juanma Barranquero  <lekktu@gmail.com>

	* w32.c (read_unc_volume): Use parameter `henum', instead of
	global variable `wget_enum_handle'.

	* keymap.c (describe_vector): Remove parameters `indices' and
	`char_table_depth', unused since revno:43563.1.32 (2002-03-01).
	(describe_map, Fdescribe_vector): Adjust calls to `describe_vector'.

	* keyboard.h (timer_check, show_help_echo): Remove unused parameters.

	* keyboard.c (timer_check): Remove parameter `do_it_now',
	unused since revno:14998 (1996-04-12).
	(show_help_echo): Remove parameter `ok_to_overwrite_keystroke_echo',
	unused since revno:86854 (2008-04-19).

	* keyboard.c (read_char):
	* w32menu.c (w32_menu_display_help):
	* xmenu.c (show_help_event, menu_help_callback):
	Adjust calls to `show_help_echo'.

	* gtkutil.c (xg_maybe_add_timer):
	* keyboard.c (readable_events):
	* process.c (wait_reading_process_output):
	* xmenu.c (x_menu_wait_for_event): Adjust calls to `timer_check'.

	* insdel.c (adjust_markers_gap_motion):
	Remove; no-op since revno:20569 (1998-01-02).
	(gap_left, gap_right): Don't call it.

2011-03-25  Chong Yidong  <cyd@stupidchicken.com>

	* xdisp.c (handle_fontified_prop): Discard changes to clip_changed
	incurred during fontification.

2011-03-25  Juanma Barranquero  <lekktu@gmail.com>

	* buffer.c (defvar_per_buffer): Remove unused parameter `doc'.
	(DEFVAR_PER_BUFFER): Don't pass it.

	* dispnew.c (row_equal_p, add_row_entry): Remove unused parameter `w'.
	(scrolling_window): Don't pass it.

2011-03-25  Juanma Barranquero  <lekktu@gmail.com>

	* dispextern.h (glyph_matric): Use #if GLYPH_DEBUG, not #ifdef.

	* fileio.c (check_executable) [DOS_NT]: Remove unused variables `len'
	and `suffix'.
	(Fset_file_selinux_context) [HAVE_LIBSELINUX]: Move here declaration
	of variables specific to SELinux and computation of `encoded_absname'.

	* image.c (XPutPixel): Remove unused variable `height'.

	* keyboard.c (make_lispy_event): Remove unused variable `hpos'.

	* unexw32.c (get_section_info): Remove unused variable `section'.

	* w32.c (stat): Remove unused variables `drive_root' and `devtype'.
	(system_process_attributes): Remove unused variable `sess'.
	(sys_read): Remove unused variable `err'.

	* w32fns.c (top): Wrap variables with #if GLYPH_DEBUG, not #ifdef.
	(w32_wnd_proc): Remove unused variable `isdead'.
	(unwind_create_frame): Use #if GLYPH_DEBUG, not #ifdef.
	(Fx_server_max_request_size): Remove unused variable `dpyinfo'.
	(x_create_tip_frame): Remove unused variable `tem'.

	* w32inevt.c (w32_console_read_socket):
	Remove unused variable `no_events'.

	* w32term.c (x_draw_composite_glyph_string_foreground):
	Remove unused variable `width'.

2011-03-24  Juanma Barranquero  <lekktu@gmail.com>

	* w32term.c (x_set_glyph_string_clipping):
	Don't pass uninitialized region to CombineRgn.

2011-03-23  Juanma Barranquero  <lekktu@gmail.com>

	* w32fns.c (x_set_menu_bar_lines): Remove unused variable `olines'.
	(w32_wnd_proc): Pass NULL to Windows API, not uninitialized buffer.
	(Fx_close_connection): Remove unused variable `i'.

	* w32font.c (w32font_draw): Return number of glyphs.
	(w32font_open_internal): Remove unused variable `i'.
	(w32font_driver): Add missing initializer.

	* w32menu.c (utf8to16): Remove unused variable `utf16'.
	(fill_in_menu): Remove unused variable `items_added'.

	* w32term.c (last_mouse_press_frame): Remove static global variable.
	(w32_clip_to_row): Remove unused variable `f'.
	(x_delete_terminal): Remove unused variable `i'.

	* w32uniscribe.c (uniscribe_shape): Remove unused variable `nclusters'.
	(NOTHING): Remove unused static global variable.
	(uniscribe_check_otf): Remove unused variable `table'.
	(uniscribe_font_driver): Add missing initializers.

2011-03-23  Julien Danjou  <julien@danjou.info>

	* term.c (Fsuspend_tty, Fresume_tty):
	* minibuf.c (read_minibuf, run_exit_minibuf_hook):
	* window.c (temp_output_buffer_show):
	* insdel.c (signal_before_change):
	* frame.c (Fhandle_switch_frame):
	* fileio.c (Fdo_auto_save):
	* emacs.c (Fkill_emacs):
	* editfns.c (save_excursion_restore):
	* cmds.c (internal_self_insert):
	* callint.c (Fcall_interactively):
	* buffer.c (Fkill_all_local_variables):
	* keyboard.c (Fcommand_execute, Fsuspend_emacs, safe_run_hooks_1):
	Use Frun_hooks.
	(command_loop_1): Use Frun_hooks.  Call safe_run_hooks
	unconditionnaly since it does the check itself.

2011-03-23  Paul Eggert  <eggert@cs.ucla.edu>

	Fix more problems found by GCC 4.5.2's static checks.

	* coding.c (encode_coding_raw_text): Avoid unnecessary test
	the first time through the loop, since we know p0 < p1 then.
	This also avoids a gcc -Wstrict-overflow warning.

	* lisp.h (SAFE_ALLOCA, SAFE_ALLOCA_LISP): Avoid 'int' overflow
	leading to a memory leak, possible in functions like
	load_charset_map_from_file that can allocate an unbounded number
	of objects (Bug#8318).

	* xmenu.c (set_frame_menubar): Use EMACS_UINT, not int, for indexes
	that could (at least in theory) be that large.

	* xdisp.c (message_log_check_duplicate): Return unsigned long, not int.
	This is less likely to overflow, and avoids undefined behavior if
	overflow does occur.  All callers changed.  Use strtoul to scan
	for the unsigned long integer.
	(pint2hrstr): Simplify and tune code slightly.
	This also avoids a (bogus) GCC warning with gcc -Wstrict-overflow.

	* scroll.c (do_scrolling): Work around GCC bug 48228.
	See <http://gcc.gnu.org/bugzilla/show_bug.cgi?id=48228>.

	* frame.c (Fmodify_frame_parameters): Simplify loop counter.
	This also avoids a warning with gcc -Wstrict-overflow.
	(validate_x_resource_name): Simplify count usage.
	This also avoids a warning with gcc -Wstrict-overflow.

	* fileio.c (Fcopy_file): Report error if fchown or fchmod
	fail (Bug#8306).

	* emacs.c (Fdaemon_initialized): Do not ignore I/O errors (Bug#8303).

	* process.c (Fmake_network_process): Use socklen_t, not int,
	where POSIX says socklen_t is required in portable programs.
	This fixes a porting bug on hosts like 64-bit HP-UX, where
	socklen_t is wider than int (Bug#8277).
	(Fmake_network_process, server_accept_connection):
	(wait_reading_process_output, read_process_output):
	Likewise.

	* process.c: Rename or move locals to avoid shadowing.
	(list_processes_1, Fmake_network_process):
	(read_process_output_error_handler, exec_sentinel_error_handler):
	Rename or move locals.
	(Fmake_network_process): Define label "retry_connect" only if needed.
	(Fnetwork_interface_info): Fix pointer signedness.
	(process_send_signal): Add cast to avoid pointer signedness problem.
	(FIRST_PROC_DESC, IF_NON_BLOCKING_CONNECT): Remove unused macros.
	(create_process): Use 'volatile' to avoid vfork clobbering (Bug#8298).

	Make tparam.h and terminfo.c consistent.
	* cm.c (tputs, tgoto, BC, UP): Remove extern decls.
	Include tparam.h instead, since it declares them.
	* cm.h (PC): Remove extern decl; tparam.h now does this.
	* deps.mk (cm.o, terminfo.o): Depend on tparam.h.
	* terminfo.c: Include tparam.h, to check interfaces.
	(tparm): Make 1st arg a const pointer in decl.  Put it at top level.
	(tparam): Adjust signature to match interface in tparam.h;
	this removes some undefined behavior.  Check that outstring and len
	are zero, which they always are with Emacs.
	* tparam.h (PC, BC, UP): New extern decls.

	* xftfont.c (xftfont_shape): Now static, and defined only if needed.
	(xftfont_open): Rename locals to avoid shadowing.

	* ftfont.c (ftfont_resolve_generic_family): Fix pointer signedness.
	(ftfont_otf_capability, ftfont_shape): Omit decls if not needed.
	(OTF_TAG_SYM): Omit macro if not needed.
	(ftfont_list): Remove unused local.
	(get_adstyle_property, ftfont_pattern_entity):
	(ftfont_lookup_cache, ftfont_open, ftfont_anchor_point):
	Rename locals to avoid shadowing.

	* xfont.c (xfont_list_family): Mark var as initialized.

	* xml.c (make_dom): Now static.

	* composite.c (composition_compute_stop_pos): Rename local to
	avoid shadowing.
	(composition_reseat_it): Remove unused locals.
	(find_automatic_composition, composition_adjust_point): Likewise.
	(composition_update_it): Mark var as initialized.
	(find_automatic_composition): Mark vars as initialized,
	with a FIXME (Bug#8290).

	character.h: Rename locals to avoid shadowing.
	* character.h (PREV_CHAR_BOUNDARY, FETCH_STRING_CHAR_ADVANCE):
	(FETCH_STRING_CHAR_AS_MULTIBYTE_ADVANCE, FETCH_CHAR_ADVANCE):
	(FETCH_CHAR_ADVANCE_NO_CHECK, INC_POS, DEC_POS, BUF_INC_POS):
	(BUF_DEC_POS): Be more systematic about renaming local temporaries
	to avoid shadowing.

	* textprop.c (property_change_between_p): Remove; unused.

	* intervals.c (interval_start_pos): Now static.

	* intervals.h (CHECK_TOTAL_LENGTH): Avoid empty "else".

	* atimer.c (start_atimer, append_atimer_lists, set_alarm):
	Rename locals to avoid shadowing.

	* sound.c (wav_play, au_play, Fplay_sound_internal):
	Fix pointer signedness.
	(alsa_choose_format): Remove unused local var.
	(wav_play): Initialize a variable to 0, to prevent undefined
	behavior (Bug#8278).

	* region-cache.c (insert_cache_boundary): Redo var to avoid shadowing.

	* region-cache.h (pp_cache): New decl, for gcc -Wmissing-prototypes.

	* callproc.c (Fcall_process): Use 'volatile' to avoid vfork
	clobbering (Bug#8298).
	* sysdep.c (sys_subshell): Likewise.
	Previously, the sys_subshell 'volatile' was incorrectly IF_LINTted out.

	* lisp.h (child_setup): Now NO_RETURN unless DOS_NT.
	This should get cleaned up, so that child_setup has the
	same signature on all platforms.

	* callproc.c (call_process_cleanup): Now static.
	(relocate_fd): Rename locals to avoid shadowing.

2011-03-22  Chong Yidong  <cyd@stupidchicken.com>

	* xterm.c (x_clear_frame): Remove XClearWindow call.  This appears
	not to be necessary, and produces flickering.

2011-03-20  Glenn Morris  <rgm@gnu.org>

	* config.in: Remove file.

2011-03-20  Juanma Barranquero  <lekktu@gmail.com>

	* minibuf.c (Vcompleting_read_function): Don't declare, global variables
	are now in src/globals.h.
	(syms_of_minibuf): Remove spurious & from previous change.

2011-03-20  Leo  <sdl.web@gmail.com>

	* minibuf.c (completing-read-function): New variable.
	(completing-read-default): Rename from completing-read.
	(completing-read): Call completing-read-function.

2011-03-19  Juanma Barranquero  <lekktu@gmail.com>

	* xfaces.c (Fx_load_color_file):
	Read color file from absolute filename (bug#8250).

2011-03-19  Juanma Barranquero  <lekktu@gmail.com>

	* makefile.w32-in: Update dependencies.

2011-03-17  Eli Zaretskii  <eliz@gnu.org>

	* makefile.w32-in ($(BLD)/unexw32.$(O)): Depend on $(SRC)/unexec.h.

2011-03-17  Paul Eggert  <eggert@cs.ucla.edu>

	Fix more problems found by GCC 4.5.2's static checks.

	* process.c (make_serial_process_unwind, send_process_trap):
	(sigchld_handler): Now static.

	* process.c (allocate_pty): Let PTY_ITERATION declare iteration vars.
	That way, the code declares only the vars that it needs.
	* s/aix4-2.h (PTY_ITERATION): Declare iteration vars.
	* s/cygwin.h (PTY_ITERATION): Likewise.
	* s/darwin.h (PTY_ITERATION): Likewise.
	* s/gnu-linux.h (PTY_ITERATION): Likewise.

	* s/irix6-5.h (PTY_OPEN): Declare stb, to loosen coupling.
	* process.c (allocate_pty): Don't declare stb unless it's needed.

	* bytecode.c (MAYBE_GC): Rewrite so as not to use empty "else".
	(CONSTANTLIM): Remove; unused.
	(METER_CODE, Bscan_buffer, Bread_char, Bset_mark):
	Define only if needed.

	* unexelf.c (unexec): Name an expression,
	to avoid gcc -Wbad-function-cast warning.
	Use a different way to cause a compilation error if anyone uses
	n rather than nn, a way that does not involve shadowing.
	(ELF_BSS_SECTION_NAME, OLD_PROGRAM_H): Remove; unused.

	* deps.mk (unexalpha.o): Remove; unused.

	New file unexec.h, the (simple) interface for unexec (Bug#8267).
	* unexec.h: New file.
	* deps.mk (emacs.o, unexaix.o, unexcw.o, unexcoff.o, unexelf.o):
	(unexhp9k800.o, unexmacosx.o, unexsol.o, unexw32.o):
	Depend on unexec.h.
	* emacs.c [!defined CANNOT_DUMP]: Include unexec.h.
	* unexaix.c, unexcoff.c, unexcw.c, unexelf.c, unexhp9k800.c:
	* unexmacosx.c, unexsol.c, unexw32.c: Include unexec.h.
	Change as necessary to match prototype in unexec.h.

	* syntax.c (Fforward_comment, scan_lists): Rename locals to avoid
	shadowing.
	(back_comment, skip_chars): Mark vars as initialized.

	* character.h (FETCH_STRING_CHAR_ADVANCE_NO_CHECK, BUF_INC_POS):
	Rename locals to avoid shadowing.

	* lread.c (read1): Rewrite so as not to use empty "else".
	(Fload, readevalloop, read1): Rename locals to avoid shadowing.

	* print.c (Fredirect_debugging_output): Fix pointer signedess.

	* lisp.h (debug_output_compilation_hack): Add decl here, to avoid
	warning when compiling print.c.

	* font.c (font_unparse_fcname): Abort in an "impossible" situation
	instead of using an uninitialized var.
	(font_sort_entities): Mark var as initialized.

	* character.h (FETCH_CHAR_ADVANCE): Rename locals to avoid shadowing.

	* font.c (font_unparse_xlfd): Don't mix pointers to variables with
	pointers to constants.
	(font_parse_fcname): Remove unused vars.
	(font_delete_unmatched): Now static.
	(font_get_spec): Remove; unused.
	(font_style_to_value, font_prop_validate_style, font_unparse_fcname):
	(font_update_drivers, Ffont_get_glyphs, font_add_log):
	Rename or move locals to avoid shadowing.

	* fns.c (require_nesting_list, require_unwind): Now static.
	(Ffillarray): Rename locals to avoid shadowing.

	* floatfns.c (domain_error2): Define only if needed.
	(Ffrexp, Fldexp): Rename locals to avoid shadowing.

	* alloc.c (mark_backtrace): Move decl from here ...
	* lisp.h: ... to here, so that it can be checked.

	* eval.c (call_debugger, do_debug_on_call, grow_specpdl): Now static.
	(Fdefvar): Rewrite so as not to use empty "else".
	(lisp_indirect_variable): Name an expression,
	to avoid gcc -Wbad-function-cast warning.
	(Fdefvar): Rename locals to avoid shadowing.

	* callint.c (quotify_arg, quotify_args): Now static.
	(Fcall_interactively): Rename locals to avoid shadowing.
	Use const pointer when appropriate.

	* lisp.h (get_system_name, get_operating_system_release):
	Move decls here, to check interfaces.
	* process.c (get_operating_system_release): Move decl to lisp.h.
	* xrdb.c (get_system_name): Likewise.
	* editfns.c (init_editfns, Fuser_login_name, Fuser_uid):
	(Fuser_real_uid, Fuser_full_name): Remove unnecessary casts,
	some of which prompt warnings from gcc -Wbad-function-cast.
	(Fformat_time_string, Fencode_time, Finsert_char):
	(Ftranslate_region_internal, Fformat):
	Rename or remove local vars to avoid shadowing.
	(Ftranslate_region_internal): Mark var as initialized.

	* doc.c (Fdocumentation, Fsnarf_documentation): Move locals to
	avoid shadowing.

	* lisp.h (eassert): Check that the argument compiles, even if
	ENABLE_CHECKING is not defined.

	* data.c (Findirect_variable): Name an expression, to avoid
	gcc -Wbad-function-cast warning.
	(default_value, arithcompare, arith_driver, arith_error): Now static.
	(store_symval_forwarding): Rename local to avoid shadowing.
	(Fmake_variable_buffer_local, Fmake_local_variable):
	Mark variables as initialized.
	(do_blv_forwarding, do_symval_forwarding): Remove; unused.

	* alloc.c (check_cons_list): Do not define unless GC_CHECK_CONS_LIST.
	(Fmake_vector, Fvector, Fmake_byte_code, Fgarbage_collect):
	Rename locals to avoid shadowing.
	(mark_stack): Move local variables into the #ifdef region where
	they're used.
	(BLOCK_INPUT_ALLOC, UNBLOCK_INPUT_ALLOC): Define only if
	! defined SYSTEM_MALLOC && ! defined SYNC_INPUT, as they are not
	needed otherwise.
	(CHECK_ALLOCATED): Define only if GC_CHECK_MARKED_OBJECTS.
	(GC_STRING_CHARS): Remove; not used.
	(Fmemory_limit): Cast sbrk's returned value to char *.

	* lisp.h (check_cons_list): Declare if GC_CHECK_CONS_LIST; this
	avoids undefined behavior in theory.

	* regex.c (IF_LINT): Add defn, for benefit of ../lib-src.

	Use functions, not macros, for up- and down-casing (Bug#8254).
	* buffer.h (DOWNCASE_TABLE, UPCASE_TABLE, DOWNCASE, UPPERCASEP):
	(NOCASEP, LOWERCASEP, UPCASE, UPCASE1): Remove.  All callers changed
	to use the following functions instead of these macros.
	(downcase): Adjust to lack of DOWNCASE_TABLE.  Return int, not
	EMACS_INT, since callers assume the returned value fits in int.
	(upcase1): Likewise, for UPCASE_TABLE.
	(uppercasep, lowercasep, upcase): New static inline functions.
	* editfns.c (Fchar_equal): Remove no-longer-needed workaround for
	the race-condition problem in the old DOWNCASE.

	* regex.c (CHARSET_LOOKUP_RANGE_TABLE_RAW, POP_FAILURE_REG_OR_COUNT):
	Rename locals to avoid shadowing.
	(regex_compile, re_match_2_internal): Move locals to avoid shadowing.
	(regex_compile, re_search_2, re_match_2_internal):
	Remove unused local vars.
	(FREE_VAR): Rewrite so as not to use empty "else",
	which gcc can warn about.
	(regex_compile, re_match_2_internal): Mark locals as initialized.
	(RETALLOC_IF): Define only if needed.
	(WORDCHAR_P): Likewise.  This one is never needed, but is used
	only in a comment talking about a compiler bug, so put inside
	the #if 0 of that comment.
	(CHARSET_LOOKUP_BITMAP, FAIL_STACK_FULL, RESET_FAIL_STACK):
	(PUSH_FAILURE_ELT, BUF_PUSH_3, STOP_ADDR_VSTRING):
	Remove; unused.

	* search.c (boyer_moore): Rename locals to avoid shadowing.
	* character.h (FETCH_STRING_CHAR_AS_MULTIBYTE_ADVANCE):
	(PREV_CHAR_BOUNDARY): Likewise.

	* search.c (simple_search): Remove unused var.

	* dired.c (compile_pattern): Move decl from here ...
	* lisp.h: ... to here, so that it can be checked.
	(struct re_registers): New forward decl.

	* character.h (INC_POS, DEC_POS): Rename locals to avoid shadowing.

	* indent.c (MULTIBYTE_BYTES_WIDTH): New args bytes, width.
	All uses changed.
	(MULTIBYTE_BYTES_WIDTH, scan_for_column, compute_motion):
	Rename locals to avoid shadowing.
	(Fvertical_motion): Mark locals as initialized.

	* casefiddle.c (casify_object, casify_region): Now static.
	(casify_region): Mark local as initialized.

	* cmds.c (internal_self_insert): Rename local to avoid shadowing.

	* lisp.h (GCPRO2_VAR, GCPRO3_VAR, GCPRO4_VAR, GCPRO5_VAR, GCPRO6_VAR):
	New macros, so that the caller can use some names other than
	gcpro1, gcpro2, etc.
	(GCPRO2, GCPRO3, GCPRO4, GCPRO5, GCPRO6): Reimplement in terms
	of the new macros.
	(GCPRO1_VAR, UNGCPRO_VAR): Change the meaning of the second
	argument, for consistency with GCPRO2_VAR, etc: it is now the
	prefix of the variable, not the variable itself.  All uses
	changed.
	* dired.c (directory_files_internal, file_name_completion):
	Rename locals to avoid shadowing.

	Fix a race condition diagnosed by gcc -Wsequence-point (Bug#8254).
	An expression of the form (DOWNCASE (x) == DOWNCASE (y)), found in
	dired.c's scmp function, had undefined behavior.
	* lisp.h (DOWNCASE_TABLE, UPCASE_TABLE, DOWNCASE, UPPERCASEP):
	(NOCASEP, LOWERCASEP, UPCASE, UPCASE1): Move from here ...
	* buffer.h: ... to here, because these macros use current_buffer,
	and the new implementation with inline functions needs to have
	current_buffer in scope now, rather than later when the macros
	are used.
	(downcase, upcase1): New static inline functions.
	(DOWNCASE, UPCASE1): Reimplement using these functions.
	This avoids undefined behavior in expressions like
	DOWNCASE (x) == DOWNCASE (y), which previously suffered
	from race conditions in accessing the global variables
	case_temp1 and case_temp2.
	* casetab.c (case_temp1, case_temp2): Remove; no longer needed.
	* lisp.h (case_temp1, case_temp2): Remove their decls.
	* character.h (ASCII_CHAR_P): Move from here ...
	* lisp.h: ... to here, so that the inline functions mentioned
	above can use them.

	* dired.c (directory_files_internal_unwind): Now static.

	* fileio.c (file_name_as_directory, directory_file_name):
	(barf_or_query_if_file_exists, auto_save_error, auto_save_1):
	Now static.
	(file_name_as_directory): Use const pointers when appropriate.
	(Fexpand_file_name): Likewise.  In particular, newdir might
	point at constant storage, so make it a const pointer.
	(Fmake_directory_internal, Fread_file_name): Remove unused vars.
	(Ffile_selinux_context, Fset_file_selinux_context): Fix pointer
	signedness issues.
	(Fset_file_times, Finsert_file_contents, auto_save_error):
	Rename locals to avoid shadowing.

	* minibuf.c (choose_minibuf_frame_1): Now static.
	(Ftry_completion, Fall_completions): Rename or remove locals
	to avoid shadowing.

	* marker.c (bytepos_to_charpos): Remove; unused.

	* lisp.h (verify_bytepos, count_markers): New decls,
	so that gcc does not warn that these functions aren't declared.

	* insdel.c (check_markers, make_gap_larger, make_gap_smaller):
	(reset_var_on_error, Fcombine_after_change_execute_1): Now static.
	(CHECK_MARKERS): Redo to avoid gcc -Wempty-body diagnostic.
	(copy_text): Remove unused local var.

	* filelock.c (within_one_second): Now static.
	(lock_file_1): Rename local to avoid shadowing.

	* buffer.c (fix_overlays_before): Mark locals as initialized.
	(fix_start_end_in_overlays): Likewise.  This function should be
	simplified by using pointers-to-pointers, but that's a different
	matter.
	(switch_to_buffer_1): Now static.
	(Fkill_buffer, record_buffer, Fbury_buffer, Fset_buffer_multibyte):
	(report_overlay_modification): Rename locals to avoid shadowing.

	* sysdep.c (system_process_attributes): Rename vars to avoid shadowing.
	Fix pointer signedness issue.
	(sys_subshell): Mark local as volatile if checking for lint,
	to suppress a gcc -Wclobbered warning that does not seem to be right.
	(MAXPATHLEN): Define only if needed.

	* process.c (serial_open, serial_configure): Move decls from here ...
	* systty.h: ... to here, so that they can be checked.

	* fns.c (get_random, seed_random): Move extern decls from here ...
	* lisp.h: ... to here, so that they can be checked.

	* sysdep.c (reset_io): Now static.
	(wait_for_termination_signal): Remove; unused.

	* keymap.c (keymap_parent, keymap_memberp, map_keymap_internal):
	(copy_keymap_item, append_key, push_text_char_description):
	Now static.
	(Fwhere_is_internal): Don't test CONSP (sequences) unnecessarily.
	(DENSE_TABLE_SIZE): Remove; unused.
	(get_keymap, access_keymap, Fdefine_key, Fwhere_is_internal):
	(describe_map_tree):
	Rename locals to avoid shadowing.

	* keyboard.c: Declare functions static if they are not used elsewhere.
	(echo_char, echo_dash, cmd_error, top_level_2):
	(poll_for_input, handle_async_input): Now static.
	(read_char, kbd_buffer_get_event, make_lispy_position):
	(make_lispy_event, make_lispy_movement, apply_modifiers):
	(decode_keyboard_code, tty_read_avail_input, menu_bar_items):
	(parse_tool_bar_item, read_key_sequence, Fread_key_sequence):
	(Fread_key_sequence_vector): Rename locals to avoid shadowing.
	(read_key_sequence, read_char): Mark locals as initialized.
	(Fexit_recursive_edit, Fabort_recursive_edit): Mark with NO_RETURN.

	* keyboard.h (make_ctrl_char): New decl.
	(mark_kboards): Move decl here ...
	* alloc.c (mark_kboards): ... from here.

	* lisp.h (force_auto_save_soon): New decl.

	* emacs.c (init_cmdargs): Rename local to avoid shadowing.
	(DEFINE_DUMMY_FUNCTION): New macro.
	(__do_global_ctors, __do_global_ctors_aux, __do_global_dtors, __main):
	Use it.
	(main): Add casts to avoid warnings
	if GCC considers string literals to be constants.

	* lisp.h (fatal_error_signal): Add decl, since it's exported.

	* dbusbind.c: Pointer signedness fixes.
	(xd_signature, xd_append_arg, xd_initialize):
	(Fdbus_call_method, Fdbus_call_method_asynchronously):
	(Fdbus_method_return_internal, Fdbus_method_error_internal):
	(Fdbus_send_signal, xd_read_message_1, Fdbus_register_service):
	(Fdbus_register_signal): Use SSDATA when the context wants char *.

	* dbusbind.c (Fdbus_init_bus): Add cast to avoid warning
	if GCC considers string literals to be constants.
	(Fdbus_register_service, Fdbus_register_method): Remove unused vars.

2011-03-16  Stefan Monnier  <monnier@iro.umontreal.ca>

	* print.c (PRINT_CIRCLE_CANDIDATE_P): New macro.
	(print_preprocess, print_object): New macro to fix last change.

	* print.c (print_preprocess): Don't forget font objects.

2011-03-16  Juanma Barranquero  <lekktu@gmail.com>

	* emacs.c (USAGE3): Doc fixes.

2011-03-15  Andreas Schwab  <schwab@linux-m68k.org>

	* coding.c (detect_coding_iso_2022): Reorganize code to clarify
	structure.

2011-03-14  Juanma Barranquero  <lekktu@gmail.com>

	* lisp.h (VWindow_system, Qfile_name_history):
	* keyboard.h (lispy_function_keys) [WINDOWSNT]:
	* w32term.h (w32_system_caret_hwnd, w32_system_caret_height)
	(w32_system_caret_x, w32_system_caret_y): Declare extern.

	* w32select.c: Don't #include "keyboard.h".
	(run_protected): Add extern declaration for waiting_for_input.

	* w32.c (Qlocal, noninteractive1, inhibit_window_system):
	* w32console.c (detect_input_pending, read_input_pending)
	(encode_terminal_code):
	* w32fns.c (quit_char, lispy_function_keys, Qtooltip)
	(w32_system_caret_hwnd, w32_system_caret_height, w32_system_caret_x)
	(w32_system_caret_y, Qfile_name_history):
	* w32font.c (w32font_driver, QCantialias, QCotf, QClang):
	* w32inevt.c (reinvoke_input_signal, lispy_function_keys):
	* w32menu.c (Qmenu_bar, QCtoggle, QCradio, Qoverriding_local_map)
	(Qoverriding_terminal_local_map, Qmenu_bar_update_hook):
	* w32proc.c (Qlocal, report_file_error):
	* w32term.c (Vwindow_system, updating_frame):
	* w32uniscribe.c (initialized, uniscribe_font_driver):
	Remove unneeded extern declarations.

2011-03-14  Chong Yidong  <cyd@stupidchicken.com>

	* buffer.c (Fmake_indirect_buffer): Fix incorrect assertions.

2011-03-13  Chong Yidong  <cyd@stupidchicken.com>

	* buffer.h (BUF_BEGV, BUF_BEGV_BYTE, BUF_ZV, BUF_ZV_BYTE, BUF_PT)
	(BUF_PT_BYTE): Rewrite to handle indirect buffers (Bug#8219).
	These macros can no longer be used for assignment.

	* buffer.c (Fget_buffer_create, Fmake_indirect_buffer):
	Assign struct members directly, instead of using BUF_BEGV etc.
	(record_buffer_markers, fetch_buffer_markers): New functions for
	recording and fetching special buffer markers.
	(set_buffer_internal_1, set_buffer_temp): Use them.

	* lread.c (unreadchar): Use SET_BUF_PT_BOTH.

	* insdel.c (adjust_point): Use SET_BUF_PT_BOTH.

	* intervals.c (temp_set_point_both): Use SET_BUF_PT_BOTH.
	(get_local_map): Use SET_BUF_BEGV_BOTH and SET_BUF_ZV_BOTH.

	* xdisp.c (hscroll_window_tree):
	(reconsider_clip_changes): Use PT instead of BUF_PT.

2011-03-13  Eli Zaretskii  <eliz@gnu.org>

	* makefile.w32-in ($(BLD)/editfns.$(O)): Depend on
	$(EMACS_ROOT)/lib/intprops.h.

2011-03-13  Paul Eggert  <eggert@cs.ucla.edu>

	Fix more problems found by GCC 4.5.2's static checks.

	* gtkutil.c (xg_get_pixbuf_from_pixmap): Add cast from char *
	to unsigned char * to avoid compiler diagnostic.
	(xg_free_frame_widgets): Make it clear that a local variable is
	needed only if USE_GTK_TOOLTIP.
	(gdk_window_get_screen): Make it clear that this macro is needed
	only if USE_GTK_TOOLTIP.
	(int_gtk_range_get_value): New function, which avoids a diagnostic
	from gcc -Wbad-function-cast.
	(xg_set_toolkit_scroll_bar_thumb): Use it.
	(xg_tool_bar_callback, xg_tool_item_stale_p): Rewrite to avoid
	diagnostic from gcc -Wbad-function-cast.
	(get_utf8_string, xg_get_file_with_chooser):
	Rename locals to avoid shadowing.
	(create_dialog): Move locals to avoid shadowing.

	* xgselect.c (xg_select): Remove unused var.

	* image.c (four_corners_best): Mark locals as initialized.
	(gif_load): Initialize transparent_p to zero (Bug#8238).
	Mark another local as initialized.
	(my_png_error, my_error_exit): Mark with NO_RETURN.

	* image.c (clear_image_cache): Now static.
	(DIM, HAVE_STDLIB_H_1): Remove unused macros.
	(xpm_load): Redo to avoid "discards qualifiers" gcc warning.
	(x_edge_detection): Remove unnecessary cast that
	gcc -Wbad-function-cast diagnoses.
	(gif_load): Fix pointer signedness.
	(clear_image_cache, xbm_read_bitmap_data, x_detect_edges):
	(jpeg_load, gif_load): Rename locals to avoid shadowing.

2011-03-12  Paul Eggert  <eggert@cs.ucla.edu>

	Improve quality of tests for time stamp overflow.
	For example, without this patch (encode-time 0 0 0 1 1
	1152921504606846976) returns the obviously-bogus value (-948597
	62170) on my RHEL 5.5 x86-64 host.  With the patch, it correctly
	reports time overflow.  See
	<http://lists.gnu.org/archive/html/emacs-devel/2011-03/msg00470.html>.
	* deps.mk (editfns.o): Depend on ../lib/intprops.h.
	* editfns.c: Include limits.h and intprops.h.
	(TIME_T_MIN, TIME_T_MAX): New macros.
	(time_overflow): Move earlier, to before first use.
	(hi_time, lo_time): New functions, for an accurate test for
	out-of-range times.
	(Fcurrent_time, Fget_internal_run_time, make_time): Use them.
	(Fget_internal_run_time): Don't assume time_t fits in int.
	(make_time): Use list2 instead of Fcons twice.
	(Fdecode_time): More accurate test for out-of-range times.
	(check_tm_member): New function.
	(Fencode_time): Use it, to test for out-of-range times.
	(lisp_time_argument): Don't rely on undefined left-shift and
	right-shift behavior when checking for time stamp overflow.

	* editfns.c (time_overflow): New function, refactoring common code.
	(Fformat_time_string, Fdecode_time, Fencode_time):
	(Fcurrent_time_string): Use it.

	Move 'make_time' to be next to its inverse 'lisp_time_argument'.
	* dired.c (make_time): Move to ...
	* editfns.c (make_time): ... here.
	* systime.h: Note the move.

2011-03-12  YAMAMOTO Mitsuharu  <mituharu@math.s.chiba-u.ac.jp>

	* fringe.c (update_window_fringes): Remove unused variables.

	* unexmacosx.c (copy_data_segment): Also copy __got section.
	(Bug#8223)

2011-03-12  Eli Zaretskii  <eliz@gnu.org>

	* termcap.c [MSDOS]: Include "msdos.h".
	(find_capability, tgetnum, tgetflag, tgetstr, tputs, tgetent):
	Constify `char *' arguments and their references according to
	prototypes in tparam.h.

	* deps.mk (termcap.o): Depend on tparam.h and msdos.h.

	* msdos.c (XMenuAddPane): 3rd argument is `const char *' now.
	Adapt all references accordingly.

	* msdos.h (XMenuAddPane): 3rd argument is `const char *' now.

2011-03-11  Tom Tromey  <tromey@redhat.com>

	* buffer.c (syms_of_buffer): Remove obsolete comment.

2011-03-11  Eli Zaretskii  <eliz@gnu.org>

	* termhooks.h (encode_terminal_code): Declare prototype.

	* msdos.c (encode_terminal_code): Don't declare prototype.

	* term.c (encode_terminal_code): Now external again, used by
	w32console.c and msdos.c.

	* makefile.w32-in ($(BLD)/term.$(O), ($(BLD)/tparam.$(O)):
	Depend on $(SRC)/tparam.h, see revno 103623.

2011-03-11  Paul Eggert  <eggert@cs.ucla.edu>

	Fix some minor problems found by GCC 4.5.2's static checks.

	* fringe.c (update_window_fringes): Mark locals as initialized
	(Bug#8227).
	(destroy_fringe_bitmap, init_fringe_bitmap): Now static.

	* alloc.c (mark_fringe_data): Move decl from here ...
	* lisp.h (mark_fringe_data) [HAVE_WINDOW_SYSTEM]: ... to here,
	to check its interface.
	(init_fringe_once): Do not declare unless HAVE_WINDOW_SYSTEM.

	* fontset.c (free_realized_fontset): Now static.
	(Fset_fontset_font): Rename local to avoid shadowing.
	(fontset_font): Mark local as initialized.
	(FONTSET_SPEC, FONTSET_REPERTORY, RFONT_DEF_REPERTORY): Remove; unused.

	* xrdb.c: Include "xterm.h", to check x_load_resources's interface.

	* xselect.c (x_disown_buffer_selections): Remove; not used.
	(TRACE3) [!defined TRACE_SELECTION]: Remove; not used.
	(x_own_selection, Fx_disown_selection_internal): Rename locals
	to avoid shadowing.
	(x_handle_dnd_message): Remove local to avoid shadowing.

	* lisp.h (GCPRO1_VAR, UNGCPRO_VAR): New macros,
	so that the caller can use some name other than gcpro1.
	(GCPRO1, UNGCPRO): Reimplement in terms of the new macros.
	* xfns.c (Fx_create_frame, x_create_tip_frame, Fx_show_tip):
	(Fx_backspace_delete_keys_p):
	Use them to avoid shadowing, and rename vars to avoid shadowing.
	(x_decode_color, x_set_name, x_window): Now static.
	(Fx_create_frame): Add braces to silence GCC warning.
	(Fx_file_dialog, Fx_select_font): Fix pointer signedness.
	(x_real_positions, xg_set_icon_from_xpm_data, x_create_tip_frame):
	Remove unused locals.
	(Fx_create_frame, x_create_tip_frame, Fx_show_tip):
	(Fx_backspace_delete_keys_p): Rename locals to avoid shadowing.
	Some of these renamings use the new GCPRO1_VAR and UNGCPRO_VAR
	macros.

	* xterm.h (x_mouse_leave): New decl.

	* xterm.c (x_copy_dpy_color, x_focus_on_frame, x_unfocus_frame):
	Remove unused functions.
	(x_shift_glyphs_for_insert, XTflash, XTring_bell):
	(x_calc_absolute_position): Now static.
	(XTread_socket): Don't define label "out" unless it's used.
	Don't declare local "event" unless it's used.
	(x_iconify_frame, x_free_frame_resources): Don't declare locals
	unless they are used.
	(XEMBED_VERSION, xembed_set_info): Don't define unless needed.
	(x_fatal_error_signal): Remove; not used.
	(x_draw_image_foreground, redo_mouse_highlight, XTmouse_position):
	(x_scroll_bar_report_motion, handle_one_xevent, x_draw_bar_cursor):
	(x_error_catcher, x_connection_closed, x_error_handler):
	(x_error_quitter, xembed_send_message, x_iconify_frame):
	(my_log_handler): Rename locals to avoid shadowing.
	(x_delete_glyphs, x_ins_del_lines): Mark with NO_RETURN.
	(x_connection_closed): Tell GCC not to suggest NO_RETURN.

	* xfaces.c (clear_face_cache, Fx_list_fonts, Fface_font):
	Rename or move locals to avoid shadowing.
	(tty_defined_color, merge_face_heights): Now static.
	(free_realized_faces_for_fontset): Remove; not used.
	(Fx_list_fonts): Mark variable that gcc -Wuninitialized
	does not deduce is never used uninitialized.
	(STRDUPA, LSTRDUPA, FONT_POINT_SIZE_QUANTUM): Remove; not used.
	(LFACEP): Define only if XASSERTS, as it's not needed otherwise.

	* terminal.c (store_terminal_param): Now static.

	* xmenu.c (menu_highlight_callback): Now static.
	(set_frame_menubar): Remove unused local.
	(xmenu_show): Rename parameter to avoid shadowing.
	(xmenu_show, xdialog_show, xmenu_show): Make local pointers "const"
	since they might point to immutable storage.
	(next_menubar_widget_id): Declare only if USE_X_TOOLKIT,
	since it's unused otherwise.

	* xdisp.c (produce_glyphless_glyph): Initialize lower_xoff.
	Add a FIXME, since the code still doesn't look right.  (Bug#8215)
	(Fcurrent_bidi_paragraph_direction): Simplify slightly; this
	avoids a gcc -Wuninitialized diagnostic.
	(display_line, BUILD_COMPOSITE_GLYPH_STRING, draw_glyphs):
	(note_mouse_highlight): Mark variables that gcc -Wuninitialized
	does not deduce are never used uninitialized.

	* lisp.h (IF_LINT): New macro, copied from ../lib-src/emacsclient.c.

	* xdisp.c (redisplay_window): Rename local to avoid shadowing.
	* window.c (window_loop, size_window):
	(run_window_configuration_change_hook, enlarge_window): Likewise.

	* window.c (display_buffer): Now static.
	(size_window): Mark variables that gcc -Wuninitialized
	does not deduce are never used uninitialized.
	* window.h (check_all_windows): New decl, to forestall
	gcc -Wmissing-prototypes diagnostic.
	* dispextern.h (bidi_dump_cached_states): Likewise.

	* charset.h (CHECK_CHARSET_GET_CHARSET): Rename locals to avoid
	shadowing.
	* charset.c (map_charset_for_dump, Fchar_charset): Likewise.
	Include <limits.h>.
	(Fsort_charsets): Redo min/max calculation to shorten the code a bit
	and to avoid gcc -Wuninitialized warning.
	(load_charset_map): Mark variables that gcc -Wuninitialized
	does not deduce are never used uninitialized.
	(load_charset): Abort instead of using uninitialized var (Bug#8229).

	* coding.c (coding_set_source, coding_set_destination):
	Use "else { /* comment */ }" rather than "else /* comment */;"
	for clarity, and to avoid gcc -Wempty-body warning.
	(Fdefine_coding_system_internal): Don't redeclare 'i' inside
	a block, when the outer 'i' will do.
	(decode_coding_utf_8, decode_coding_utf_16, detect_coding_emacs_mule):
	(emacs_mule_char, decode_coding_emacs_mule, detect_coding_iso_2022):
	(decode_coding_iso_2022, decode_coding_sjis, decode_coding_big5):
	(decode_coding_raw_text, decode_coding_charset, get_translation_table):
	(Fdecode_sjis_char, Fdefine_coding_system_internal):
	Rename locals to avoid shadowing.
	* character.h (FETCH_STRING_CHAR_ADVANCE): Likewise.
	* coding.c (emacs_mule_char, encode_invocation_designation):
	Now static, since they're not used elsewhere.
	(decode_coding_iso_2022): Add "default: abort ();" as a safety check.
	(decode_coding_object, encode_coding_object, detect_coding_system):
	(decode_coding_emacs_mule): Mark variables that gcc
	-Wuninitialized does not deduce are never used uninitialized.
	(detect_coding_iso_2022): Initialize a local variable that might
	be used uninitialized.  Leave a FIXME because it's not clear that
	this initialization is needed.  (Bug#8211)
	(ISO_CODE_LF, ISO_CODE_CR, CODING_ISO_FLAG_EUC_TW_SHIFT):
	(ONE_MORE_BYTE_NO_CHECK, UTF_BOM, UTF_16_INVALID_P):
	(SHIFT_OUT_OK, ENCODE_CONTROL_SEQUENCE_INTRODUCER):
	(ENCODE_DIRECTION_R2L, ENCODE_DIRECTION_L2R):
	Remove unused macros.

	* category.c (hash_get_category_set): Remove unused local var.
	(copy_category_table): Now static, since it's not used elsewhere.
	* character.c (string_count_byte8): Likewise.

	* ccl.c (CCL_WRITE_STRING, CCL_ENCODE_CHAR, Fccl_execute_on_string):
	(Fregister_code_conversion_map): Rename locals to avoid shadowing.

	* chartab.c (copy_sub_char_table): Now static, since it's not used
	elsewhere.
	(sub_char_table_ref_and_range, char_table_ref_and_range):
	Rename locals to avoid shadowing.
	(ASET_RANGE, GET_SUB_CHAR_TABLE): Remove unused macros.

	* bidi.c (bidi_check_type): Now static, since it's not used elsewhere.
	(BIDI_BOB): Remove unused macro.

	* cm.c (cmgoto): Mark variables that gcc -Wuninitialized does not
	deduce are never used uninitialized.
	* term.c (encode_terminal_code): Likewise.

	* term.c (encode_terminal_code): Now static.  Remove unused local.

	* tparam.h: New file.
	* term.c, tparam.h: Include it.
	* deps.mk (term.o, tparam.o): Depend on tparam.h.
	* term.c (tputs, tgetent, tgetflag, tgetnum, tparam, tgetstr):
	Move these decls to tparam.h, and make them agree with what
	is actually in tparam.c.  The previous trick of using incompatible
	decls in different modules does not conform to the C standard.
	All callers of tparam changed to use tparam's actual API.
	* tparam.c (tparam1, tparam, tgoto):
	Use const pointers where appropriate.

	* cm.c (calccost, cmgoto): Use const pointers where appropriate.
	* cm.h (struct cm): Likewise.
	* dispextern.h (do_line_insertion_deletion_costs): Likewise.
	* scroll.c (ins_del_costs, do_line_insertion_deletion_costs): Likewise.
	* term.c (tty_ins_del_lines, calculate_costs, struct fkey_table):
	(term_get_fkeys_1, append_glyphless_glyph, produce_glyphless_glyph):
	(turn_on_face, init_tty): Likewise.
	* termchar.h (struct tty_display_info): Likewise.

	* term.c (term_mouse_position): Rename local to avoid shadowing.

	* alloc.c (mark_ttys): Move decl from here ...
	* lisp.h (mark_ttys): ... to here, so that it's checked against defn.

2011-03-11  Andreas Schwab  <schwab@linux-m68k.org>

	* .gdbinit (pwinx, xbuffer): Fix access to buffer name.

2011-03-09  Juanma Barranquero  <lekktu@gmail.com>

	* search.c (compile_pattern_1): Remove argument regp, unused since
	revid:rms@gnu.org-19941211082627-3x1g1wyqkjmwloig.
	(compile_pattern): Don't pass it.

2011-03-08  Jan Djärv  <jan.h.d@swipnet.se>

	* xterm.h (DEFAULT_GDK_DISPLAY): New define.
	(GDK_WINDOW_XID, gtk_widget_get_preferred_size): New defines
	for ! HAVE_GTK3.
	(GTK_WIDGET_TO_X_WIN): Use GDK_WINDOW_XID.

	* xmenu.c (menu_position_func): Call gtk_widget_get_preferred_size.

	* gtkutil.c: Include gtkx.h if HAVE_GTK3.  If ! HAVE_GTK3, define
	gdk_window_get_screen, gdk_window_get_geometry,
	gdk_x11_window_lookup_for_display and GDK_KEY_g.
	(xg_set_screen): Use DEFAULT_GDK_DISPLAY.
	(xg_get_pixbuf_from_pixmap): New function.
	(xg_get_pixbuf_from_pix_and_mask): Change parameters from GdkPixmap
	to Pixmap, take frame as parameter, remove GdkColormap parameter.
	Call xg_get_pixbuf_from_pixmap instead of
	gdk_pixbuf_get_from_drawable.
	(xg_get_image_for_pixmap): Do not make GdkPixmaps, call
	xg_get_pixbuf_from_pix_and_mask with Pixmap parameters instead.
	(xg_check_special_colors): Use GtkStyleContext and its functions
	for HAVE_GTK3.
	(xg_prepare_tooltip, xg_hide_tooltip): Call gdk_window_get_screen.
	(xg_prepare_tooltip, create_dialog, menubar_map_cb)
	(xg_update_frame_menubar, xg_tool_bar_detach_callback)
	(xg_tool_bar_attach_callback, xg_update_tool_bar_sizes):
	Call gtk_widget_get_preferred_size.
	(xg_frame_resized): gdk_window_get_geometry only takes 5
	parameters.
	(xg_win_to_widget, xg_event_is_for_menubar):
	Call gdk_x11_window_lookup_for_display.
	(xg_set_widget_bg): New function.
	(delete_cb): New function.
	(xg_create_frame_widgets): Connect delete-event to delete_cb.
	Call xg_set_widget_bg.  Only set backgrund pixmap for ! HAVE_GTK3
	(xg_set_background_color): Call xg_set_widget_bg.
	(xg_set_frame_icon): Call xg_get_pixbuf_from_pix_and_mask.
	(xg_create_scroll_bar): vadj is a GtkAdjustment for HAVE_GTK3.
	Only call gtk_range_set_update_policy if ! HAVE_GTK3.
	(xg_make_tool_item): Only connect xg_tool_bar_item_expose_callback
	if ! HAVE_GTK3.
	(update_frame_tool_bar): Call gtk_widget_hide.
	(xg_initialize): Use GDK_KEY_g.

	* xsmfns.c (gdk_set_sm_client_id): Define to gdk_set_sm_client_id
	if ! HAVE_GTK3
	(x_session_initialize): Call gdk_x11_set_sm_client_id.

	* xterm.c (XFillRectangle): Use cairo routines for HAVE_GTK3.
	(x_term_init): Disable Xinput(2) with GDK_CORE_DEVICE_EVENTS.
	Load ~/emacs.d/gtkrc only for ! HAVE_GTK3.

2011-03-08  Juanma Barranquero  <lekktu@gmail.com>

	* w32xfns.c (select_palette): Check success of RealizePalette against
	GDI_ERROR, not zero.

See ChangeLog.11 for earlier changes.

;; Local Variables:
;; coding: utf-8
;; End:

  Copyright (C) 2011  Free Software Foundation, Inc.

  This file is part of GNU Emacs.

  GNU Emacs is free software: you can redistribute it and/or modify
  it under the terms of the GNU General Public License as published by
  the Free Software Foundation, either version 3 of the License, or
  (at your option) any later version.

  GNU Emacs is distributed in the hope that it will be useful,
  but WITHOUT ANY WARRANTY; without even the implied warranty of
  MERCHANTABILITY or FITNESS FOR A PARTICULAR PURPOSE.  See the
  GNU General Public License for more details.

  You should have received a copy of the GNU General Public License
  along with GNU Emacs.  If not, see <http://www.gnu.org/licenses/>.<|MERGE_RESOLUTION|>--- conflicted
+++ resolved
@@ -1,6 +1,5 @@
 2011-11-18  Paul Eggert  <eggert@cs.ucla.edu>
 
-<<<<<<< HEAD
 	Fix integer width and related bugs (Bug#9874).
 	* alloc.c (pure_bytes_used_lisp, pure_bytes_used_non_lisp):
 	(allocate_vectorlike, buffer_memory_full, struct sdata, SDATA_SIZE)
@@ -786,11 +785,12 @@
 	(struct scroll_bar): Use struct vectorlike_header
 	rather than rolling our own approximation.
 	(SCROLL_BAR_VEC_SIZE): Remove; not used.
-=======
+
+2011-11-18  Paul Eggert  <eggert@cs.ucla.edu>
+
 	Fix minor problems found by static checking.
 	* dispextern.h, xdisp.c (row_hash): Declare extern only if XASSERTS.
 	* dispnew.c (verify_row_hash): Now static.
->>>>>>> ad6ca033
 
 2011-11-18  Dmitry Antipov  <dmantipov@yandex.ru>
 
