2014-07-12  Eli Zaretskii  <eliz@gnu.org>

<<<<<<< HEAD
	* minibuf.c (read_minibuf_noninteractive) [WINDOWSNT]: Switch
	stdin to binary mode only if it is connected to a terminal.

2014-07-11  Paul Eggert  <eggert@cs.ucla.edu>

	Coalesce extern decls.
	* minibuf.c (emacs_get_tty, emacs_set_tty, suppress_echo_on_tty):
	* sysdep.c (emacs_get_tty, emacs_set_tty):
	Move duplicate extern decls from here ...
	* systty.h: ... to here, so that there's just one copy.

2014-07-11  Jan Djärv  <jan.h.d@swipnet.se>

	* nsterm.m (changeFont:): Add ifdef NS_IMPL_COCOA.

	* nsfns.m (Fns_popup_font_panel): Ditto.

2014-07-11  Eli Zaretskii  <eliz@gnu.org>

	* minibuf.c (read_minibuf_noninteractive): Finish reading on '\r',
	not only on '\n'.
	[WINDOWSNT]: Switch stdin to binary mode when not echoing input.

	* sysdep.c (emacs_get_tty, emacs_set_tty, suppress_echo_on_tty)
	[DOS_NT]: Implement for WINDOWSNT.

	* systty.h (struct emacs_tty) [DOS_NT]: The struct member is now
	unsigned.

2014-07-11  Michael Albinus  <michael.albinus@gmx.de>

	* sysdep.c (suppress_echo_on_tty): New function.
	* minibuf.c (read_minibuf_noninteractive): Use it.

2014-07-11  Dmitry Antipov  <dmantipov@yandex.ru>

	* alloc.c (Fmemory_info) [HAVE_LINUX_SYSINFO]: Return nil if
	sysinfo failed.  Adjust docstring.

2014-07-11  Eli Zaretskii  <eliz@gnu.org>

	Implement memory-info for MS-DOS.
	* dosfns.c (dos_memory_info): New function.
	* dosfns.h (dos_memory_info): Add prototype.
	* alloc.c (Fmemory_info) [MSDOS]: Call dos_memory_info.
	* vm-limit.c (get_lim_data) [MSDOS]: Call dos_memory_info, instead
	of doing some of its job.

	* minibuf.c (read_minibuf_noninteractive) [WINDOWSNT]: Don't
	reference termios structure members.

2014-07-11  Michael Albinus  <michael.albinus@gmx.de>

	* sysdep.c (emacs_get_tty, emacs_set_tty): Make them externally visible.

	* minibuf.c (top): Include systty.h.  Declare external
	emacs_get_tty and emacs_set_tty.
	(Vread_hide_char): New lisp variable.
	(read_minibuf_noninteractive): Hide characters with
	Vread_hide_char if it is a character.  (Bug#17839)

2014-07-10  Eli Zaretskii  <eliz@gnu.org>

	Implement memory-info for MS-Windows.
	* w32.c (w32_memory_info): New function.
	* w32.h (w32_memory_info): Prototype it.
	* alloc.c (Fmemory_info) [WINDOWSNT]: Call it.

2014-07-10  Dmitry Antipov  <dmantipov@yandex.ru>

	* coding.h (struct coding_system): Remove 'error_positions' (unused)
	and 'errors' (set but unused) fields.  Use bitfields for 'eol_seen',
	'mode', 'common_flags' and 'result' fields, adjust layout to avoid
	extra padding and shrink struct coding_system by 56 bytes (x86_64).
	* coding.c (decode_coding_utf_8, decode_coding_utf_16)
	(decode_coding_emacs_mule, decode_coding_iso_2022, decode_coding_sjis)
	(decode_coding_big5, decode_coding_charset, decode_coding)
	(encode_coding): Adjust users.

	* alloc.c (Fmemory_info): New function.

2014-07-09  Paul Eggert  <eggert@cs.ucla.edu>

	* syntax.c (back_comment): Use more-natural location for label.

	* font.c, font.h (font_unparse_fcname): Now static.
	Define only if HAVE_XFT || HAVE_FREETYPE || HAVE_NS.

2014-07-09  Dmitry Antipov  <dmantipov@yandex.ru>

	Next minor cleanup of font subsystem.
	* font.h (enum font_property_index): Remove FONT_ENTITY_INDEX (no
	users) and FONT_FORMAT_INDEX (set by a few font drivers but never
	really used).
	(FONT_ENTITY_NOT_LOADABLE, FONT_ENTITY_SET_NOT_LOADABLE): Remove;
	unused.
	* ftfont.h (ftfont_font_format): Remove prototype.
	* ftfont.c (ftfont_font_format): Remove; now unused.
	(ftfont_open):
	* nsfont.m (nsfont_open):
	* w32font.c (w32font_open_internal):
	* w32uniscribe.c (uniscribe_open):
	* xfont.c (xfont_open):
	* xftfont.c (xftfont_open): All users changed.

	* coding.c (ALLOC_CONVERSION_WORK_AREA): Prefer ptrdiff_t to int and
	so avoid integer overflow if decoded gap size exceeds INT_MAX bytes.

2014-07-09  Eli Zaretskii  <eliz@gnu.org>
=======
	* xdisp.c (display_line): Don't call FETCH_BYTE with argument less
	than 1.  (Bug#17962)

	* w32fns.c (Fx_file_dialog): Mention in the doc string the
	behavior on Windows 7 and later when the function is repeatedly
	invoked with the same value of DIR.  (Bug#17950)

	* xfns.c (Fx_file_dialog) [USE_MOTIF, USE_GTK]: Update the doc
	string to match the one in w32fns.c.

2014-07-08  Eli Zaretskii  <eliz@gnu.org>
>>>>>>> be15f462

	* xdisp.c (move_it_to): Adjust calculation of line_start_x to what
	x_produce_glyphs does when it generates a stretch glyph that
	represents a TAB.  (Bug#17969)

	* xdisp.c (pos_visible_p): If CHARPOS is at beginning of window,
	and there is a display property at that position, don't call
	move_it_to to move to a position before window start.  (Bug#17942)
	Fix condition for finding CHARPOS by the first call to move_it_to.
	(Bug#17944)

2014-07-09  Stefan Monnier  <monnier@iro.umontreal.ca>

	* syntax.c (find_defun_start): Try the cache even
	if !open_paren_in_column_0_is_defun_start.
	(back_comment): If find_defun_start was pessimistic, use the
	scan_sexps_forward result to improve the cache (bug#16526).

2014-07-09  Eli Zaretskii  <eliz@gnu.org>

	* xdisp.c (redisplay_window): If redisplay of a window ends up
	with point in a partially visible line at end of the window, make
	sure the amended position of point actually has smaller Y
	coordinate; if not, give up and scroll the display.  (Bug#17905)

	* window.c (window_scroll_pixel_based): When point ends up at the
	last fully visible line, don't let move_it_to stop at the left
	edge of the line and dupe us into thinking point is inside the
	scroll margin.

	* w32.c (network_interface_info): Make sure the argument is a
	Lisp string.

2014-07-08  Paul Eggert  <eggert@cs.ucla.edu>

	* process.c (read_and_dispose_of_process_output): Fix typo
	in previous patch: we want nonnegative fds, not nonzero fds.

2014-07-08  Dmitry Antipov  <dmantipov@yandex.ru>

	* chartab.c (char_table_translate): Move to...
	* character.h (char_table_translate): ... inline function here.
	Avoid Faref and assume that args are always valid.  This helps to
	speedup search, which is especially important for a huge buffers.
	* lisp.h (char_table_translate): Remove prototype.

	* nsfont.m (nsfont_close): Free glyphs and metrics arrays as well.
	* font.c (font_build_object) [HAVE_XFT || HAVE_FREETYPE || HAVE_NS]:
	New function, with an intention to avoid code duplication between
	a few font drivers.
	* font.h (font_build_object) [HAVE_XFT || HAVE_FREETYPE || HAVE_NS]:
	Add prototype.
	* ftfont.c (ftfont_open):
	* macfont.m (macfont_open):
	* xftfont.c (xftfont_open): Use it.

2014-07-08  Paul Eggert  <eggert@cs.ucla.edu>

	* process.c: Add sanity checks for file descriptors (Bug#17844).
	(wait_reading_process_output, Fprocess_filter_multibyte_p):
	Check that infd is nonnegative before using it as an fd.
	(read_and_dispose_of_process_output, Fprocess_send_eof):
	Likewise, for outfd.
	(wait_reading_process_output): Omit unnecessary check of infd.

2014-07-07  Paul Eggert  <eggert@cs.ucla.edu>

	Minor fixups related to usage of the 'long' type.
	* gnutls.c (emacs_gnutls_handshake):
	* xfaces.c (dump_realized_face):
	Work even if 'long' is narrower than 'void *'.
	* termcap.c (scan_file):
	* xselect.c (x_decline_selection_request)
	(x_reply_selection_request, x_get_window_property):
	* xterm.c (x_set_frame_alpha):
	Remove unnecessary 'L' suffixes of integer constants.
	* xfns.c (hack_wm_protocols):
	* xselect.c (x_fill_property_data):
	* xterm.c (x_set_offset, x_set_window_size_1, x_make_frame_invisible):
	Remove unnecessary casts to 'long'.
	(set_machine_and_pid_properties): Don't assume pid_t fits in 32 bits.

	Minor ImageMagick safety fixes.
	* image.c (imagemagick_compute_animated_image):
	Remove useless assignment to local.  Avoid problems if dest_width is 0.
	(imagemagick_load_image): Use int for pixel counts that can't
	exceed INT_MAX.  Avoid problem if PixelGetNextIteratorRow returns
	a row width greater than the image width (or greater than LONG_MAX!).

2014-07-04  K. Handa  <handa@gnu.org>

	* coding.c (MIN_CHARBUF_SIZE): Delete it.
	(MAX_CHARBUF_EXTRA_SIZE): New macro.
	(ALLOC_CONVERSION_WORK_AREA): Use MAX_CHARBUF_EXTRA_SIZE.

2014-07-04  Dmitry Antipov  <dmantipov@yandex.ru>

	* font.h (struct font_driver): Remove get_outline and free_outline;
	not used by any font driver.
	* ftfont.c (ftfont_driver):
	* macfont.m (macfont_driver):
	* nsfont.m (nsfont_driver):
	* w32font.c (w32font_driver):
	* w32uniscribe.c (uniscribe_font_driver):
	* xfont.c (xfont_driver): Related users changed.
	* xselect.c (x_get_window_property): Use convenient xmalloc.
	Call to xfree only if some data was really allocated.

2014-07-03  Dmitry Antipov  <dmantipov@yandex.ru>

	On MS-Windows, display busy cursor on all GUI frames.
	This is similar to what we have on X.  Quickly tested by Dani Moncayo.
	* w32fns.c (toplevel): Remove hourglass_hwnd; no longer used.
	(w32_show_hourglass, w32_hide_hourglass, w32_note_current_window):
	Likewise.
	(hide_hourglass, show_hourglass): Redesign to match X counterparts.
	* xdisp.c (start_hourglass): Remove Windows-specific bits.

2014-07-03  Dmitry Antipov  <dmantipov@yandex.ru>

	Use convenient alists to manage per-frame font driver-specific data.
	* frame.h (struct frame): Rename font_data_list to...
	[HAVE_XFT || HAVE_FREETYPE]: ... font_data, which is a Lisp_Object now.
	* font.h (struct font_data_list): Remove; no longer need a special
	data type.
	(font_put_frame_data, font_get_frame_data) [HAVE_XFT || HAVE_FREETYPE]:
	Adjust prototypes.
	* font.c (font_put_frame_data, font_get_frame_data)
	[HAVE_XFT || HAVE_FREETYPE]: Prefer alist functions to ad-hoc list
	management.
	* xftfont.c (xftfont_get_xft_draw, xftfont_end_for_frame):
	Related users changed.
	* ftxfont.c (ftxfont_get_gcs, ftxfont_end_for_frame): Likewise.
	Prefer convenient xmalloc and xfree.

2014-07-03  Eli Zaretskii  <eliz@gnu.org>

	* dispnew.c (prepare_desired_row): Accept 2 additional arguments:
	the window whose glyph row is being prepared and a flag whether it
	is for mode/header line.  Make sure the glyph row's marginal areas
	are in sync with what the window wants.
	(Bug#17892)

	* xdisp.c (display_line, display_mode_line): Call
	prepare_desired_row with additional arguments, as appropriate.

	* dispextern.h (prepare_desired_row): Adjust prototype.

2014-07-03  Dmitry Antipov  <dmantipov@yandex.ru>

	* xfaces.c (init_frame_faces): Always realize basic faces (Bug#17889).
	* menu.c (Fx_popup_dialog): Set Vmenu_updating_frame to avoid crash
	caused by xw_popup_dialog in daemon mode (Bug#17891).

2014-07-03  Eli Zaretskii  <eliz@gnu.org>

	* frame.c (do_switch_frame): When switching to another TTY frame,
	make sure FrameCols and FrameRows are in sync with the new frame's
	data.  (Bug#17875)

2014-07-02  Dmitry Antipov  <dmantipov@yandex.ru>

	Shrink Lisp_Sub_Char_Table by preferring C integers to Lisp_Objects.
	* lisp.h (struct Lisp_Sub_Char_Table): Use C integers for depth and
	min_char slots.  Adjust comment.
	(enum char_table_specials): Rename from CHAR_TABLE_STANDARD_SLOTS.
	Add SUB_CHAR_TABLE_OFFSET member.
	(make_uninit_sub_char_table): New function.
	(toplevel): Add compile-time assert to verify suitable member layout
	in Lisp_Sub_Char_Table.
	* alloc.c (mark_char_table): Add extra argument to denote char table
	subtype.  Adjust to match new layout of sub char-table.
	(mark_object): Always mark sub char-tables with mark_char_table.
	* chartab.c (make_sub_char_table, copy_sub_char_table)
	(sub_char_table_ref, sub_char_table_ref_and_range, sub_char_table_set)
	(sub_char_table_set_range, optimize_sub_char_table, map_sub_char_table)
	(map_sub_char_table_for_charset, uniprop_table_uncompress):
	All related users changed.
	* lread.c (read1): Adjust to match new layout of sub char-table.
	* print.c (print_object): Likewise (Bug#17898).

2014-07-02  Stefan Monnier  <monnier@iro.umontreal.ca>

	* keymap.c (get_keyelt): Simplify.
	(copy_keymap_item): Remove left-over code for when we had
	key-shortcut caches.

2014-06-30  Jan Djärv  <jan.h.d@swipnet.se>

	* nsterm.m (judge): EmacsScroller: Move dealloc code here.
	(dealloc): Remove for EmacsScroller.

	* nsterm.h (EmacsScroller): Remove dealloc.

2014-06-30  Eli Zaretskii  <eliz@gnu.org>

	* coding.c (MIN_CHARBUF_SIZE): Enlarge to 32.  (Bug#17881)

2014-06-30  Jan Djärv  <jan.h.d@swipnet.se>

	* nsmenu.m (update_frame_tool_bar): Set wait_for_tool_bar to NO
	when setNeedsDisplay is called so we don't trigger redisplay for every
	tool bar update.

	* nsterm.m (any_help_event_p): New variable.
	(mouseMoved:): Set any_help_event_p to YES if help event is
	generated.  Remove else with empty help event that triggered redisplay
	for every mouse move.
	(windowDidResignKey:): If any_help_event_p, generate empty help event.

2014-06-29  Dmitry Antipov  <dmantipov@yandex.ru>

	* xfns.c (Qsuppress_icon): Remove; no real users.
	(syms_of_xfns): Don't DEFSYM it.  Remove ancient comments.
	* w32fns.c (Qsuppress_icon): Remove, for the same reason.
	(syms_of_w32fns): Don't DEFSYM it.

2014-06-29  Glenn Morris  <rgm@gnu.org>

	* Makefile.in (ns-app): Mark as PHONY.

2014-06-28  Glenn Morris  <rgm@gnu.org>

	* Makefile.in (mostlyclean): There are no libXMenu11.a,
	liblw.a in this directory.

2014-06-28  Andreas Schwab  <schwab@linux-m68k.org>

	* coding.c (encode_coding_utf_8): Correctly count produced_chars
	also in unibyte case.  (Bug#17865)

2014-06-28  K. Handa  <handa@gnu.org>

	* coding.c (MAX_CHARBUF_SIZE): Renamed from CHARBUF_SIZE.
	(MIN_CHARBUF_SIZE): New macro.
	(ALLOC_CONVERSION_WORK_AREA): New arg SIZE.  Callers changed.

2014-06-27  Glenn Morris  <rgm@gnu.org>

	* Makefile.in: Replace BOOTSTRAPEMACS sleight-of-hand
	with an order-only dependence on bootstrap-emacs.  (Bug#2151)
	(.el.elc): Replace suffix rule with pattern rule.
	(%.elc): New pattern rule, with order-only prerequisite.
	($(lisp)): No more need to depend on BOOTSTRAPEMACS.
	($(lispsource)/loaddefs.el): Use an order-only prerequisite
	in place of BOOTSTRAPEMACS.

2014-06-26  Dmitry Antipov  <dmantipov@yandex.ru>

	* fns.c (Fcompare_strings): Use FETCH_STRING_CHAR_AS_MULTIBYTE_ADVANCE.

2014-06-25  Dmitry Antipov  <dmantipov@yandex.ru>

	Consistently use validate_subarray to verify substring.
	* fns.c (validate_substring): Not static any more.  Adjust to
	use ptrdiff_t, not EMACS_INT, because string and vector limits
	can't exceed ptrdiff_t even if EMACS_INT is wider.
	(Fcompare_strings, Fsubstring, Fsubstring_no_properties)
	(secure_hash): Adjust user.
	* lisp.h (validate_subarray): Add prototype.
	* coding.c (Fundecodable_char_position):
	* composite.c (Fcomposition_get_gstring, Fcompose_string_internal):
	Use validate_subarray.  Adjust comment to mention substring.

2014-06-25  Dmitry Antipov  <dmantipov@yandex.ru>

	Do not allow out-of-range character position in Fcompare_strings.
	* fns.c (validate_subarray): Add prototype.
	(Fcompare_substring): Use validate_subarray to check ranges.
	Adjust comment to mention that the semantics was changed.  Also see
	http://lists.gnu.org/archive/html/emacs-devel/2014-06/msg00447.html.

2014-06-24  Paul Eggert  <eggert@cs.ucla.edu>

	Be more consistent about the 'Qfoo' naming convention.
	* image.c (Fimagemagick_types):
	* lisp.h (lisp_h_CHECK_TYPE, CHECK_TYPE, CHECK_ARRAY):
	* process.c (Fmake_network_process):
	Rename C local identifier 'Qfoo to avoid giving the false
	impression that it stands for the symbol 'foo'.

2014-06-23  Dmitry Antipov  <dmantipov@yandex.ru>

	Simplify and cleanup character conversion stuff.
	* lisp.h (multibyte_char_to_unibyte, multibyte_char_to_unibyte_safe):
	Remove prototypes.
	* character.c (multibyte_char_to_unibyte)
	(multibyte_char_to_unibyte_safe): Remove; no longer used.
	* character.h (make_char): Remove; unused.
	(CHAR_TO_BYTE8, CHAR_TO_BYTE_SAFE): Simplify.
	(ASCII_BYTE_P): Remove; ASCII_CHAR_P does the same thing.
	* buffer.c, charset.c, charset.h, cmds.c, coding.c, editfns.c:
	* fileio.c, indent.c, insdel.c, keyboard.c, lread.c, print.c:
	* search.c, term.c, xdisp.c, xterm.c: Related users changed.

2014-06-22  Mario Lang  <mlang@delysid.org>

	* w32fns.c (Fw32_shell_execute): The the -> the.

2014-06-22  Dmitry Antipov  <dmantipov@yandex.ru>

	* xmenu.c (mouse_position_for_popup):
	* xselect.c (mouse_position_for_drop): Do not duplicate ...
	* xfns.c (x_relative_mouse_position): ... and prefer this function.
	* menu.c (Fx_popup_menu):
	* xselect.c (x_handle_dnd_message): Adjust users.
	* menu.h (mouse_position_for_popup): Remove prototype.
	* xterm.h (x_relative_mouse_position): Add prototype.
	* xterm.c (x_find_topmost_parent): Break from the loop and do not
	call XFree if XQueryTree returns zero.

2014-06-21  Eli Zaretskii  <eliz@gnu.org>

	* indent.c (Fvertical_motion): Doc fix.
	Move to the goal column, if any, with a single call to
	move_it_in_display_line, not in two calls.  Doing this with two
	calls causes move_it_in_display_line apply the line-prefix
	handling twice instead of just once.  (Bug#17823)

2014-06-21  Paul Eggert  <eggert@cs.ucla.edu>

	Port to OS X ACLs (Bug#17810).
	* fileio.c (Ffile_acl): Port to OS X, where acl_get_file (...,
	ACL_TYPE_ACCESS) doesn't work.

2014-06-21  Stefan Monnier  <monnier@iro.umontreal.ca>

	* keyboard.c (read_key_sequence): Don't invoke Vprefix_help_command
	before checking key-translation-map (bug#17659).

2014-06-21  Dmitry Antipov  <dmantipov@yandex.ru>

	* font.c (font_make_object): Avoid dangling pointer which may
	crash GC (Bug#17771).

2014-06-21  Eli Zaretskii  <eliz@gnu.org>

	* image.c [5 < GIFLIB_MAJOR + (1 <= GIFLIB_MINOR)]: Declare the
	prototype of DGifCloseFile as appropriate for older and newer
	versions of giflib.
	(gif_close): New function, encapsulates the differences in the
	calling sequence of DGifCloseFile before v5.1.0 and after it.
	(gif_load): Call gif_close instead of DGifCloseFile.  Divulge the
	error string where appropriate.  (Bug#17790)

	* xdisp.c (Fmove_point_visually): Instead of testing for keyboard
	macro execution, make sure point didn't move since last complete
	redisplay, as the condition for using the glyph matrix
	information.  (Bug#17777)

2014-06-19  Dmitry Antipov  <dmantipov@yandex.ru>

	Minor cleanup of fonset code.
	* fontset.c (FONTSET_ID, set_fontset_id, FONTSET_NAME)
	(set_fontset_name, FONTSET_ASCII, set_fontset_ascii)
	(FONTSET_BASE, set_fontset_base, FONTSET_FRAME)
	(set_fontset_frame, FONTSET_NOFONT_FACE, set_fontset_nofont_face)
	(FONTSET_DEFAULT, set_fontset_default, FONTSET_FALLBACK)
	(set_fontset_fallback): Reorder extra slots and avoid unused slots.
	(free_realized_fontset): Remove because a no-op since 2008.
	(free_face_fontset): Adjust user.
	(syms_of_fontset): Shrink fontset by one extra slot.

2014-06-17  Paul Eggert  <eggert@cs.ucla.edu>

	Omit redundant extern decls.
	Most of this patch is from Dmitry Antipov, in:
	http://lists.gnu.org/archive/html/emacs-devel/2014-06/msg00263.html
	* commands.h (update_mode_lines):
	* frame.h (Qbackground_color, Qforeground_color)
	(x_set_menu_bar_lines):
	* ftfont.c (ftfont_font_format):
	* intervals.h (Qkeymap, Qfont):
	* keyboard.c (timer_check, safe_run_hooks, Qregion_extract_function):
	* lisp.h (Ffboundp, Qnil, Qt, Qlambda, Qintegerp, Qwholenump)
	(Qsymbolp, Qlisp, Qconsp, Qstringp, Qarrayp, Qbufferp, Qmarkerp)
	(Qvectorp, Qbuffer_or_string_p, Qchar_table_p, Qvector_or_char_table_p)
	(Qfloatp, Qnumberp, Qfont_spec, Qfont_entity, Qfont_object)
	(Fbyteorder, wrong_type_argument, Fmax_char, syms_of_composite)
	(Fidentity, extract_float, init_display, syms_of_display, Qdisplay):
	(Qimage, Qbox, redisplay_preserve_echo_area, char_table_ref)
	(char_table_set, char_table_translate, Qautoload, Qbottom, Qtop)
	(Qvisible, Qfont, Qfront_sticky, Qrear_nonsticky, init_sigio)
	(Qtool_bar, Qheader_line):
	* macros.c (Fexecute_kbd_macro):
	* xdisp.c (Ftool_bar_height, Ftool_bar_height):
	* xterm.c (x_delete_terminal, XSetIMValues):
	* xterm.h (x_set_window_size, x_query_color, x_get_focus_frame)
	(x_implicitly_set_name, popup_activated)
	(widget_store_internal_border):
	Remove redundant decls.
	* frame.c [USE_X_TOOLKIT]: Include widget.h.
	* keyboard.c (Fexit_recursive_edit, Fabort_recursive_edit):
	Remove _Noreturn, as make-docfile now does that for us.
	* lisp.h (DEFUN): Don't declare fnname here; rely on make-docfile.
	(Qregion_extract_function): New decl.
	* window.c, xfns.c: Include menu.h.

2014-06-17  Stefan Monnier  <monnier@iro.umontreal.ca>

	* callint.c (Fcall_interactively): Fix up last change (bug#17701).

2014-06-17  Dmitry Antipov  <dmantipov@yandex.ru>

	* fileio.c (Fread_file_name): Do not pass redundant args and ...
	* callint.c (read_file_name): ... convert to static here.
	* lisp.h (Fread_file_name): Do not EXFUN it.
	(STRING_COPYIN): Remove; unused.
	* composite.c (CHAR_COMPOSABLE_P): Replace unsafe macro with ...
	(char_composable_p): ... static function.  All users changed.
	* eval.c (toplevel): Remove redundant #include directives.
	* xterm.c (x_initialize): Add static to match prototype.
	* ccl.c (Fccl_execute_on_string):
	* font.c (fon_intern_prop): Use make_specified_string.

2014-06-16  Paul Eggert  <eggert@cs.ucla.edu>

	* Makefile.in (ns-app): Fix typo that broke build on OS X.
	Reported by David Caldwell in:
	http://lists.gnu.org/archive/html/emacs-devel/2014-06/msg00251.html

2014-06-16  Dmitry Antipov  <dmantipov@yandex.ru>

	Do not ask for XRender extension each time XFT font is opened.
	* xftfont.c (xftfont_open): Move call to XRenderQueryExtension ...
	* xterm.c (x_term_init) [HAVE_XFT]: ... to here.  Adjust comment.

2014-06-15  Glenn Morris  <rgm@gnu.org>

	* Makefile.in: Use `make -C' rather than `cd && make' throughout.

2014-06-15  Eli Zaretskii  <eliz@gnu.org>

	* xdisp.c (Fmove_point_visually): Don't use the glyph matrix
	information if we are in the middle of executing a keyboard macro,
	since redisplay doesn't update the screen until the macro is
	finished.  (Bug#17777)

	* alloc.c (cleanup_vector): Don't dereference a font driver
	pointer if it is NULL.  (Bug#17771)

2014-06-13  Glenn Morris  <rgm@gnu.org>

	* Makefile.in ($(leimdir)/leim-list.el, $(srcdir)/macuvs.h)
	($(lispsource)/international/charprop.el)
	($(libsrc)/make-docfile$(EXEEXT), $(lwlibdir)/liblw.a)
	($(oldXMenudir)/libXMenu11.a, ns-app, .el.elc)
	($(lispsource)/loaddefs.el, bootstrap-emacs$(EXEEXT)):
	GNU make automatically passes command-line arguments to sub-makes.

2014-06-13  Paul Eggert  <eggert@cs.ucla.edu>

	Avoid hangs in accept-process-output (Bug#17647).
	* lisp.h, process.c (wait_reading_process_input):
	Return int, not bool.  All uses changed.
	* process.c (SELECT_CANT_DO_WRITE_MASK):
	Remove macro, replacing with ...
	(SELECT_CAN_DO_WRITE_MASK): ... new constant, with inverted sense.
	All uses changed.
	(status_notify): New arg WAIT_PROC.  Return int, not void.
	All uses changed.

2014-06-13  Eli Zaretskii  <eliz@gnu.org>

	* menu.c (Fx_popup_menu): Don't call the frame's menu_show_hook if
	the frame is the initial frame, because the hook is not set up
	then, and Emacs crashes.
	Reported by Fabrice Popineau <fabrice.popineau@gmail.com>.

2014-06-12  Stefan Monnier  <monnier@iro.umontreal.ca>

	* keymap.c (silly_event_symbol_error): Don't recommend the use
	of strings.

2014-06-11  Eli Zaretskii  <eliz@gnu.org>

	* xdisp.c (set_cursor_from_row): Fix an off-by-one error when
	matching overlay strings with 'cursor' property against buffer
	positions traversed in the glyph row.  (Bug#17744)

2014-06-11  Jan Djärv  <jan.h.d@swipnet.se>

	* nsterm.h (EmacsApp): Always compile in shouldKeepRunning, isFirst
	on Cocoa.

	* nsterm.m (run): Always compile for Cocoa.  Use runtime check to
	determine 10.9 (Bug#17751).

	* macfont.m (macfont_draw): Positions were not freed.

2014-06-10  Dmitry Antipov  <dmantipov@yandex.ru>

	* dispextern.h (PREPARE_FACE_FOR_DISPLAY): Remove as a duplicate of ...
	* xfaces.c (prepare_face_for_display) [HAVE_WINDOW_SYSTEM]: ... this
	function.  Also adjust comment.
	* fringe.c, w32term.c, xdisp.c, xterm.c: All users changed.

	* dispextern.h (struct face) [HAVE_XFT]: Ifdef 'extra' member.
	* font.c (font_done_for_face):
	* xface.c (realize_non_ascii_face): Adjust user.
	* font.h (struct font_driver): Convert 'prepare_face' to return
	void because its return value is never used anyway.
	* xfont.c (xfont_prepare_face): Return void.
	* xftfont.c (xftfont_prepare_face): Likewise.  Use xmalloc.
	(xftfont_done_face): Use xfree.

	* dispextern.h (last_tool_bar_item): Remove declaration.
	* frame.h (struct frame): New member last_tool_bar_item.
	* frame.c (make_frame): Initialize it.
	* xdisp.c (toplevel): Remove last_tool_bar_item.
	(handle_tool_bar_click, note_tool_bar_highlight):
	* w32term.c (w32_read_socket, w32_initialize):
	* xterm.c (handle_one_xevent, x_initialize): Adjust users.

	* frame.h (window_system_available) [!HAVE_WINDOW_SYSTEM]: Always false.
	* frame.c (window_system_available) [HAVE_WINDOW_SYSTEM]: Now here.

2014-06-09  Paul Eggert  <eggert@cs.ucla.edu>

	Say (accept-process-output P)'s result pertains to P if P is non-nil.
	* process.c (Faccept_process_output)
	(wait_reading_process_output): Mention that if PROCESS is non-nil,
	the return value is about PROCESS, not about other processes.

2014-06-09  Dmitry Antipov  <dmantipov@yandex.ru>

	Further adjustments to mark_object and friends.
	Now the mark_object's stack is just 32 bytes on a 64-bit
	system, which means extra 20% off the stack usage.
	* alloc.c (mark_save_value): As before, refactored out from ...
	(mark_object): ... adjusted user.  Also add comment.

2014-06-09  Paul Eggert  <eggert@cs.ucla.edu>

	Fix core dump after a dropped X connection (Bug#17704).
	* sysdep.c (stuff_char): Don't abort merely because the selected frame
	is dead, as we may be shutting down.

2014-06-08  Glenn Morris  <rgm@gnu.org>

	* fileio.c (write-region-inhibit-fsync): Doc tweak.

	* data.c (Flss, Fgtr, Fleq, Fgeq): Doc tweaks.

2014-06-08  Paul Eggert  <eggert@cs.ucla.edu>

	If a C name must be extern on some platforms, make it extern on all.
	* dispextern.h (set_vertical_scroll_bar, erase_phys_cursor)
	(load_color):
	* font.h (ftxfont_driver) [HAVE_XFT]:
	* keyboard.h (menu_items_inuse, ignore_mouse_drag_p, make_ctrl_char):
	* lisp.h (get_frame_param):
	* menu.h (tty_menu_show):
	* process.h (conv_sockaddr_to_lisp, catch_child_signal):
	* termhooks.h (encode_terminal_code):
	* xterm.h (x_menu_wait_for_event):
	Always declare.
	* frame.c (get_frame_param):
	* fringe.c (max_used_fringe_bitmap):
	* ftxfont.c (ftxfont_driver):
	* keyboard.c (ignore_mouse_drag_p, make_ctrl_char):
	* menu.c (menu_items_inuse):
	* process.c (conv_sockaddr_to_lisp, catch_child_signal):
	* term.c (encode_terminal_code, tty_menu_show):
	* xdisp.c (set_vertical_scroll_bar, erase_phys_cursor):
	* xfaces.c (load_color):
	* xmenu.c (x_menu_wait_for_event):
	Now always extern.

2014-06-08  Dmitry Antipov  <dmantipov@yandex.ru>

	Change object marking routines to minimize stack usage.
	This change moves a few cold paths from mark_object to NO_INLINE
	functions and adjusts symbol marking loop.  According to GCC 4.8.2
	-Wstack-usage, this reduces mark_object's stack usage from 80 to
	48 bytes on a 64-bit system.  For a long byte-force-recompile runs,
	stack usage at the mark phase is reduced up to 28%.  Surprisingly,
	it also gains up to 3% in speed (with default '-O2 -g3' flags).
	* alloc.c (mark_compiled, mark_localized_symbol): New functions,
	refactored out from ...
	(mark_object): ... adjusted user.  Also mark symbols in a tight
	inner loop.
	(mark_face_cache): Add NO_INLINE.

2014-06-08  Eli Zaretskii  <eliz@gnu.org>

	* sysdep.c (reset_sys_modes): Use cursorX, not curX, as the latter
	contains garbage on WINDOWSNT (which could potentially infloop at
	exit).

	Minimize cursor motion during TTY menu updates.
	* term.c (tty_menu_display): Don't position cursor here.
	Instead, pass the cursor coordinates to update_frame_with_menu.
	(tty_menu_activate): Send the hide cursor command only once in an
	iteration through the outer 'while' loop.

	* dispnew.c (update_frame_1): Accept an additional argument
	SET_CURSOR_P, and position the cursor at the end of the frame
	update only if that argument is non-zero.  All callers changed to
	provide the additional argument as non-zero, except for
	update_frame_with_menu.
	(update_frame_with_menu): Accept 2 additional arguments ROW and
	COL; if they are non-negative, instruct update_frame_1 not to
	position the cursor, and instead position it according to ROW and COL.

	* dispextern.h (update_frame_with_menu): Update prototype.

2014-06-08  Stefan Monnier  <monnier@iro.umontreal.ca>

	* callproc.c (call_process): Don't check read-only if we don't insert
	anything (bug#17666).

2014-06-08  Eli Zaretskii  <eliz@gnu.org>

	* dispnew.c (update_frame_with_menu): Set display_completed.

2014-06-07  Eli Zaretskii  <eliz@gnu.org>

	* term.c (tty_menu_show) [WINDOWSNT]: Make tty_menu_show extern
	only for WINDOWSNT.
	* menu.h (tty_menu_show) [WINDOWSNT]: Declare extern only for WINDOWSNT.

2014-06-06  Paul Eggert  <eggert@cs.ucla.edu>

	* term.c (tty_menu_show) [!HAVE_NTGUI]: Now static.
	* menu.h (tty_menu_show) [!HAVE_NTGUI]: Omit extern decl.

2014-06-06  Stefan Monnier  <monnier@iro.umontreal.ca>

	* window.c (Frecenter): Signal an error if window-buffer is not
	current-buffer.

	* keyboard.c (make_lispy_position): Don't include a buffer position in
	mode/header-line mouse events.

	* keyboard.c (read_char): Handle (t . <event>) in the second use of
	Vunread_command_events (bug#17650).

2014-06-06  Dmitry Antipov  <dmantipov@yandex.ru>

	* xterm.c (x_setup_pointer_blanking):
	Conditionally probe Xfixes until this stuff is stabilized (Bug#17609).

2014-06-05  Dmitry Antipov  <dmantipov@yandex.ru>

	* keyboard.c, process.c: Do not define POLL_FOR_INPUT here
	because it will be defined in generated config.h if needed.

2014-06-04  Dmitry Antipov  <dmantipov@yandex.ru>

	Use terminal-specific hooks to display popup dialogs.
	* termhooks.h (struct terminal): New field popup_dialog_hook.
	* menu.c (emulate_dialog_with_menu): New function, refactored from ...
	(Fx_popup_dialog): ... adjusted user.  Also remove old #if 0
	code and use popup_dialog_hook.
	* nsmenu.m (ns_popup_dialog): Make hook-compatible.
	* nsterm.h (ns_popup_dialog): Adjust prototype.
	* nsterm.m (ns_create_terminal):
	* w32term.c (w32_create_terminal):
	* xterm.c (x_create_terminal) [USE_X_TOOLKIT || USE_GTK]:
	Setup popup_dialog_hook.

2014-06-04  Eli Zaretskii  <eliz@gnu.org>

	* w32heap.c (report_temacs_memory_usage): Improve the report by
	reporting the large blocks that are actually occupied at dump time.

	* w32console.c (initialize_w32_display): Set the console
	menu_show_hook, otherwise TTY menus are broken on w32.

2014-06-04  Dmitry Antipov  <dmantipov@yandex.ru>

	Use terminal-specific hooks to display menus.
	* termhooks.h (struct terminal): New field menu_show_hook.
	* menu.h (<anonymous enum>): Bit flags for menu hooks.
	(x_menu_show, w32_menu_show, ns_menu_show, tty_menu_show):
	Adjust prototypes.
	* menu.c (Fx_popup_menu): Use bit flags and menu_show_hook.
	* nsmenu.m (ns_menu_show):
	* w32menu.c (w32_menu_show):
	* xmenu.c (x_menu_show):
	* term.c (tty_menu_show): Adjust to use bit flags.
	(set_tty_hooks): Set menu_show_hook.
	* xterm.c (x_create_terminal):
	* nsterm.m (ns_create_terminal):
	* msdos.c (initialize_msdos_display):
	* w32term.c (w32_create_terminal): Likewise.

2014-06-03  Juanma Barranquero  <lekktu@gmail.com>

	* w32heap.c (DUMPED_HEAP_SIZE) [!_WIN64]: Reduce to 11 MB.

2014-06-03  Eli Zaretskii  <eliz@gnu.org>

	* sysselect.h (fd_CLR, fd_ISSET, fd_SET, FD_CLR, FD_ISSET)
	(FD_SET): Don't define on WINDOWSNT.

2014-06-03  Paul Eggert  <eggert@cs.ucla.edu>

	* emacs.c: Include "sysselect.h", to define its inline functions.
	Problem reported by Glenn Morris in:
	http://lists.gnu.org/archive/html/emacs-devel/2014-06/msg00077.html

	Do not require libXt-devel when building with gtk.
	* gtkutil.h, menu.h: Include lwlib-widget.h, not lwlib-h, to avoid
	dependency on libXt-devel.
	* menu.h [HAVE_NTGUI]: Include lwlib-widget.h in this case too.
	(enum button_type, widget_value) [HAVE_NTGUI]: Remove, as
	lwlib-widget.h now does this.
	* nsmenu.m (ns_menu_show): "enabled" -> "enable" to fix typo.

2014-06-03  Paul Eggert  <eggert@penguin.cs.ucla.edu>

	If ENABLE_CHECKING, range-check args of FD_CLR, FD_ISSET, FD_SET.
	* process.c (add_read_fd, delete_read_fd, add_write_fd)
	(delete_write_fd, wait_reading_process_output):
	Remove now-redundant easserts.
	* sysselect.h (SYSSELECT_H): New macro, to avoid double-inclusion woes.
	Use INLINE_HEADER_BEGIN, INLINE_HEADER_END.
	(fd_CLR, fd_ISSET, fd_SET): New inline functions.
	(FD_CLR, FD_ISSET, FD_SET): Redefine in terms of these functions.

2014-06-03  Eli Zaretskii  <eliz@gnu.org>

	* w32heap.c (DUMPED_HEAP_SIZE): Move from w32heap.h.  Don't use
	HEAPSIZE; instead, define separate values for the 32- and 64-bit builds.
	(calloc): Don't undef, it is never defined.
	(HEAP_ENTRY_SHIFT): Remove unused macro.

	* Makefile.in (C_HEAP_SWITCH): Remove.
	(ALL_CFLAGS): Don't use $(C_HEAP_SWITCH).

	Fix MS-Windows build broken by menu changes on 2014-06-02.
	* w32menu.c (w32_menu_show): Fix a typo that broke compilation.

	* menu.h (enum button_type, struct _widget_value) [HAVE_NTGUI]:
	Define instead of including ../lwlib/lwlib.h, which causes
	compilation errors due to missing X11 headers.

2014-06-03  Paul Eggert  <eggert@cs.ucla.edu>

	* process.c (wait_reading_process_output): Omit incorrect test of
	p->infd against zero.  Add easserts for infd having a plausible value.

2014-06-02  Dmitry Antipov  <dmantipov@yandex.ru>

	Adjust to match recent lwlib changes.
	* menu.h (xmalloc_widget_value): Replace by ...
	(make_widget_value): ... new prototype.
	* menu.c (xmalloc_widget_value): Replace by ...
	(make_widget_value): ... new function.
	(free_menubar_widget_value_tree, digest_single_submenu): Adjust users.
	* gtkutil.c (malloc_widget_value, free_widget_value):
	(widget_value_free_list, malloc_cpt): Remove old lwlib-compatible code.
	* keyboard.h (enum button_type, struct _widget_value):
	* gtkutil.h, nsgui.h, w32gui.h (malloc_widget_value, free_widget_value):
	Likewise.
	* nsmenu.m (ns_update_menubar, ns_menu_show):
	* w32menu.c (set_frame_menubar, w32_menu_show, w32_dialog_show):
	* xmenu.c (set_frame_menubar, xmenu_show, x_dialog_show): Adjust users.
	* xterm.h (XtParent) [USE_GTK]: Remove unused macro.

2014-06-02  Dmitry Antipov  <dmantipov@yandex.ru>

	* image.c (x_query_frame_background_color)
	[HAVE_PNG || HAVE_NS || HAVE_IMAGEMAGICK || HAVE_RSVG]:
	Fix --enable-gcc-warnings compilation without image libraries.

2014-06-02  Eli Zaretskii  <eliz@gnu.org>

	* w32heap.c (malloc_after_dump, realloc_after_dump): Update the
	emulated break value only if it goes up.
	(sbrk): Add assertion that the INCREMENT argument is strictly
	zero.  Improve and correct the commentary.

2014-06-02  Paul Eggert  <eggert@cs.ucla.edu>

	Improve AIX-related merge from emacs-24.
	* conf_post.h (FLEXIBLE_ARRAY_MEMBER): Fix comment.
	* lisp.h (ENUMABLE) [!_AIX]: Don't define to 0 merely because we're
	not on AIX; since we're on the trunk we can use enums more broadly.

	* frame.c (x_set_frame_parameters): Don't read uninitialized storage.

2014-06-02  Jan Djärv  <jan.h.d@swipnet.se>

	* xterm.c (xg_scroll_callback): Remove position, for jump set portion
	to min(value, whole).

2014-06-02  Paul Eggert  <eggert@cs.ucla.edu>

	Bring back the changes to GDB-visible symbols, but only on AIX.
	And only if it's not pre-4.2 GCC.
	* lisp.h (ENUMABLE, DEFINE_GDB_SYMBOL_ENUM): New macros.
	(ARRAY_MARK_FLAG, PSEUDOVECTOR_FLAG, VALMASK): Use them.
	(ARRAY_MARK_FLAG_val, PSEUDOVECTOR_FLAG_val, VALMASK_val):
	New macros.

2014-06-02  Eli Zaretskii  <eliz@gnu.org>

	* fileio.c (Finsert_file_contents): Call prepare_to_modify_buffer
	with PT, not GPT.  (Bug#16433)

	Revert last changes to GDB-visible symbols.
	* lisp.h (ENUMABLE, DEFINE_GDB_SYMBOL_ENUM): Delete macros.
	(ARRAY_MARK_FLAG, PSEUDOVECTOR_FLAG, VALMASK): Don't use them.
	(ARRAY_MARK_FLAG_val, PSEUDOVECTOR_FLAG_val, VALMASK_val):
	Delete macros.

2014-06-02  Glenn Morris  <rgm@gnu.org>

	* cmds.c (Fself_insert_command): Allow zero repeat count.  (Bug#17649)

2014-06-02  Paul Eggert  <eggert@cs.ucla.edu>

	Fix port to 32-bit AIX with xlc (Bug#17598).
	* alloc.c (gdb_make_enums_visible): Remove FLOAT_TO_STRING_BUFSIZE.
	* conf_post.h (FLEXIBLE_ARRAY_MEMBER) [__IBMC__]: Don't define to empty.
	* lisp.h (FLOAT_TO_STRING_BUFSIZE): Make it a macro, instead of an enum,
	to work around a compiler bug in IBM xlc 12.1.

2014-06-02  Eli Zaretskii  <eliz@gnu.org>

	* xterm.c (x_update_window_end): Don't invalidate the entire
	mouse-highlight info, just signal frame_up_to_date_hook that mouse
	highlight needs to be redisplayed.  (Bug#17588)

2014-06-02  Paul Eggert  <eggert@cs.ucla.edu>

	Port the GDB-visible symbols to AIX.
	Without them, GDB doesn't work to debug Emacs, since the AIX linker
	optimizes away the relevant external symbols.  Use enums instead;
	this suffices for the AIX port, which is 32-bit-only anyway.
	* lisp.h (ENUMABLE, DEFINE_GDB_SYMBOL_ENUM): New macros.
	(ARRAY_MARK_FLAG, PSEUDOVECTOR_FLAG, VALMASK): Use them.
	(ARRAY_MARK_FLAG_val, PSEUDOVECTOR_FLAG_val, VALMASK_val):
	New macros.

	Include sources used to create macuvs.h.
	* Makefile.in ($(srcdir)/macuvs.h): New rule.
	* macuvs.h: Use automatically-generated header.

2014-06-01  Paul Eggert  <eggert@cs.ucla.edu>

	Port signal-handling to DragonFly BSD (Bug#17646).
	* callproc.c, sysdep.c (block_child_signal, unblock_child_signal):
	Move implementations from callproc.c to sysdep.c.
	* process.h, syssignal.h (block_child_signal, unblock_child_signal):
	Move declarations from process.h to syssignal.h.

2014-06-01  Juanma Barranquero  <lekktu@gmail.com>

	* callint.c (Ffuncall_interactively): Add usage.

2014-06-01  Jan Djärv  <jan.h.d@swipnet.se>

	* nsfns.m (ns_appkit_version_str): Add os version for Cocoa.

2014-05-30  Eli Zaretskii  <eliz@gnu.org>

	* w32heap.c (malloc_before_dump, malloc_after_dump)
	(malloc_before_dump, realloc_after_dump, realloc_before_dump)
	(mmap_alloc, mmap_realloc): Check for errors more thoroughly and
	set errno where appropriate to emulate CRT functions.

2014-05-30  Dmitry Antipov  <dmantipov@yandex.ru>

	Debugging facility to check whether 'const char *' points to
	relocatable data of non-pure Lisp string.
	* alloc.c (maybe_lisp_pointer): New function, refactored out of ...
	(mark_maybe_pointer): ... adjusted user.
	(relocatable_string_data_p): New function.
	* lisp.h (relocatable_string_data_p): Add prototype.
	* xdisp.c (message_with_string): If ENABLE_CHECKING, make sure
	the pointer to relocatable Lisp data is not used.

2014-05-30  Paul Eggert  <eggert@cs.ucla.edu>

	Don't let SIGINT handling block SIGCHLD indefinitely (Bug#17561).
	* atimer.c (block_atimers):
	* callproc.c (block_child_signal): Block SIGINT too;
	otherwise, its handler might now unblock signals that it shouldn't.
	* keyboard.c (read_char): Clear signal mask, since we may
	be in a SIGINT handler, and many signals may be masked.
	* keyboard.c (handle_interrupt):
	* sysdep.c (handle_arith_signal):
	Clear signal mask instead of just unblocking the signal that
	was received, since several signals may be blocked at this point.

2014-05-29  Eli Zaretskii  <eliz@gnu.org>

	* Makefile.in (TEMACS_POST_LINK): Remove target.
	(emacs$(EXEEXT)): Remove $(ADDSECTION) from prerequisites.
	(temacs$(EXEEXT)): Remove $(TEMACS_POST_LINK) from the recipe.

2014-05-29  Dmitry Antipov  <dmantipov@yandex.ru>

	* xmenu.c (xdialog_show): Remove prototype, rename to
	x_dialog_show, remove 2nd arg because it's always zero
	and simplify accordingly.
	(xw_popup_dialog): Adjust user.
	* w32menu.c (w32_dialog_show): Adjust prototype, remove
	2nd arg because it's always zero and simplify accordingly.
	(w32_popup_dialog): Adjust user.

2014-05-29  Eli Zaretskii  <eliz@gnu.org>

	* w32heap.c (report_temacs_memory_usage): New function.

	* unexw32.c (unexec) [ENABLE_CHECKING]:
	Call report_temacs_memory_usage.

	* w32heap.h (report_temacs_memory_usage): Add prototype.

2014-05-29  Paul Eggert  <eggert@cs.ucla.edu>

	Don't substitute sigprocmask for pthread_sigmask (Bug#17561).
	* Makefile.in (LIB_PTHREAD_SIGMASK): Remove; all uses removed.

2014-05-29  Eli Zaretskii  <eliz@gnu.org>

	* buffer.c (init_buffer): Accept an argument 'initialized'.
	[USE_MMAP_FOR_BUFFERS]: If 'initialized' is non-zero, reset
	mmap_regions and mmap_fd, to avoid referencing stale data from the
	dump phase.  Add an assertion for buffer text of buffers created
	in temacs before this function is called.  (Bug#17622)
	(mmap_regions_1, mmap_fd_1): Remove unused variables.

	* lisp.h (init_buffer): Update prototype.

	* emacs.c (main): Pass 'initialized' as the argument to init_buffer.

2014-05-29  Dmitry Antipov  <dmantipov@yandex.ru>

	* alloc.c (Fgarbage_collect): Fix compilation with
	GC_MARK_STACK == GC_USE_GCPROS_AS_BEFORE.

2014-05-29  Paul Eggert  <eggert@cs.ucla.edu>

	* frame.c, frame.h (frame_char_to_pixel_position)
	(frame_set_mouse_position): Now static, and made private in
	frame.c rather than public in frame.h.

2014-05-28  Dmitry Antipov  <dmantipov@yandex.ru>

	Refactor mouse positioning stuff to avoid code duplication.
	* frame.h (frame_char_to_pixel_position): New function.
	(x_set_mouse_position): Rename to...
	(frame_set_mouse_position): ...new function.
	(frame_set_mouse_pixel_position): Add prototype.
	* nsterm.m, w32term.c, xterm.c (x_set_mouse_pixel_position):
	Rename to frame_set_mouse_pixel_position.
	* frame.c (Fset_mouse_pixel_position, Fset_mouse_position):
	Adjust users.
	* xterm.h, w32term.h ( x_set_mouse_position)
	(x_set_mouse_pixel_position): Remove prototypes.

2014-05-28  Dmitry Antipov  <dmantipov@yandex.ru>

	On X, always make pointer visible when deleting frame (Bug#17609).
	* frame.c (frame_make_pointer_visible, frame_make_pointer_invisible):
	Pass frame as arg.
	* frame.h (frame_make_pointer_visible, frame_make_pointer_invisible):
	Adjust prototypes.
	* cmds.c (Fself_insert_command): Use SELECTED_FRAME.
	* keyboard.c (gobble_input): If there is no terminal input error,
	make sure the pointer is visible for all frames on this terminal.
	* xterm.c (x_free_frame_resources): Enable pointer visibility if
	it was previously disabled.

2014-05-28  Stefan Monnier  <monnier@iro.umontreal.ca>

	* data.c (Fzerop): Move to Elisp.
	(syms_of_data): Don't defsubr it.
	* keyboard.c (echo_keystrokes_p): New function.
	(read_char, record_menu_key, read_key_sequence): Use it.

	* callint.c (Qfuncall_interactively): New var.
	(Qcall_interactively): Remove.
	(Ffuncall_interactively): New function.
	(Fcall_interactively): Use it.
	(syms_of_callint): Defsubr it.

2014-05-27  Stefan Monnier  <monnier@iro.umontreal.ca>

	* bytecode.c (FETCH) [BYTE_CODE_SAFE]: Check the bytecode wasn't
	relocated from under us.

2014-05-27  Fabrice Popineau  <fabrice.popineau@gmail.com>

	Use mmap(2) emulation for allocating buffer text on MS-Windows.
	* Makefile.in (C_HEAP_SWITCH): Get the predefined heap size from
	configure.
	(ADDSECTION, MINGW_TEMACS_POST_LINK): Remove, no longer used.

	* lisp.h (NONPOINTER_BITS): Modify the condition to define to zero
	for MinGW, since it no longer uses gmalloc.

	* buffer.c: Do not define mmap allocations functions for Windows.
	Remove mmap_find which is unused. Remove mmap_set_vars which does
	nothing useful.
	[WINDOWSNT]: Include w32heap.h.
	(init_buffer): Always allocate new memory for buffers.

	* emacs.c: Remove mmap_set_vars calls.

	* image.c (free_image): Undef free for Windows because it is
	redirected to our private version.

	* unexw32.c (COPY_PROC_CHUNK): Use %p format for 64bits compatibility.
	(copy_executable_and_dump_data): Remove dumping the heap section.
	(unexec): Restore using_dynamic_heap after dumping.

	* w32heap.c (dumped_data_commit, malloc_after_dump)
	(malloc_before_dump, realloc_after_dump, realloc_before_dump)
	(free_after_dump, free_before_dump, mmap_alloc, mmap_realloc)
	(mmap_free): New functions.

	* w32heap.h: Declare dumped_data and mmap_* function prototypes.

2014-05-27  Paul Eggert  <eggert@cs.ucla.edu>

	* image.c (imagemagick_load_image): Use MagickRealType for local
	'color_scale', instead of double, to avoid a GCC warning about
	double promotion.

	* xfns.c (Fx_window_property): Remove unused local.

	Don't kill already-reaped process (Bug#17561).
	* process.c (process_send_signal): Fix race condition where a
	subprocess was reaped by a signal handler between the check for
	liveness and calling 'kill', which meant that Emacs could in
	theory kill an innocent bystander process.  Do the fix by blocking
	SIGCHLD in a critical section that checks liveness before killing.

2014-05-26  Eli Zaretskii  <eliz@gnu.org>

	* w32.c (_ANONYMOUS_UNION, _ANONYMOUS_STRUCT): Define only if undefined.

2014-05-26  Ken Brown  <kbrown@cornell.edu>

	* w32term.c (x_delete_display): Don't free dpyinfo->w32_id_name,
	even if !CYGWIN (see bug#17510).

2014-05-26  Jan Djärv  <jan.h.d@swipnet.se>

	* nsfns.m (Fns_do_applescript): Surround NSApp run
	with calls to ns_init_events, ns_finish_events (Bug#17424).

	* nsterm.h (ns_init_events, ns_finish_events): Declare.

	* nsterm.m (ns_init_events, ns_finish_events): New functions.
	(ns_read_socket, ns_select): Call ns_init_events, ns_finish_events.

	* nsfns.m (ns_do_applescript): Surround executeAndReturnError
	with calls to ns_init_events, ns_finish_events (Bug#17424).

2014-05-26  Eli Zaretskii  <eliz@gnu.org>

	* xdisp.c (move_it_in_display_line_to): Don't record wrap position
	if we are iterating over an object that generates glyphs for
	marginal areas.  (Bug#17585)

2014-05-26  Paul Eggert  <eggert@cs.ucla.edu>

	* xdisp.c (safe__call1, safe__eval): Now static.

2014-05-26  Eli Zaretskii  <eliz@gnu.org>

	* xdisp.c (safe__call): Accept va_list argument instead of '...'.
	(safe_call, safe__call1): Construct a va_list argument for safe_call.
	(safe_call1): Call safe_call instead of safe__call directly.

2014-05-26  Ken Brown  <kbrown@cornell.edu>

	* w32term.c (x_delete_display) [CYGWIN]: Don't free
	dpyinfo->w32_id_name, to make sure it doesn't get freed more than
	once.  (Bug#17510)

2014-05-26  Stefan Monnier  <monnier@iro.umontreal.ca>

	* xdisp.c: Bind inhibit-quit during pre-redisplay-function.
	(safe__call, safe__call1, safe__eval): New functions.
	(safe_call): Use it.
	(prepare_menu_bars): Use it for pre-redisplay-function (bug#17577).
	(display_mode_element): Same for `:eval'.

2014-05-26  Paul Eggert  <eggert@cs.ucla.edu>

	Fix port to 32-bit AIX (Bug#17540).
	* unexaix.c (copy_text_and_data): Don't add text_scnptr to ptr
	twice.  _text already includes this offset.
	(unrelocate_symbols): Don't cast 64-bit integer to pointer.

2014-05-26  Eli Zaretskii  <eliz@gnu.org>

	* xdisp.c (move_it_in_display_line_to): Avoid infinite recursion:
	when closest_pos is identical to to_charpos, don't recurse, since
	we already tried that, and failed.  (Bug#17539)

	* w32fns.c (unwind_create_frame) [GLYPH_DEBUG]: If we are
	unwinding when frame's faces were not initialized yet, increment
	the frame's image-cache reference count before calling
	x_free_frame_resources.  Don't dereference
	dpyinfo->terminal->image_cache if it is NULL.  (Bug#17524)

2014-05-25  Jan Djärv  <jan.h.d@swipnet.se>

	* nsfont.m (nsfont_draw): Simplify as arguments are adjusted in
	nsterm.m now.

	* nsterm.m (ns_draw_glyph_string): Move isComposite and end from
	macfont.m, call draw with adjusted arguments so font drivers
	don't need to do that.

	* macfont.m (macfont_draw): Merge changes from Macport.

2014-05-24  Eli Zaretskii  <eliz@gnu.org>

	* alloc.c (garbage_collect_1): New function, with all of the guts
	of Fgarbage_collect.
	(mark_stack): Accept an argument END and don't mark Lisp objects
	on the stack beyond the address given by END.  Calculation of END
	was moved to Fgarbage_collect.
	(Fgarbage_collect): Calculate the end address of the stack portion
	that needs to be examined by mark_stack, and pass that address to
	garbage_collect_1, which will pass it to mark_stack.
	See http://lists.gnu.org/archive/html/emacs-devel/2014-05/msg00270.html
	for more details about the underlying problems.  In particular,
	this avoids dumping Emacs with the large hash-table whose value is
	held in purify-flag for most of the time loadup.el runs.

2014-05-24  Jan Djärv  <jan.h.d@swipnet.se>

	* xfns.c (x_window_property_intern): New function (code from
	x_window_property).
	(Fx_window_property): Call x_window_property_intern.  If property
	not found and NILP (source) and outer window != inner window,
	check outer window for property (Bug#17537).

2014-05-22  Paul Eggert  <eggert@cs.ucla.edu>

	Supply malloc and alloc_size attributes for extern allocators.
	This documents the C API, and helps GCC generate a bit better code.
	* conf_post.h (ATTRIBUTE_MALLOC, ATTRIBUTE_ALLOC_SIZE)
	(ATTRIBUTE_MALLOC_SIZE): New macros.
	* gmalloc.c (malloc, realloc, calloc):
	* gtkutil.h (malloc_widget_value):
	* lisp.h (ralloc, r_re_alloc, xmalloc, xzalloc, xrealloc, xnmalloc)
	(xnrealloc, xstrdup, xlispstrdup, record_xmalloc):
	Use them.

2014-05-21  Paul Eggert  <eggert@cs.ucla.edu>

	Don't assume that ImageMagick uses a 16-bit quantum (Bug#17519).
	* image.c (imagemagick_load_image): Port to hosts that do not use
	a 16-bit quantum, i.e., QuantumRange does not equal 65535.

2014-05-21  Leo Liu  <sdl.web@gmail.com>

	* fns.c (Fnreverse): Accept strings for SEQ and update doc-string.

2014-05-20  Michael Albinus  <michael.albinus@gmx.de>

	* dbusbind.c (xd_signature): Revert last 2 patches.

2014-05-19  Paul Eggert  <eggert@cs.ucla.edu>

	Allow any non-nil value to count as true in bool-vector.
	Likewise for xd_signature in dbusbind.c.
	This is more consistent with the usual practice in Emacs, which is
	that any non-nil value counts as true.
	* alloc.c (Fbool_vector): Don't require args to be t or nil.
	* dbusbind.c (xd_signature): Likewise, for booleans.
	* data.c, lisp.h (Qbooleanp):
	* lisp.h (CHECK_BOOLEAN): Remove.  All uses removed.

2014-05-19  Dmitry Antipov  <dmantipov@yandex.ru>

	* lisp.h (CHECK_BOOLEAN): New function.
	* alloc.c (Fbool_vector): New function.
	(syms_of_alloc): Defsubr it.
	* data.c (Qbooleanp): New symbol.
	(syms_of_data): DEFSYM it.
	* dbusbind.c (xd_signature): Use CHECK_BOOLEAN.

	* font.c (font_matching_entity): Extract font-entity object
	from the vector of matching entities (Bug#17486).

2014-05-17  Paul Eggert  <eggert@cs.ucla.edu>

	Assume C99 or later (Bug#17487).
	* bytecode.c (B__dummy__): Remove.
	* conf_post.h (bool_bf) [!NS_IMPL_GNUSTEP]: Use bool.
	(FLEXIBLE_ARRAY_MEMBER): Now always empty.
	* dbusbind.c (XD_DEBUG_MESSAGE) [!DBUS_DEBUG]:
	* regex.c (DEBUG_PRINT): Assume varargs macros.
	* lisp.h (DEFUN_FUNCTION_INIT): Remove.  All uses now assume C99.

2014-05-17  Fabrice Popineau  <fabrice.popineau@gmail.com>

	* buffer.c (init_buffer) [USE_MMAP_FOR_BUFFERS]: Always map new
	memory for every buffer that was dumped.

2014-05-15  Dmitry Antipov  <dmantipov@yandex.ru>

	* fns.c (Freverse): Allow vectors, bool vectors and strings.
	(Fnreverse): Allow vectors and bool vectors.

2014-05-14  Dmitry Antipov  <dmantipov@yandex.ru>

	Minor cleanup for terminal setup.
	* termhooks.h (create_terminal): Adjust prototype.
	* terminal.c (create_terminal): Pass output method and RIF as args.
	(init_initial_terminal):
	* nsterm.m (ns_create_terminal):
	* term.c (init_tty):
	* w32term.c (w32_create_terminal):
	* xterm.c (x_create_terminal): Adjust users.
	Avoid redundant NULL initializers and add comments.

2014-05-13  Paul Eggert  <eggert@cs.ucla.edu>

	* keyboard.c (Qdeactivate_mark): Now static.

2014-05-13  Dmitry Antipov  <dmantipov@yandex.ru>

	If available, use Xfixes extension to do pointer blanking.
	* Makefile.in (XFIXES_CFLAGS, XFIXES_LIBS): New var.
	* xfns.c (x_set_mouse_color): Do not call make_invisible_cursor here.
	(make_invisible_cursor): Move to...
	* xterm.c (make_invisible_cursor): ...here.
	(x_probe_xfixes_extension, xfixes_toggle_visible_pointer)
	(x_toggle_visible_pointer, x_setup_pointer_blanking): New functions.
	(x_term_init): Call to x_setup_pointer_blanking.
	(XTtoggle_invisible_pointer): Use blanking specific to this display.
	* xterm.h (struct x_display_info): New member toggle_visible_pointer.

2014-05-12  YAMAMOTO Mitsuharu  <mituharu@math.s.chiba-u.ac.jp>

	* xdisp.c (draw_glyphs): Set clipping to highlight boundaries.

2014-05-12  Glenn Morris  <rgm@gnu.org>

	* fileio.c (Ffile_executable_p): Doc tweak.

2014-05-12  Jan Djärv  <jan.h.d@swipnet.se>

	* xsettings.c (init_gsettings): Use g_settings_schema_source_lookup
	instead of deprecated g_settings_list_schemas if possible (Bug#17434).

2014-05-08  Paul Eggert  <eggert@cs.ucla.edu>

	* minibuf.c (read_minibuf): Avoid C99ism in previous patch (Bug#17430).

2014-05-08  Jarek Czekalski  <jarekczek@poczta.onet.pl>

	Fix initialization of minibuffer history variable (Bug#17430).
	* minibuf.c (read_minibuf): Initialize histval to Qnil if unbound.
	Move the initialization up to prevent any "value void" message.

2014-05-08  Samuel Bronson  <naesten@gmail.com>

	* keyboard.c (Frecursive_edit): Ensure inc&dec of command_loop_level
	are matched (bug#17413).

2014-05-08  Jarek Czekalski  <jarekczek@poczta.onet.pl>

	Stop tooltips pulling Emacs window to front (Bug#17408).
	* w32fns.c (Fx_show_tip): Add SWP_NOOWNERZORDER flag to
	SetWindowPos invocations.

2014-05-08  Jan Djärv  <jan.h.d@swipnet.se>

	* nsselect.m (Fx_selection_exists_p): Just return Qnil if window system
	not initialized (Bug#17398).

2014-05-07  Paul Eggert  <eggert@cs.ucla.edu>

	* image.c: Include <png.h> before <setjmp.h> (Bug#17429).

2014-05-06  Paul Eggert  <eggert@cs.ucla.edu>

	* image.c: Do not use libpng if HAVE_NS, as NS does its own thing.
	[HAVE_NS]: Do not include png.h.
	(x_query_frame_background_color): New function.
	(png_load_body, imagemagick_load_image, svg_load_image): Use it.
	(png_load_body): Coalesce duplicate code.

2014-05-04  Paul Eggert  <eggert@cs.ucla.edu>

	Consult libpng-config more consistently (Bug#17339).
	* Makefile.in (PNG_CFLAGS): New var.
	(ALL_CFLAGS): Use it.
	* image.c [HAVE_PNG]: Don't worry about <libpng/png.h>, as
	CFLAGS now handles this.

2014-05-03  Paul Eggert  <eggert@cs.ucla.edu>

	Handle systems without WCONTINUED consistently.  (Bug#15110, 17339)
	* process.c (handle_child_signal): Remove WCONTINUED ifdef,
	because WCONTINUED is always defined now.
	* syswait.h (WCONTINUED): Move here from ../lib-src/emacsclient.c.

2014-05-03  Eli Zaretskii  <eliz@gnu.org>

	* buffer.c (overlay_strings): Fix the wording of the commentary.

2014-05-01  Glenn Morris  <rgm@gnu.org>

	* floatfns.c (Fisnan):
	* profiler.c (Fprofiler_cpu_running_p): Doc fix (replace `iff').

2014-05-01  Eli Zaretskii  <eliz@gnu.org>

	* term.c (tty_menu_activate): A better initialization for cursor
	coordinates.

2014-05-01  Stefan Monnier  <monnier@iro.umontreal.ca>

	* intervals.c: Tighten assertions.
	(create_root_interval): Make sure the interval is not empty.
	(intervals_equal): Use booleans.
	(rotate_right, rotate_left): Check LENGTHs rather than TOTAL_LENGTH.
	(balance_an_interval): Sanity check LENGTHs and TOTAL_LENGTHs.
	(balance_possible_root_interval): Simplify and use booleans.
	(split_interval_right, split_interval_left): Check LENGTH, and remove
	now redundant assertion.
	(adjust_intervals_for_insertion): Remove now redundant assertions.
	(delete_node, interval_deletion_adjustment)
	(adjust_intervals_for_deletion, merge_interval_right)
	(merge_interval_left): Check LENGTH rather than TOTAL_LENGTH.
	(reproduce_interval): Make sure the interval is not empty.

2014-04-30  Paul Eggert  <eggert@cs.ucla.edu>

	* term.c (tty_menu_activate): Don't assume row and col are initialized.
	GCC 4.9.0 warned about this, and I couldn't easily prove to my own
	satisfaction that they would always be initialized.

2014-04-30  Eli Zaretskii  <eliz@gnu.org>

	* term.c (tty_menu_display): Move the cursor to the active menu item.
	(tty_menu_activate): Return the cursor to the active menu item
	after displaying the menu and after displaying help-echo.
	See http://lists.gnu.org/archive/html/emacs-devel/2014-04/msg00402.html
	for the details of why this is needed by screen readers and
	Braille displays.

2014-04-30  Glenn Morris  <rgm@gnu.org>

	* process.c (handle_child_signal):
	Handle systems without WCONTINUED.  (Bug#15110, 17339)

2014-04-29  Stefan Monnier  <monnier@iro.umontreal.ca>

	* window.c (struct saved_window): Remove mark.
	(Fset_window_configuration, save_window_save)
	(compare_window_configurations): Don't touch marks any more.

2014-04-28  Paul Eggert  <eggert@cs.ucla.edu>

	Use bits_word for gcmarkbits.
	* alloc.c (struct cons_block, struct float_block): On 64-bit hosts,
	bits_word is typically a tad more efficient for mark bits than
	unsigned is, so use bits_word.  All uses changed.
	* lisp.h (BITS_PER_INT): Remove; no longer used.

	Avoid undefined behavior in signed left shift.
	This ports to GCC 4.9.0 with -fsanitize=undefined.
	* alloc.c (bool_vector_fill, SETMARKBIT, UNSETMARKBIT):
	* data.c (Fash):
	* regex.c (extract_number):
	* lisp.h (make_number, XINT):
	Do not shift a 1 bit left into a sign bit.
	* alloc.c (struct cons_block, struct float_block): Use unsigned,
	not int, for gcmarkbits.  All uses changed.

2014-04-25  Eli Zaretskii  <eliz@gnu.org>

	* search.c (Fnewline_cache_check): Don't try to count newlines
	outside the buffer's restriction, as find_newline doesn't support that.

2014-04-24  Stefan Monnier  <monnier@iro.umontreal.ca>

	* window.c (Fset_window_configuration): Deactivate the mark before
	unsetting the mark.
	(set_window_buffer): Ignore window_initialized.
	(window_initialized): Remove.
	* keyboard.c (Qdeactivate_mark): Not static any more.
	* buffer.c (buffer_local_value): Rename from buffer_local_value_1.
	Update all callers.

2014-04-23  Paul Eggert  <eggert@cs.ucla.edu>

	* conf_post.h (ADDRESS_SANITIZER_WORKAROUND): Port to GCC 4.9.0
	and to clang 3.4, which have fixed the bug.  This should let us
	run a bit faster on these platforms when address sanitization is
	in effect.

2014-04-22  Paul Eggert  <eggert@cs.ucla.edu>

	Port to GCC 4.9.0 with --enable-gcc-warnings.
	* image.c (struct my_jpeg_error_mgr) [lint]: Remove member fp.
	All uses removed.
	(jpeg_load_body) [lint]: Add a 'volatile' to pacify a buggy GCC in
	a way that also works with GCC 4.9.0.

	* search.c (Fnewline_cache_check): Remove unused locals.

2014-04-22  Eli Zaretskii  <eliz@gnu.org>

	* search.c (find_newline1): New subroutine.
	(Fnewline_cache_check): New function.
	(syms_of_search): Defsubr it.

2014-04-22  Jarek Czekalski  <jarekczek@poczta.onet.pl>

	Fix freezing with scroll bars of GTK3 Toolkit (bug#15801).
	* keyboard.c (unblock_input): Add comment.
	* xgselect.c (xg_select): Prevent Glib main loop recursion.

2014-04-22  Daniel Colascione  <dancol@dancol.org>

	* lread.c (readevalloop_eager_expand_eval): New function
	that can recurse into toplevel forms.
	(readevalloop): Call it.
	* lisp.h: Declare Qprogn.
	* callint.c (Qprogn): No longer static.

2014-04-19  Stefan Monnier  <monnier@iro.umontreal.ca>

	* intervals.c (rotate_right, rotate_left): Fix up length computation.
	Also change identifiers to match the comments, and add more assertions
	(bug#16234).

2014-04-18  Paul Eggert  <eggert@cs.ucla.edu>

	* emacs.c (close_output_streams): Don't clear and restore errno.

2014-04-18  Jan Djärv  <jan.h.d@swipnet.se>

	* xterm.c (x_make_frame_visible): Prevent endless loop when frame
	never becomes visible, i.e. using XMonad  (Bug#17237).

2014-04-18  Eli Zaretskii  <eliz@gnu.org>

	* xdisp.c (insert_left_trunc_glyphs): Ensure the left truncation
	glyph is written to TEXT_AREA of the temporary glyph_row.  (Bug#17288)
	(Fline_pixel_height): Don't assume that the current buffer and the
	selected window's buffer are one and the same.  (Bug#17281)

	* insdel.c (invalidate_buffer_caches): Invalidate the bidi
	paragraph-start cache before the newline cache.  (Bug#17269)

2014-04-17  Paul Eggert  <eggert@cs.ucla.edu>

	* term.c (tty_send_additional_strings): No need to fflush here,
	as callers fflush.
	(tty_set_terminal_modes): fflush after sending additional strings,
	not before.

2014-04-17  Daniel Colascione  <dancol@dancol.org>

	* term.c (Qtty_mode_set_strings, Qtty_mode_reset_strings):
	New symbols.
	(tty_send_additional_strings): New function.
	(tty_set_terminal_modes, tty_reset_terminal_modes): Use it.
	(syms_of_term): Intern tty-mode-set-strings and
	tty-mode-reset-strings.

2014-04-16  Stefan Monnier  <monnier@iro.umontreal.ca>

	* window.c (save_window_save): Lookup window_point_insertion_type in
	the right buffer (bug#15457).
	(Qwindow_point_insertion_type): New var.
	(syms_of_window): Initialize it.

2014-04-16  Eli Zaretskii  <eliz@gnu.org>

	Fix the MSDOS build.
	* unexcoff.c [MSDOS]: Include libc/atexit.h.
	(copy_text_and_data): Zero out the atexit chain pointer before
	dumping Emacs.

	* termhooks.h (encode_terminal_code): Update prototype.

	* term.c (encode_terminal_code) [DOS_NT]: Make it externally
	visible for all DOS_NT ports, not just WINDOWSNT.
	(syms_of_term) [!MSDOS]: Don't define 'tty-menu-*' symbols on MSDOS.

	* sysdep.c (emacs_sigaction_init, init_signals): Don't use SIGCHLD
	unless it is defined.
	(emacs_pipe) [MSDOS]: Redirect to 'pipe'.

	* process.c (close_on_exec, accept4, process_socket): Move into
	the "ifdef subprocesses" part.
	(catch_child_signal): Condition by "ifdef subprocesses".
	(syms_of_process) <Qinternal_default_process_sentinel>
	<Qinternal_default_process_filter>: Condition by "ifdef subprocesses".

	* msdos.h: Add prototypes for new functions.
	(EINPROGRESS): Define.
	(O_CLOEXEC): Define to zero.

	* msdos.c (check_window_system): Remove unnecessary an
	incompatible duplicate function.
	(sys_opendir, readlinkat, faccessat, fstatat, unsetenv):
	New functions in support of new functionality.

	* menu.c (single_menu_item): Add visual indication  of submenu
	also for menus on MSDOS frames.
	(Fx_popup_menu) [!MSDOS]: Do not call tty_menu_show on MSDOS.

	* lisp.h (CHECK_PROCESS) [!subprocesses]: Do not define
	when async subprocesses aren't supported.

	* font.h (FONT_WIDTH) [MSDOS]: MSDOS-specific definition.

	* emacs.c (close_output_streams): Zero out errno before calling
	close_stream.

	* dired.c [MSDOS]: Include msdos.h.

	* conf_post.h (opendir) [MSDOS]: Redirect to sys_opendir.
	(DATA_START) [MSDOS]: Define.
	(SYSTEM_PURESIZE_EXTRA) [MSDOS]: Enlarge by 25K.

	* callproc.c (block_child_signal, unblock_child_signal) [MSDOS]:
	Ifdef away for MSDOS.
	(record_kill_process) [MSDOS]: Ifdef away the entire body for MSDOS.
	(call_process_cleanup) [MSDOS]: Ifdef away portions not relevant
	for MSDOS.
	(call_process) [MSDOS]: Fix call sequence of dostounix_filename.
	Use temporary file template that is compatible with mkostemp.
	Move vfork-related portions under #ifndef MSDOS.
	(syms_of_callproc): Unify templates of MSDOS and WINDOWSNT.

2014-04-16  Stefan Monnier  <monnier@iro.umontreal.ca>

	* buffer.c (Foverlays_at): Add argument `sorted'.

2014-04-16  Eli Zaretskii  <eliz@gnu.org>

	* insdel.c (invalidate_buffer_caches): When deleting or replacing
	text, invalidate the bidi_paragraph_cache upto and including the
	preceding newline.

2014-04-16  Paul Eggert  <eggert@cs.ucla.edu>

	Port to IRIX 6.5 (Bug#9684).
	* conf_post.h (INET6) [IRIX6_5]: Define.
	(HAVE_GETADDRINFO) [IRIX6_5]: Undef.
	* data.c (BITS_PER_ULL): Don't assume ULLONG_MAX is defined.

2014-04-16  Eli Zaretskii  <eliz@gnu.org>

	* keyboard.c (Fopen_dribble_file): Encode the dribble file-name
	before passing it to system APIs.

2014-04-16  Stefan Monnier  <monnier@iro.umontreal.ca>

	* bytecode.c (exec_byte_code): Rework the volatiles.  Most importantly,
	make sure stack.byte_string_start is not de-adjusted by pushhandler.

2014-04-16  Paul Eggert  <eggert@cs.ucla.edu>

	* keyboard.c (Fopen_dribble_file): Avoid some races.  (Bug#17187)

2014-04-15  Paul Eggert  <eggert@cs.ucla.edu>

	Remove DATA_SEG_BITS.
	The DATA_SEG_BITS hack was needed for older 32 bit platforms.
	As a result of this change, Emacs won't work on IRIX 6.5 with IRIX
	cc, but that platform is so old that SGI itself stopped supporting
	it in December 2013.  If you still need Emacs on IRIX, please
	either compile with GCC and port the undumping code, or run
	'./configure --with-wide-int'.
	* alloc.c (gdb_make_enums_visible): Update to match lisp.h.
	* lisp.h (GCTYPEBITS): Move definition up, and switch to the
	DEFINE_GDB_SYMBOL_START way to define it.
	(NONPOINTER_BITS): New macro.
	(EMACS_INT): Use it.
	[!USE_LSB_TAG && !WIDE_EMACS_INT]: Fail, and suggest reporting
	the problem and/or configuring --with-wide-int.
	(USE_LSB_TAG): Simplify, based on above changes.
	(gdb_DATA_SEG_BITS): Remove.  All uses removed.
	* vm-limit.c (exceeds_lisp_ptr): Remove.  All uses removed.

2014-04-12  Eli Zaretskii  <eliz@gnu.org>

	* xdisp.c (move_it_by_lines): If a large portion of buffer text is
	covered by a display string that ends in a newline, and that cases
	going back by DVPOS lines to hit the search limit, lift the limit
	and go back until DVPOS is reached.  (Bug#17244)

	* indent.c (Fvertical_motion): Handle correctly the case when the
	display string is preceded by an empty line.

	* w32.c (sys_umask) <WRITE_USER>: Remove redundant constant, and
	use S_IWRITE instead.

2014-04-11  Glenn Morris  <rgm@gnu.org>

	* keyboard.c (Fopen_dribble_file): Make file private.  (Bug#17187)

2014-04-11  Ken Brown  <kbrown@cornell.edu>

	* Makefile.in (EMACS_MANIFEST): Revert last change.

2014-04-10  Daniel Colascione  <dancol@dancol.org>

	* puresize.h (BASE_PURESIZE): Increase.

2014-04-09  Stefan Monnier  <monnier@iro.umontreal.ca>

	* keyboard.c (syms_of_keyboard): Make deactivate-mark buffer-local.

	* insdel.c (prepare_to_modify_buffer_1): Cancel lock-file checks and
	region handling (and don't call signal_before_change) if
	inhibit_modification_hooks is set.
	(signal_before_change): Don't check inhibit_modification_hooks any more.

2014-04-08  Daniel Colascione  <dancol@dancol.org>

	* alloc.c (sweep_symbols, mark_object): Assert that symbol
	function cells contain valid lisp objects.  (Modified version of
	patch from Dmitry).

	* alloc.c (detect_suspicious_free): Split actual stack capturing
	out into new function for easier breakpoint setting.
	(note_suspicious_free): New function.

2014-04-07  Stefan Monnier  <monnier@iro.umontreal.ca>

	* lisp.h (struct Lisp_Symbol): New bitfield `pinned'.

	* alloc.c: Keep track of symbols referenced from pure space (bug#17168).
	(symbol_block_pinned): New var.
	(Fmake_symbol): Initialize `pinned'.
	(purecopy): New function, extracted from Fpurecopy.  Mark symbols as
	pinned and signal an error for un-purifiable objects.
	(pure_cons): Use it.
	(Fpurecopy): Use it, except for objects that can't be purified.
	(mark_pinned_symbols): New function.
	(Fgarbage_collect): Use it.
	(gc_sweep): Remove hack made unnecessary.

2014-04-07  Glenn Morris  <rgm@gnu.org>

	* keyboard.c (Fopen_dribble_file): Doc tweak.

2014-04-07  Ken Brown  <kbrown@cornell.edu>

	* Makefile.in (EMACS_MANIFEST): Update comment.  (Bug#17176)

2014-04-07  Paul Eggert  <eggert@cs.ucla.edu>

	* alloc.c: Simplify by removing use of HAVE_EXECINFO_H.
	We have a substitute execinfo.h on hosts that lack it.
	(suspicious_free_history): Make it EXTERNALLY_VISIBLE so it
	isn't optimized away.

2014-04-05  Paul Eggert  <eggert@cs.ucla.edu>

	Prefer 'ARRAYELTS (x)' to 'sizeof x / sizeof *x'.
	* alloc.c (memory_full):
	* charset.c (syms_of_charset):
	* doc.c (Fsnarf_documentation):
	* emacs.c (main):
	* font.c (BUILD_STYLE_TABLE):
	* keyboard.c (make_lispy_event):
	* profiler.c (setup_cpu_timer):
	* xgselect.c (xg_select):
	* xterm.c (record_event, STORE_KEYSYM_FOR_DEBUG):
	Use ARRAYELTS.
	* font.c (FONT_PROPERTY_TABLE_SIZE): Remove.
	Replace the only use with ARRAYELTS (font_property_table).
	* xfaces.c (DIM): Remove.  All uses replaced by ARRAYELTS.

2014-04-03  Daniel Colascione  <dancol@dancol.org>

	* xterm.c (x_term_init):
	* xfns.c (best_xim_style):
	* xfaces.c (Fdump_colors):
	* w32fns.c (w32_default_color_map):
	* w32.c (init_environment, N_ENV_VARS):
	* unexcw.c (read_exe_header):
	* term.c (term_get_fkeys_1):
	* sysdep.c (init_baud_rate):
	* nsterm.m (ns_convert_key):
	* nsfns.m (get_geometry_from_preferences):
	* msdos.c (dos_set_window_size, init_environment):
	* macfont.m (mac_font_get_glyph_for_cid)
	(macfont_store_descriptor_attributes)
	(macfont_create_attributes_with_spec, mac_ctfont_get_glyph_for_cid):
	* keyboard.c (command_loop_1, read_menu_command, make_lispy_event)
	(NUM_MOD_NAMES, read_key_sequence_vs, Fcurrent_input_mode)
	(syms_of_keyboard):
	* image.c (xpm_str_to_color_key):
	* fringe.c (MAX_STANDARD_FRINGE_BITMAPS):
	* frame.c (x_set_frame_parameters):
	* fileio.c (Ffile_selinux_context):
	* emacs.c (sort_args):
	* dosfns.c (msdos_stdcolor_name):
	* dired.c (file_attributes):
	* chartab.c (uniprop_decoder_count, uniprop_encode_count):
	Change expressions of the form sizeof(arr) / sizeof(arr[0])
	to ARRAYELTS (arr).

2014-04-02  Daniel Colascione  <dancol@dancol.org>

	* data.c (Ffset): Abort if we're trying to set a function call to
	a dead lisp object.

	* lisp.h (ARRAYELTS): New macro.

	* alloc.c: Include execinfo.h if available.
	(SUSPICIOUS_OBJECT_CHECKING): New macro; define unconditionally.
	(suspicious_free_record): New structure.
	(suspicious_objects, suspicious_object_index)
	(suspicious_free_history, suspicious_free_history_index):
	New variables.
	(find_suspicious_object_in_range, detect_suspicious_free)
	(Fsuspicious_object): New functions.
	(cleanup_vector): Call find_suspicious_object_in_range.

2014-04-02  Martin Rudalics  <rudalics@gmx.at>

	* xterm.c (x_new_font): Don't calculate non-toolkit scrollbar
	width from font width (Bug#17163).

	* frame.c (x_set_frame_parameters): Calculate default values of
	new frame sizes only after all other frame parameters have been
	processed (Bug#17142).

2014-04-02  Ken Brown  <kbrown@cornell.edu>

	* conf_post.h (SYSTEM_PURESIZE_EXTRA) [CYGWIN]: Set to 10000.
	(Bug#17112)

2014-04-02  YAMAMOTO Mitsuharu  <mituharu@math.s.chiba-u.ac.jp>

	* xterm.c (x_draw_image_glyph_string): Adjust image background
	width accordingly when its x position is adjusted.  (Bug#17115)

2014-04-02  Dmitry Antipov  <dmantipov@yandex.ru>

	* font.c (font_list_entities): Do not add empty vector to font cache.
	(font_matching_entity): Likewise.  If matching entity is found, insert
	1-item vector with this entity instead of entity itself (Bug#17125).

	* xterm.c (x_term_init) [USE_LUCID]: Fix minor memory leak.

2014-04-01  Paul Eggert  <eggert@cs.ucla.edu>

	* fns.c (validate_subarray): Rename from validate_substring,
	since it works for vectors too.  New arg ARRAY.  Optimize for the
	non-nil case.  Instead of returning bool, throw an error if out of
	range, so that the caller needn't do that.  All uses changed.
	Report original values if out of range.
	(Fsubstring, Fsubstring_no_properties, secure_hash):
	Also optimize the case where FROM is 0 or TO is the size.

2014-03-31  Dmitry Antipov  <dmantipov@yandex.ru>

	* search.c (Freplace_match): Use make_specified_string.
	* xterm.c, w32term.c (x_set_glyph_string_gc): Use emacs_abort
	to catch bogus override face of glyph strings.
	* fns.c (Fsubstring, Fsubstring_no_properties, secure_hash):
	Move common substring range checking code to...
	(validate_substring): ...this function.

2014-03-31  Jan Djärv  <jan.h.d@swipnet.se>

	* nsmenu.m (free_frame_tool_bar): Set wait_for_tool_bar = NO (Bug#16976)

2014-03-30  Jan Djärv  <jan.h.d@swipnet.se>

	* nsterm.m (updateFrameSize:): If waiting for the tool bar and tool
	bar is zero height, just return (Bug#16976).
	(initFrameFromEmacs:): Initialize wait_for_tool_bar.

	* nsterm.h (EmacsView): Add wait_for_tool_bar.

	* nsmenu.m (update_frame_tool_bar): Return early if view or toolbar
	is nil.  If waiting for toolbar to complete, force a redraw.

2014-03-28  Glenn Morris  <rgm@gnu.org>

	* emacs.c (emacs_version): Use PACKAGE_VERSION rather than VERSION.
	(emacs_bugreport): New variable.
	(usage_message): Use PACKAGE_BUGREPORT.
	(syms_of_emacs) <report-emacs-bug-address>: New variable.

	* emacs.c (syms_of_emacs) <system-configuration-features>: New var.

2014-03-27  Paul Eggert  <eggert@cs.ucla.edu>

	Port recent signal-related changes to FreeBSD.
	Problem reported by Herbert J. Skuhra.
	* lisp.h (block_tty_out_signal, unblock_tty_out_signal):
	Move decls from here ...
	* syssignal.h: ... to here, so that lisp.h doesn't depend on signal.h.

2014-03-27  YAMAMOTO Mitsuharu  <mituharu@math.s.chiba-u.ac.jp>

	* w32term.c (x_draw_image_glyph_string): Fix computation of height
	and width of image background when it is displayed with a 'box'
	face.  (Bug#17115)

2014-03-27  Paul Eggert  <eggert@penguin.cs.ucla.edu>

	More backward-compatible fix to char-equal core dump (Bug#17011).
	* editfns.c (Fchar_equal): In unibyte buffers, assume values in
	range 128-255 are raw bytes.  Suggested by Eli Zaretskii.

2014-03-27  Juanma Barranquero  <lekktu@gmail.com>

	* image.c (init_svg_functions): When loading SVG-related libraries,
	free already loaded libraries if the initialization fails.
	(rsvg_handle_set_size_callback): Remove declaration, unused.

2014-03-26  Paul Eggert  <eggert@cs.ucla.edu>

	Fix core dump in char-equal (Bug#17011).
	* editfns.c (Fchar_equal): Do not use MAKE_CHAR_MULTIBYTE in
	unibyte buffers, as we can't tell whether the characters are
	actually unibyte.

	* insdel.c (adjust_markers_for_delete): Remove unused local.

2014-03-26  Barry O'Reilly  <gundaetiapo@gmail.com>

	Have (MARKER . ADJUSTMENT) undo records always be immediately
	after their corresponding (TEXT . POS) record in undo list.
	(Bug#16818)
	* lisp.h (record-delete): New arg record_markers.
	(record_marker_adjustment): No longer needed outside undo.c.
	* insdel.c (adjust_markers_for_delete): Move calculation of marker
	adjustments to undo.c's record_marker_adjustments.  Note that
	fileio.c's decide_coding_unwind is another caller to
	adjust_markers_for_delete.  Because it has undo list bound to t,
	it does not rely on adjust_markers_for_delete to record marker
	adjustments.
	(del_range_2): Swap call to record_delete and
	adjust_markers_for_delete so as undo marker adjustments are
	recorded before current deletion's adjustments, as before.
	(adjust_after_replace):
	(replace_range): Pass value for new record_markers arg to
	delete_record.
	* undo.c (record_marker_adjustment): Rename to
	record_marker_adjustments and made static.
	(record_delete): Check record_markers arg and call
	record_marker_adjustments.
	(record_change): Pass value for new record_markers arg to
	delete_record.
	(record_point): at_boundary calculation no longer needs to account
	for marker adjustments.

2014-03-26  Martin Rudalics  <rudalics@gmx.at>

	* w32term.c (x_set_window_size): Refine fix from 2014-03-14
	(Bug#17077).

2014-03-26  Glenn Morris  <rgm@gnu.org>

	* fileio.c (Ffile_symlink_p): Doc fix. (Bug#17073)

2014-03-26  Stefan Monnier  <monnier@iro.umontreal.ca>

	* buffer.c (struct sortvec): Add field `spriority'.
	(compare_overlays): Use it.
	(sort_overlays): Set it.

2014-03-26  Eli Zaretskii  <eliz@gnu.org>

	* xdisp.c (redisplay_window): If all previous attempts to find the
	cursor row failed, try a few alternatives before falling back to
	the top-most row of the window.  Use row_containing_pos.  (Bug#17047)

2014-03-26  Juanma Barranquero  <lekktu@gmail.com>

	* image.c (x_bitmap_height, x_bitmap_width) [HAVE_X_WINDOWS]:
	* sysdep.c (reset_sigio) [!DOS_NT]: Declare conditionally.

	* keyboard.c (read_decoded_event_from_main_queue): #ifdef out
	variables on Windows.

	* w32fns.c (Ffile_system_info): Use parenthesis in and/or expression.

	* w32.c (unsetenv): Remove unused var `retval'.
	(emacs_gnutls_pull): Remove unused vars `fdset' and `timeout'.

	* w32notify.c (watch_worker): Remove unnecesary var sleep_result.
	(start_watching): Remove unused var `thr'.

	* w32proc.c (sys_spawnve): Comment out unused vars `first', `last'.
	(find_child_console): Remove unnecesary var `thread_id'.

	* w32term.c (w32_read_socket): Comment out unused vars `row', `columns'.
	(x_focus_frame): #ifdef 0 unused variable `dpyinfo'.

2014-03-26  Glenn Morris  <rgm@gnu.org>

	* filelock.c (Flock_buffer): Doc tweak.

	* buffer.c (Frestore_buffer_modified_p, Fkill_buffer):
	* emacs.c (shut_down_emacs):
	* fileio.c (Finsert_file_contents, write_region):
	* filelock.c (top-level, syms_of_filelock):
	* insdel.c (prepare_to_modify_buffer_1):
	CLASH_DETECTION is always defined now.

2014-03-25  Eli Zaretskii  <eliz@gnu.org>

	* w32.c (w32_delayed_load): Call DisableThreadLibraryCalls on the
	DLL handle, to speed up thread startup.

2014-03-25  Paul Eggert  <eggert@cs.ucla.edu>

	Handle sigmask better with nested signal handlers  (Bug#15561).
	* atimer.c (sigmask_atimers): Remove.
	Remaining use rewritten to use body of this function.
	* atimer.c (block_atimers, unblock_atimers):
	* callproc.c (block_child_signal, unblock_child_signal):
	* sysdep.c (block_tty_out_signal, unblock_tty_out_signal):
	New arg OLDSET.  All callers changed.
	* atimer.c (block_atimers, unblock_atimers):
	* callproc.c (block_child_signal, unblock_child_signal):
	* keyboard.c (handle_interrupt):
	* sound.c (vox_configure, vox_close):
	Restore the old signal mask rather than unilaterally clearing bits
	from the mask, in case a handler is running within another
	handler.  All callers changed.
	* lisp.h, process.c, process.h, term.c:
	Adjust decls and callers to match new API.
	* sysdep.c (emacs_sigaction_init): Don't worry about masking SIGFPE;
	signal handlers aren't supposed to use floating point anyway.
	(handle_arith_signal): Unblock just SIGFPE rather than clearing mask.

2014-03-23  Daniel Colascione  <dancol@dancol.org>

	Split gc_sweep into discrete functions for legibility and better
	stack traces.

	* alloc.c (sweep_strings, sweep_vectors): Add NO_INLINE
	(sweep_vectors): Fix typo in comment.
	(sweep_conses, sweep_floats, sweep_intervals)
	(sweep_symbols, sweep_misc, sweep_buffers): New functions.
	(gc_sweep): Call new functions, to which existing functionality is
	moved.
	* fns.c (sweep_weak_hash_tables): Add NO_INLINE.

2014-03-23  Juanma Barranquero  <lekktu@gmail.com>

	* w32fns.c (Fw32_shell_execute): Declare `result' only on Cygwin.

2014-03-23  Daniel Colascione  <dancol@dancol.org>

	* xfns.c (create_frame_xic): Pass XNStatusAttributes to XCreateIC
	only if xic_style calls for it.  This change allows Emacs to work
	with ibus.  Also, don't leak resources if create_frame_xic fails,
	and stop caching xic_style across different displays.
	(supported_xim_styles): Make const.
	(best_xim_style): Remove first parameter: it's always just
	supported_xim_styles.  Change to look at supported_xim_styles
	directly.

2014-03-23  Daniel Colascione  <dancol@dancol.org>

	* term.c (init_tty): Rearrange condition for clarity; print
	appropriate diagnostic.

2014-03-23  Daniel Colascione  <dancol@dancol.org>

	* process.c (DATAGRAM_CONN_P): Don't underflow datagram_address
	array.  (ASAN caught.)

2014-03-22  Glenn Morris  <rgm@gnu.org>

	* callproc.c (init_callproc): In etc, look for NEWS rather than GNU.

2014-03-22  Daniel Colascione  <dancol@dancol.org>

	* process.c (conv_sockaddr_to_lisp): When extracting the string
	names of AF_LOCAL sockets, stop before reading uninitialized memory.

2014-03-21  YAMAMOTO Mitsuharu  <mituharu@math.s.chiba-u.ac.jp>

	Fix regression introduced by patch for Bug#10500.
	* xterm.c (x_draw_image_relief): Respect Vtool_bar_button_margin.
	* w32term.c (x_draw_image_relief): Likewise.

2014-03-21  Martin Rudalics  <rudalics@gmx.at>

	* w32fns.c (w32_wnd_proc): For WM_WINDOWPOSCHANGING don't
	constrain frame size in SW_SHOWMAXIMIZED case so we can truly
	maximize a frame for odd default fonts.

2014-03-21  Glenn Morris  <rgm@gnu.org>

	* minibuf.c (history-length): Increase default from 30 to 100.

2014-03-21  Daniel Colascione  <dancol@dancol.org>

	* xterm.c (x_bitmap_icon): Stop reading the icon bitmap from disk
	every time we switch to minibuffer.

	* alloc.c (lisp_align_malloc, allocate_string_data)
	(allocate_vectorlike): Allow mmap allocation of lisp objects.
	(pointers_fit_in_lispobj_p, mmap_lisp_allowed_p): New functions.

2014-03-21  Eli Zaretskii  <eliz@gnu.org>

	* w32fns.c (Fw32_shell_execute) [!CYGWIN]: Use ShellExecuteEx, to
	support more "verbs".

2014-03-21  Daniel Colascione  <dancol@dancol.org>

	Always prohibit dumping a dumped Emacs.

	* emacs.c (might_dump): New variable.
	(Fdump_emacs): Always prohibit dumping of dumped Emacs.
	* lisp.h (might_dump): Declare.
	* unexcw.c (unexec): Remove now-redundant multiple-dump detection code.

2014-03-20  Paul Eggert  <eggert@cs.ucla.edu>

	* doc.c (store_function_docstring): Fix pointer signedness mismatch.

2014-03-20  Stefan Monnier  <monnier@iro.umontreal.ca>

	* doc.c (store_function_docstring): Warn when we don't know where to
	put a docstring.
	(Fsubstitute_command_keys): Don't advertise the fact that
	text-properties are dropped, since we think it's a bug that we'll fix
	in 24.5.

	* frame.h (SET_FRAME_VISIBLE): Keep frame_garbaged up to date.
	* xterm.c (handle_one_xevent) <MapNotify>: Don't garbage the frame.
	* frame.c (frame_garbaged): Make "docstring" more precise.

2014-03-20  Glenn Morris  <rgm@gnu.org>

	* charset.c (init_charset): When we cannot find the charsets directory,
	mention if EMACSDATA is set.

2014-03-19  Paul Eggert  <eggert@cs.ucla.edu>

	* fns.c (Frandom): Fix rare bug where the result isn't random.

	Fix porting inconsistency about rounding to even.
	* floatfns.c (emacs_rint) [!HAVE_RINT]: Round to even.
	This way, the unusual !HAVE_RINT case acts like the usual
	HAVE_RINT case, and we can fix the documentation accordingly.

2014-03-19  Eli Zaretskii  <eliz@gnu.org>

	* w32fns.c (reset_modifiers): Zero out keystate[] before using it.
	(w32_wnd_proc): Initialize the dwHoverTime member of
	TRACKMOUSEEVENT structure.

2014-03-17  Teodor Zlatanov  <tzz@lifelogs.com>

	* gnutls.c (Fgnutls_boot): Fix case of :verify-error = t.

2014-03-16  Eli Zaretskii  <eliz@gnu.org>

	* search.c (find_newline): Speed up the function when using the
	newline cache, by halving the number of calls to
	region_cache_forward and region_cache_backward.  (Bug#16830)

2014-03-15  Juanma Barranquero  <lekktu@gmail.com>

	* buffer.c (Fset_buffer): Document return value (bug#17015).

2014-03-14  Martin Rudalics  <rudalics@gmx.at>

	* w32term.c (x_set_window_size): When frame-resize-pixelwise is
	nil, always resize character wise to avoid potential loss of the
	mode line (Bug#16923 related).

2014-03-12  Martin Rudalics  <rudalics@gmx.at>

	* frame.c (x_set_frame_parameters): Always calculate new sizes
	pixelwise to avoid potential loss when rounding.

2014-03-11  Dmitry Antipov  <dmantipov@yandex.ru>

	* xfns.c (x_set_mouse_color): Recolor vertical_drag_cursor.
	* xterm.c (x_free_frame_resources): Free all allocated cursors.

2014-03-10  Eli Zaretskii  <eliz@gnu.org>

	* w32.c (fstatat): Don't add an extra slash if the argument ends
	with a slash: this fails the subsequent call to stat_worker on
	Windows 9X.  Reported by oslsachem <oslsachem@gmail.com>.

2014-03-09  Martin Rudalics  <rudalics@gmx.at>

	* xdisp.c (Fwindow_text_pixel_size): Adjust doc-string.

2014-03-08  Jan Djärv  <jan.h.d@swipnet.se>

	* nsterm.h (MAC_OS_X_VERSION_10_9): Add.

	* nsterm.m (constrainFrameRect:toScreen:): Constrain normally
	when frame is only on one screen (Bug#14713).

2014-03-08  Eli Zaretskii  <eliz@gnu.org>

	* xdisp.c (move_it_in_display_line_to): If word-wrap is ON, and
	there's a valid wrap point in the display line, the last glyph
	cannot "just barely fit" on this row, because display_line doesn't
	let it.  Instead, proceed as if the last glyph didn't fit, so that
	we eventually back up the iterator to the wrap point.  This avoids
	delusional behavior of move_it_to, whereby it proceeds to the next
	display line, but sets current_x to zero for all the glyphs that
	without word-wrap would fit on the previous display line.
	One result was that visual-order cursor movement behaved erratically
	under word-wrap.
	(Fmove_point_visually): Add code to find the x coordinate of the
	last character before wrap point, under word-wrap on a TTY.

2014-03-07  Eli Zaretskii  <eliz@gnu.org>

	* xdisp.c (Fmove_point_visually): When under word-wrap, accept
	also return value of MOVE_POS_MATCH_OR_ZV from
	move_it_in_display_line_to, when moving from beginning of line to
	point's position.  (Bug#16961)

2014-03-07  Martin Rudalics  <rudalics@gmx.at>

	* buffer.c (Vbuffer_list_update_hook): Doc-string fix.
	* window.c (Fselect_window): Explain NORECORD and
	`buffer-list-update-hook' in doc-string.

2014-03-06  Martin Rudalics  <rudalics@gmx.at>

	* window.c (Fother_window_for_scrolling): Check that
	Vother_window_scroll_buffer is a buffer.

2014-03-06  Dmitry Antipov  <dmantipov@yandex.ru>

	* xterm.c (xim_initialize): Always pass a copy of resource name
	to XRegisterIMInstantiateCallback and eassert whether return
	value is True.  Passing copy is important because Xlib doesn't
	make its own copy and resource name argument usually points to
	SSDATA (Vx_resource_name), which may be changed from Lisp.
	(xim_close_display): For XUnregisterIMInstantiateCallback,
	always eassert return value and pass exactly the same values
	as were used for XRegisterIMInstantiateCallback.
	Otherwise XUnregisterIMInstantiateCallback will always fail.  See Xlib
	sources to check why if you are interested.

2014-03-05  Martin Rudalics  <rudalics@gmx.at>

	* dispnew.c (change_frame_size_1): Add new_lines instead of
	new_height, the latter may be still zero if passed as such.
	* window.c (Fwindow_pixel_height): Mention bottom divider in
	doc-string.

2014-03-05  Paul Eggert  <eggert@cs.ucla.edu>

	Fix "resource temporarily unavailable" with xgselect
	(Bug#16925).
	* xgselect.c: Include <stdbool.h>.
	(xg_select) [!USE_GTK]: Don't lose track of errno.

	Fix minor --enable-gcc-warnings issues.
	* widget.c (update_various_frame_slots, EmacsFrameResize):
	Avoid unused locals.  Prefer 'if' to '#if' when either will do.

2014-03-04  Ken Brown  <kbrown@cornell.edu>

	* gmalloc.c (aligned_alloc): Clarify the code by making `adj'
	represent the actual adjustment needed for alignment.

2014-03-04  Eli Zaretskii  <eliz@gnu.org>

	* gmalloc.c (aligned_alloc): Don't allocate more memory than
	needed, and don't reallocate if the initial allocation already
	fits the bill.  Suggested by Ken Brown <kbrown@cornell.edu>.

2014-03-04  YAMAMOTO Mitsuharu  <mituharu@math.s.chiba-u.ac.jp>

	* xterm.c (x_draw_stretch_glyph_string): Reset clipping.
	(Bug#16932)

2014-03-04  Michal Nazarewicz  <mina86@mina86.com>

	* cmds.c (delete-char): Update docstring pointing out that the
	function ignores `delete-active-region' and `overwrite-mode'.

2014-03-03  Eli Zaretskii  <eliz@gnu.org>

	* font.c (Fframe_font_cache): Fix last change.  (Bug#16930)

	* gmalloc.c (aligned_alloc): Fix adjustment of size of the
	allocated buffer due to alignment.
	(freehook): If the block to be freed was allocated by
	'aligned_alloc', find its real pointer before calling 'free'.
	(Bug#16901)
	(mabort) [emacs]: Call 'emacs_abort', not 'abort', to provide a
	backtrace.

2014-03-03  Dmitry Antipov  <dmantipov@yandex.ru>

	* font.c (toplevel): Adjust comment about font cache layout.
	(font_clear_cache): Fix to match real font cache layout.
	Suggested by <namespace_collision@yahoo.com> in Bug#16069.
	(Fframe_font_cache) [FONT_DEBUG]: New function.
	(syms_of_font) [FONT_DEBUG]: Defsubr it.

	Avoid crashes when X fonts are erroneously freed on reused X
	'Display *' connection data (Bug#16069).  Note that X font
	resources still may be leaked, but currently there is no way
	to completely avoid it.
	* xterm.h (struct x_display_info): New member x_id.  Add comments.
	* xterm.c (x_display_id): New variable.
	(x_term_init): Assign identifier to each opened X connection.
	* xfont.c (struct xfont): New member x_display_id.
	(xfont_open): Initialize it with frame's display id.
	(xfont_close): Check whether font's display id matches the one
	recorded for the given display.  Adjust comment.
	* xftfont.c (struct xftfont_info):
	(xftfont_open, xftfont_close): Exactly as above with xfont stuff.

2014-03-01  Martin Rudalics  <rudalics@gmx.at>

	Consider Vother_window_scroll_buffer valid iff it's a live buffer.
	* window.c (Fother_window_for_scrolling): Don't try to scroll a
	killed Vother_window_scroll_buffer.
	(Vother_window_scroll_buffer): Fix doc-string accordingly.

2014-03-01  Eli Zaretskii  <eliz@gnu.org>

	* fileio.c (Fexpand_file_name) [WINDOWSNT]: Don't treat file names
	that start with more than 2 slashes as UNCs.  (Bug#16751)

2014-02-28  Paul Eggert  <eggert@penguin.cs.ucla.edu>

	Fix a few crashes and leaks when cloning C strings.
	* alloc.c, lisp.h (dupstring): New function.
	* gtkutil.c (xg_get_font):
	* term.c (tty_default_color_capabilities):
	* xsettings.c (store_monospaced_changed)
	(store_font_name_changed, parse_settings)
	(read_and_apply_settings, init_gsettings, init_gconf): Use it.
	This avoids some unlikely crashes due to accessing freed storage,
	and avoids some minor memory leaks in the more-typical case.

2014-02-28  Martin Rudalics  <rudalics@gmx.at>

	* xdisp.c (note_mode_line_or_margin_highlight): Don't show drag
	cursor when modeline can't be dragged (Bug#16647).

2014-02-28  Glenn Morris  <rgm@gnu.org>

	* doc.c (Fsnarf_documentation): Snarf not-yet-bound variables
	from custom-delayed-init-variables.  (Bug#11565)

2014-02-27  Martin Rudalics  <rudalics@gmx.at>

	More fixes for mouse glyph calculations (Bug#16647).
	* window.c (coordinates_in_window): In intersection of
	horizontal and vertical window dividers prefer the horizontal
	one.  Add some extra parens to last fix.
	(window_relative_x_coord): Return x-coordinate for header and
	mode line too.
	* xdisp.c (remember_mouse_glyph): In text area don't extend
	glyph into mode line to show the vertical drag cursor there
	immediately.  Subdivide mouse glyphs in right fringes to show a
	horizontal drag cursor as soon as we enter the "grabbable width"
	portion.  Handle vertical border case separately.  Do not
	subdivide window divider areas.
	(note_mouse_highlight): On bottom divider of bottommost windows
	show vertical drag cursor only when the minibuffer window can be
	resized.

2014-02-27  Eli Zaretskii  <eliz@gnu.org>

	* xdisp.c (pop_it): Restore the it->face_box_p flag which could be
	reset by the face of the object just displayed.  See also bug#76.
	(get_next_display_element): If the string came from a display
	property, examine the box face attribute at it->position, not at
	it->current.pos, since the latter was not updated yet.  (Bug#16870)
	(handle_face_prop): Improve commentary.

2014-02-27  Michael Albinus  <michael.albinus@gmx.de>

	* dbusbind.c (Fdbus__init_bus, Qdbus__init_bus, Sdbus__init_bus):
	Rename from Fdbus_init_bus_1, Qdbus_init_bus_1, Sdbus_init_bus_1.

2014-02-26  Martin Rudalics  <rudalics@gmx.at>

	Fixes around Bug#16647.
	* xdisp.c (remember_mouse_glyph): Handle ON_RIGHT_DIVIDER and
	ON_BOTTOM_DIVIDER cases.
	* window.c (coordinates_in_window): Return ON_VERTICAL_BORDER
	only if the window has no right divider.
	(Fcoordinates_in_window_p): Fix doc-string.

2014-02-25  Juanma Barranquero  <lekktu@gmail.com>

	* lread.c (Funintern): Fix doc to match advertised calling convention.

2014-02-24  Daniel Colascione  <dancol@dancol.org>

	* keyboard.c (read_char): Close race that resulted in lost events.

2014-02-22  Glenn Morris  <rgm@gnu.org>

	* frame.c (frame-alpha-lower-limit, frame-resize-pixelwise):
	* window.c (window-resize-pixelwise): Doc fixes.

	* process.c (Finternal_default_process_filter)
	(Finternal_default_process_sentinel): Doc tweaks.

2014-02-21  Glenn Morris  <rgm@gnu.org>

	* process.c (Fprocess_buffer, Faccept_process_output)
	(Finternal_default_process_filter, Finternal_default_process_sentinel):
	Doc fixes.

2014-02-21  Martin Rudalics  <rudalics@gmx.at>

	* window.c (Fwindow_scroll_bar_width): New function.

2014-02-21  Paul Eggert  <eggert@cs.ucla.edu>

	Pacify GCC when configuring with --enable-gcc-warnings.
	* xdisp.c (move_it_in_display_line_to) [lint]:
	Initialize recently-added local.

2014-02-21  Daniel Colascione  <dancol@dancol.org>

	* dbusbind.c: Rename dbus-init-bus to dbus-init-bus-1.

2014-02-20  Eli Zaretskii  <eliz@gnu.org>

	* xdisp.c (init_iterator): Don't dereference a bogus face
	pointer.  (Bug#16819)
	(try_cursor_movement): Don't use cursor position if
	set_cursor_from_row failed to compute it.  This avoids assertion
	violations in MATRIX_ROW.
	(move_it_in_display_line_to): Save the iterator state in ppos_it
	only once per call.  Reimplement the method used to return to the
	best candidate position if all the positions found in display line
	are beyond TO_CHARPOS.  This cuts down the number of calls to
	bidi_shelve_cache, which moves a lot of stuff when lines are long
	and include bidirectional text.  (Bug#15555)

2014-02-20  Glenn Morris  <rgm@gnu.org>

	* data.c (Fdefalias): Doc fix.

2014-02-19  Eli Zaretskii  <eliz@gnu.org>

	* xdisp.c (display_line): Fix horizontal scrolling of large images
	when fringes are turned off.  This comes at a price of not
	displaying the truncation/continuation glyphs in this case.
	(Bug#16806)

	* image.c (x_create_x_image_and_pixmap) [HAVE_NTGUI]: If
	CreateDIBSection returns an error indication, zero out *ximg after
	destroying the image.  This avoids crashes in memory allocations
	due to the fact that some of the callers also call
	x_destroy_x_image, which will attempt to free an already free'd
	block of memory.

2014-02-18  Martin Rudalics  <rudalics@gmx.at>

	* widget.c (update_various_frame_slots): Don't set
	FRAME_PIXEL_HEIGHT and FRAME_PIXEL_WIDTH here (Bug#16736).

2014-02-18  Michael Albinus  <michael.albinus@gmx.de>

	* dbusbind.c (xd_close_bus): Apply proper check on busobj.

2014-02-17  Paul Eggert  <eggert@cs.ucla.edu>

	temacs --daemon fix (Bug#16599).
	* emacs.c (main): Initialize daemon_pipe[1] here ...
	(syms_of_emacs): ... instead of here.

2014-02-16  Anders Lindgern  <andlind@gmail.com>

	* nsterm.m (keyDown:): Check for normal key even if NSNumericPadKeyMask
	is set (Bug#16505).

2014-02-16  Daniel Colascione  <dancol@dancol.org>

	* dbusbind.c (xd_lisp_dbus_to_dbus): New function.
	(xd_get_connection_address): Use it.
	(xd_close_bus): Use xd_lisp_dbus_to_dbus to instead of
	xd_get_connection_address because the latter signals if the bus
	we're trying to close is already disconnected.

2014-02-13  Eli Zaretskii  <eliz@gnu.org>

	* w32proc.c (start_timer_thread): Pass a non-NULL pointer as last
	argument to CreateThread.  This avoids segfaults on Windows 9X.
	Reported by oslsachem <oslsachem@gmail.com>.

2014-02-13  Paul Eggert  <eggert@cs.ucla.edu>

	Fix subspace record bug on HP-UX 10.20 (Bug#16717).
	* unexhp9k800.c (unexec_error): New function, to simplify the code.
	(check_lseek): New function, to report lseek errors.
	(save_data_space, update_file_ptrs, read_header, write_header)
	(copy_file, copy_rest, unexec): Use these news functions.
	(update_file_ptrs): Don't assume wraparound behavior when
	converting a large size_t value to off_t.

2014-02-13  Dmitry Antipov  <dmantipov@yandex.ru>

	* composite.c (fill_gstring_header): Pass positions as C integers
	and move parameters checking to...
	(Fcomposition_get_gstring): ...this function.  Handle case when
	buffer positions are in reversed order and avoid crash (Bug#16739).
	Adjust docstring.
	* buffer.c (validate_region): Mention current buffer in error message.

2014-02-12  Marcus Karlsson  <mk@acc.umu.se>  (tiny change)

	* image.c (pbm_load): Set to NO_PIXMAP on error (Bug#16683).

2014-02-12  Lars Ingebrigtsen  <larsi@gnus.org>

	* buffer.c (syms_of_buffer): Doc clarification (bug#9981).

2014-02-11  Glenn Morris  <rgm@gnu.org>

	* nsfns.m (ns_display_info_for_name, Fx_open_connection):
	Replace refs to "OpenStep" in messages.

2014-02-10  Paul Eggert  <eggert@cs.ucla.edu>

	Avoid "." at end of error diagnostics.
	* cmds.c (Fself_insert_command): Reword and avoid "." at end.
	* font.c (Ffont_at):
	* nsfns.m (ns_display_info_for_name):
	* nsselect.m (Fx_own_selection_internal):
	* nsterm.m (performDragOperation:):
	Remove "." from end of diagnostic.

2014-02-10  Lars Ingebrigtsen  <larsi@gnus.org>

	* fns.c (Fmaphash): Say what `maphash' returns, since it may be
	unintuitive (bug#15824).
	(Fyes_or_no_p): Doc fix (bug#15456).

2014-02-10  Dmitry Antipov  <dmantipov@yandex.ru>

	* cmds.c (Fself_insert_command): Respect the width of EMACS_INT
	and avoid warning.
	* eval.c (call_debugger): When exiting the debugger, do not allow
	max_specpdl_size less than actual binding depth (Bug#16603).
	(syms_of_eval): Adjust docstring.

2014-02-09  Lars Ingebrigtsen  <larsi@gnus.org>

	* cmds.c (Fself_insert_command): Output a clearer error message on
	negative repetitions (bug#9476).

	* macros.c (Fexecute_kbd_macro): Doc fix (bug#14206).

2014-02-08  Lars Ingebrigtsen  <larsi@gnus.org>

	* syntax.c (Fskip_syntax_backward): Doc clarification (bug#15115).

	* minibuf.c (Fread_string): Doc clarification (bug#15422).

	* buffer.c (Fmake_overlay): Doc clarification (bug#15489).

2014-02-08  Juanma Barranquero  <lekktu@gmail.com>

	* keyboard.c (Frecursive_edit): Fix typo in docstring.

2014-02-08  Lars Ingebrigtsen  <larsi@gnus.org>

	* xdisp.c (syms_of_xdisp): Doc clarification (bug#15657).

	* keyboard.c (Frecursive_edit): Say more precicely how throwing
	`exit' works (bug#15865).

2014-02-07  Martin Rudalics  <rudalics@gmx.at>

	Constrain window box/body sizes and margin widths (Bug#16649).
	* xdisp.c (window_box_width): Don't return less than zero.
	(window_box_left_offset, window_box_right_offset): Don't return
	more than the window's pixel width.
	* window.c (window_body_height, window_body_width): Don't return
	negative value.
	(window_resize_apply): Adjust margin width, if necessary.

2014-02-07  Glenn Morris  <rgm@gnu.org>

	* nsterm.m (syms_of_nsterm): Doc fix.

2014-02-06  Eli Zaretskii  <eliz@gnu.org>

	* w32.c (pMultiByteToWideChar, pWideCharToMultiByte):
	New variables: pointers through which to call the respective APIs.
	(filename_to_utf16, filename_from_utf16, filename_to_ansi)
	(filename_from_ansi, sys_link, check_windows_init_file):
	Call MultiByteToWideChar and WideCharToMultiByte through pointers.
	This is required on Windows 9X, where we dynamically load
	UNICOWS.DLL which has their non-stub implementations.
	(maybe_load_unicows_dll): Assign addresses to these 2 function
	pointers after loading UNICOWS.DLL.

	* w32fns.c (Fx_file_dialog, Fw32_shell_execute) [!CYGWIN]: Call
	MultiByteToWideChar and WideCharToMultiByte through function
	pointers.

	* w32.h (pMultiByteToWideChar, pWideCharToMultiByte):
	New declarations.

2014-02-06  Jan Djärv  <jan.h.d@swipnet.se>

	* nsterm.m (toggleFullScreen:): Hide menubar on secondary monitor
	for OSX >= 10.9 if separate spaces are used.
	(toggleFullScreen:): Use screen of w instead of fw (Bug#16659).

2014-02-06  Glenn Morris  <rgm@gnu.org>

	* buffer.c (cache-long-scans): Doc fix.

2014-02-05  Eli Zaretskii  <eliz@gnu.org>

	* w32fns.c (Fw32_shell_execute): Doc fix.

2014-02-05  Bastien Guerry  <bzg@gnu.org>

	* syntax.c (Fforward_word): Call Fconstrain_to_field with
	ESCAPE-FROM-EDGE set to `nil' (Bug#16453).

2014-02-05  Martin Rudalics  <rudalics@gmx.at>

	* fringe.c (draw_fringe_bitmap_1): Don't draw a fringe if it's
	outside the window (Bug#16649).

	* xdisp.c (note_mouse_highlight): When entering a margin area show
	a non-text cursor (Bug#16647).

2014-02-04  Paul Eggert  <eggert@cs.ucla.edu>

	* menu.c (Fx_popup_dialog): Remove label 'dialog_via_menu'.
	It prompted a compile-time diagnostic on GNU/Linux.
	Simplify to remove the need for the label.

2014-02-04  Eli Zaretskii  <eliz@gnu.org>

	* w32menu.c (w32_popup_dialog): Don't condition the whole function
	on HAVE_DIALOGS.  If the dialog is "simple", pop up a message box
	to show it; otherwise return 'unsupported--w32-dialog' to signal
	to the caller that emulation with menus is necessary.
	This resurrects code inadvertently deleted by the 2013-10-08 commit.
	(Bug#16636)
	(syms_of_w32menu): DEFSYM Qunsupported__w32_dialog.

	* w32term.h (w32_popup_dialog): Prototype is no longer conditioned
	by HAVE_DIALOGS.

	* menu.c (Fx_popup_dialog): Don't condition the call to
	w32_popup_dialog on HAVE_DIALOGS.  If w32_popup_dialog returns a
	special symbol 'unsupported--w32-dialog', emulate the dialog with
	a menu by calling x-popup-menu.

	* menu.h (Qunsupported__w32_dialog): New extern variable.

2014-02-04  Michael Albinus  <michael.albinus@gmx.de>

	* keyboard.c (kbd_buffer_get_event): Read file notification events
	also in batch mode.

	* xgselect.c (xg_select): Read glib events in any case, even if
	there are no file descriptors to watch for.  (Bug#16519)

2014-02-03  Martin Rudalics  <rudalics@gmx.at>

	* dispextern.h (face_id): Add WINDOW_DIVIDER_FIRST_PIXEL_FACE_ID
	and WINDOW_DIVIDER_LAST_PIXEL_FACE_ID.
	* w32term.c (w32_draw_window_divider): Handle first and last
	pixels specially.
	* w32term.h (w32_fill_area_abs): New function.
	* xdisp.c (x_draw_right_divider): Don't draw over bottom
	divider.
	* xfaces.c (realize_basic_faces): Handle new face ids.
	* xfns.c (Fx_create_frame): Call x_default_parameter for right
	and bottom divider width.
	* xterm.c (x_draw_window_divider): Handle first and last pixels
	specially.

2014-02-03  Dmitry Antipov  <dmantipov@yandex.ru>

	* print.c (Fexternal_debugging_output): Add cast to pacify
	--enable-gcc-warnings.
	* eval.c (call_debugger): Grow specpdl if the debugger was
	entered due to specpdl overflow (Bug#16603) and allow more
	specpdl space for the debugger itself.

2014-02-02  Martin Rudalics  <rudalics@gmx.at>

	* w32fns.c (Fx_create_frame): Process frame alpha earlier.
	(Bug#16619)

2014-02-01  Eli Zaretskii  <eliz@gnu.org>

	* w32fns.c (Ffile_system_info): Use WINAPI in the function
	pointers that get the address of GetDiskFreeSpaceEx.  (Bug#16615)

	* print.c (Fexternal_debugging_output): If the argument character
	is non-ASCII, encode it with the current locale's encoding before
	writing the result to the terminal.  (Bug#16448)

	* w32fns.c (Fw32_shell_execute): Don't call file-exists-p for
	DOCUMENT that is a "remote" file name, i.e. a file-handler exists
	for it.  (Bug#16558)

2014-01-30  Andreas Schwab  <schwab@linux-m68k.org>

	* process.c (create_process): Reset SIGPROF handler in the child.
	* callproc.c (call_process): Likewise.

2014-01-29  Paul Eggert  <eggert@cs.ucla.edu>

	* xmenu.c (create_and_show_popup_menu): Port comment to C89.

2014-01-29  Eli Zaretskii  <eliz@gnu.org>

	* .gdbinit (xprintstr, xprintbytestr): Don't use repetition count
	of zero to print strings, GDB doesn't like it.

	* print.c (print_object): Use FETCH_STRING_CHAR_ADVANCE, not
	STRING_CHAR_AND_LENGTH, so that if the string is relocated by GC,
	we still use correct addresses.  (Bug#16576)

2014-01-27  K. Handa  <handa@gnu.org>

	Fix bug#16286 by a different method from revno:116158 (2014-01-26),
	to preserve the code detection behavior of 24.3.
	* coding.h (struct coding_system): New member detected_utf8_bytes.
	* coding.c (detect_coding_utf_8): Set coding->detected_utf8_bytes.
	(decode_coding_gap): Use short cut for UTF-8 file reading only
	when coding->detected_utf8_bytes equals to coding->src_bytes.
	* fileio.c (Finsert_file_contents): Cancel the previous change.

2014-01-29  Martin Rudalics  <rudalics@gmx.at>

	* w32fns.c (x_set_tool_bar_lines): Don't clear area on frames
	that are not visible.

2014-01-29  Jan Djärv  <jan.h.d@swipnet.se>

	* xmenu.c (create_and_show_popup_menu): Handle case when no key
	is grabbed (Bug#16565).

2014-01-28  Martin Rudalics  <rudalics@gmx.at>

	* xdisp.c (last_max_ascent): Re-remove after erroneously
	reintroducing it on 2013-11-30 and abolishing Dmitry's removal
	from 2013-03-29.
	(move_it_to): Re-remove reference to last_max_ascent.
	(Fwindow_text_pixel_size): Add iterator's max_ascent and
	max_descent here instead of calling line_bottom_y.
	Fix doc-string.

2014-01-28  Dmitry Antipov  <dmantipov@yandex.ru>

	* terminal.c (initial_free_frame_resources): New function.
	(init_initial_terminal): Install new hook to free face cache
	on initial frame and avoid memory leak.  For details, see
	<http://lists.gnu.org/archive/html/emacs-devel/2014-01/msg01974.html>.
	* xfaces.c (free_frame_faces): Adjust comment.

2014-01-26  Paul Eggert  <eggert@cs.ucla.edu>

	* data.c (Fstring_to_number): Document results if unparsable
	(Bug#16551).

2014-01-26  Jan Djärv  <jan.h.d@swipnet.se>

	* xterm.c (x_focus_changed): Check for non-X terminal-frame (Bug#16540)

2014-01-26  Paul Eggert  <eggert@cs.ucla.edu>

	When decoding, prefer ptrdiff_t to int for buffer positions etc.
	* coding.c (detect_coding_utf_8, emacs_mule_char)
	(detect_coding_iso_2022, encode_coding_iso_2022, check_ascii)
	(check_utf_8, decode_coding):
	* coding.h (struct coding_system.errors):
	Use ptrdiff_t, not int, for integer values derived from buffer and
	string positions.

	Fix crash with insert-file-contents and misdecoded text (Bug#16286).
	* fileio.c (Finsert_file_contents): Set CODING_MODE_LAST_BLOCK
	before invoking decode_coding_gap, since there's just one block.

2014-01-25  Martin Rudalics  <rudalics@gmx.at>

	Fix handling of face attributes in Fx_create_frame (Bug#16529).
	* w32fns.c (Fx_create_frame): Don't inhibit running Lisp code
	too early.  Again run change_frame_size before assigning menu-
	and tool-bar-lines.

2014-01-25  Fabrice Popineau  <fabrice.popineau@gmail.com>

	* w32term.c (w32_read_socket): When the WM_DISPLAYCHANGE message
	arrives, call x_check_fullscreen, in case the new display has a
	different resolution.  (Bug#16517)

2014-01-25  Eli Zaretskii  <eliz@gnu.org>

	* term.c (read_menu_input): If the selected frame changes, exit
	the menu.
	(tty_menu_show): If the selected frame changes while we displayed
	a menu, throw to top level.  (Bug#16479)

2014-01-25  Stefan Monnier  <monnier@iro.umontreal.ca>

	* eval.c (Fsignal): Fix `debug' handling to match 2013-10-03 change.

2014-01-24  Paul Eggert  <eggert@cs.ucla.edu>

	Fix bool-vector-count-population bug on MinGW64 (Bug#16535).
	* data.c (count_one_bits_word): Fix bug (negated comparison)
	when BITS_PER_ULL < BITS_PER_BITS_WORD.

2014-01-24  Dmitry Antipov  <dmantipov@yandex.ru>

	* xdisp.c (reseat_1, Fcurrent_bidi_paragraph_direction):
	Avoid undefined behavior by initializing display property bit of a
	string processed by the bidirectional iterator.  For details, see
	<http://lists.gnu.org/archive/html/emacs-devel/2014-01/msg01920.html>.

2014-01-23  Paul Eggert  <eggert@cs.ucla.edu>

	Minor cleanup of previous change.
	* image.c (imagemagick_error, Fimagemagick_types):
	Omit some recently-introduced and unnecessary casts and assignments.

2014-01-23  Dmitry Antipov  <dmantipov@yandex.ru>

	Fix two memory leaks discovered with Valgrind.
	* ftfont.c (ftfont_list) [HAVE_LIBOTF]: Call OTF_close.
	* image.c (Fimagemagick_types): Call MagickRelinquishMemory.

2014-01-22  Martin Rudalics  <rudalics@gmx.at>

	Fixes in window size functions around Bug#16430 and Bug#16470.
	* window.c (Fwindow_pixel_width, Fwindow_pixel_height)
	(Fwindow_mode_line_height, Fwindow_header_line_height)
	(Fwindow_right_divider_width, Fwindow_bottom_divider_width):
	Minor doc-string adjustments.
	(Fwindow_total_height, Fwindow_total_width): New argument ROUND.
	Rewrite doc-strings.
	(window_body_height, window_body_width): Do not count partially
	visible lines/columns when PIXELWISE is nil (Bug#16470).
	(Qfloor, Qceiling): New symbols.

2014-01-21  Eli Zaretskii  <eliz@gnu.org>

	* w32fns.c (unwind_create_frame): Avoid crashing inside assertion
	when the image cache is not yet allocated.  (Bug#16509)

2014-01-21  Dmitry Antipov  <dmantipov@yandex.ru>

	* buffer.c (Fkill_buffer): When killing an indirect buffer,
	re-attach intervals to its base buffer (Bug#16502).
	* intervals.c (set_interval_object): Move from here...
	* intervals.h (set_interval_object): ... to here.  Fix comments.

2014-01-20  Paul Eggert  <eggert@cs.ucla.edu>

	Avoid undefined behavior by initializing buffer redisplay bit.
	Problem reported by Dmitry Antipov in
	<http://lists.gnu.org/archive/html/emacs-devel/2014-01/msg01756.html>.
	* buffer.c (Fget_buffer_create): Initialize redisplay bit.

	Revert some of the CANNOT_DUMP fix (Bug#16494).
	* lread.c (init_lread): Fix typo: NILP, not !NILP.

2014-01-19  Eli Zaretskii  <eliz@gnu.org>

	* w32font.c (w32_load_unicows_or_gdi32, get_outline_metrics_w)
	(get_text_metrics_w, get_glyph_outline_w, get_char_width_32_w)
	[!WINDOWSNT]: These functions are no longer compiled on Cygwin;
	they are replaced by macros that expand into direct calls to the
	corresponding functions from GDI32.DLL.
	(globals_of_w32font) [WINDOWSNT]: Don't initialize g_b_* static
	variables in the Cygwin build, they are unused.

2014-01-19  K. Handa  <handa@gnu.org>

	* composite.c (composition_update_it): Fix previous change.

2014-01-18  Eli Zaretskii  <eliz@gnu.org>

	Fix file name handling on MS-Windows 9X.
	* w32.c (maybe_load_unicows_dll): New function.

	* emacs.c (main) [WINDOWSNT]: Call maybe_load_unicows_dll early
	on, to make sure we can convert file names to and from UTF-8 on
	Windows 9X.  This fixes a failure to start up because Emacs cannot
	find term/w32-win.el.  Reported by oslsachem <oslsachem@gmail.com>.

	* w32font.c [WINDOWSNT]: Include w32.h.
	(w32_load_unicows_or_gdi32): Call maybe_load_unicows_dll, instead
	of implementing the same stuff.
	Remove now unused g_b_init_is_windows_9x.

	* w32.h (maybe_load_unicows_dll): Add prototype.

2014-01-17  Eli Zaretskii  <eliz@gnu.org>

	* menu.c (Fx_popup_menu): When invoking tty_menu_show, temporarily
	switch to single keyboard.  Prevents daemon crashes when a new
	client connects while we show a TTY menu in an existing client.
	(Bug#16479)

2014-01-14  Paul Eggert  <eggert@cs.ucla.edu>

	Fix MinGW64 porting problem with _setjmp.
	Reported by Eli Zaretskii in:
	http://lists.gnu.org/archive/html/emacs-devel/2014-01/msg01297.html
	* image.c (FAST_SETJMP, FAST_LONGJMP): New macros, replacing
	the old _setjmp and _longjmp.  All uses changed.

2014-01-13  Daniel Colascione  <dancol@dancol.org>

	* textprop.c (Fremove_list_of_text_properties):
	Correctly handle reaching the end of the interval tree. (Bug#15344)

2014-01-13  Martin Rudalics  <rudalics@gmx.at>

	* xdisp.c (resize_mini_window): Round height to a multiple of
	frame's line height.  Fix bug in calculation of window start
	position (Bug#16424).

2014-01-13  Jan Djärv  <jan.h.d@swipnet.se>

	* macfont.m: Include termchar.h.
	(CG_SET_FILL_COLOR_WITH_FACE_FOREGROUND)
	(CG_SET_FILL_COLOR_WITH_FACE_BACKGROUND)
	(CG_SET_STROKE_COLOR_WITH_FACE_FOREGROUND): Modify from
	*_WITH_GC_* to take face and f as parameters.
	(macfont_draw): Check for DRAW_MOUSE_FACE and set face accordingly.
	Use *_WITH_FACE_*, and pass face as parameter (Bug#16425).

2014-01-13  Daniel Colascione  <dancol@dancol.org>

	Fix menu item updating in the presence of the Unity global menu
	GTK+ module.

	* gtkutil.h (xg_have_tear_offs): Add frame parameter
	* gtkutil.c (xg_have_tear_offs): Count the global menu as a
	tear-off.
	(xg_update_menubar, xg_update_menu_item): Call g_object_notify when
	updating menus; explain why.
	(xg_update_frame_menubar): Remove the 23px hack: I can't repro the
	problem it's supposed to solve and it interferes with detecting
	the presence of a global menu.
	* xmenu.c (set_frame_menubar): Call xg_have_tear_offs with new
	parameter.

2014-01-11  K. Handa  <handa@gnu.org>

	* composite.c (composition_update_it): Fix indexing of
	LGSTRING_CHAR (Bug#15984).

2014-01-11  Fabrice Popineau  <fabrice.popineau@gmail.com>

	* unexw32.c (_start) [__MINGW64__]: Define to __start.

2014-01-11  Eli Zaretskii  <eliz@gnu.org>

	* xdisp.c (try_window_id): Don't use this function's optimizations
	if overlays in the buffer displayed by the window have changed
	since last redisplay.  (Bug#16347)
	(message_dolog): Fix indentation.

2014-01-11  Martin Rudalics  <rudalics@gmx.at>

	* frame.c (frame_resize_pixelwise): Fix doc-string.

2014-01-10  Martin Rudalics  <rudalics@gmx.at>

	Fix handling of internal borders (Bug#16348).
	* dispnew.c (adjust_frame_glyphs_for_window_redisplay):
	Remove internal border width from pixel width of windows.
	(change_frame_size_1): Don't return early when frame's pixel
	size changes - we still have to record the new sizes in the
	frame structure.
	* w32fns.c (x_set_tool_bar_lines): Clear internal border width
	also when toolbar gets larger.
	* window.c (check_frame_size): Include internal_border_width in
	check.
	* xdisp.c (Ftool_bar_height): Fix doc-string typo.
	* xfns.c (x_set_menu_bar_lines, x_set_tool_bar_lines):
	In non-toolkit/non-GTK version clear internal border.
	* xterm.c (x_clear_under_internal_border): New function for
	non-toolkit/non-GTK version.
	(x_after_update_window_line): In non-toolkit/non-GTK version
	don't do that.
	(handle_one_xevent, x_set_window_size):
	Call x_clear_under_internal_border in non-toolkit/non-GTK version.
	* xterm.h (x_clear_under_internal_border): Extern it.

2014-01-07  Paul Eggert  <eggert@cs.ucla.edu>

	Fix misdisplay of interlaced GIFs with libgif5 (Bug#16372).
	* image.c (gif_load): libgif5 deinterlaces for us, so don't do
	it again.

2014-01-06  Eli Zaretskii  <eliz@gnu.org>

	* xdisp.c (redisplay_window): Don't skip window redisplay if the
	last value of point is not equal to buffer's point.  (Bug#16129)

2014-01-05  Paul Eggert  <eggert@cs.ucla.edu>

	Spelling fixes.
	* nsterm.h (updateCollectionBehavior): Rename from
	updateCollectionBehaviour.  All uses changed.

	Port to GNU/Linux with recent grsecurity/PaX patches (Bug#16343).
	* Makefile.in (SETFATTR): New macro.
	(temacs$(EXEEXT)): Use it.

2014-01-04  Martin Rudalics  <rudalics@gmx.at>

	Fix maximization behavior on Windows (Bug#16300).
	* w32fns.c (w32_fullscreen_rect): Don't handle
	FULLSCREEN_MAXIMIZED and FULLSCREEN_NONE specially.
	* w32term.c (w32fullscreen_hook): Use SetWindowPlacement instead
	of SetWindowPos.  Restore last placement also when leaving
	FULLSCREEN_HEIGHT and FULLSCREEN_WIDTH.  Call ShowWindow in all
	but the FULLSCREEN_BOTH case.

2014-01-03  Paul Eggert  <eggert@cs.ucla.edu>

	Port to C89.
	* data.c (arithcompare_driver):
	* fileio.c (Fcar_less_than_car):
	* fns.c (internal_equal):
	* frame.c (delete_frame):
	* lisp.h (enum More_Lisp_Bits):
	* lread.c (read1):
	Avoid C99 constructs that don't work in C89.
	* data.c (ULL_MAX, count_trailing_zeros_ll): New macros,
	to port to C89, which doesn't have 'long long'.
	(count_trailing_zero_bits): Use them.

2014-01-03  Chong Yidong  <cyd@gnu.org>

	* doc.c (Fdocumentation): Remove dynamic-docstring-function.

2014-01-02  Martin Rudalics  <rudalics@gmx.at>

	Further adjust frame/window scrollbar width calculations.
	* window.c (apply_window_adjustment):
	Set windows_or_buffers_changed.
	(Fwindow_scroll_bars): Return actual scrollbar width.
	* xfns.c (x_set_scroll_bar_default_width): Rename wid to unit.
	For non-toolkit builds again use 14 as minimum width and set
	FRAME_CONFIG_SCROLL_BAR_WIDTH accordingly.
	* xterm.c (XTset_vertical_scroll_bar): Take width from
	WINDOW_SCROLL_BAR_AREA_WIDTH.
	(x_new_font): Rename wid to unit.  Base calculation of new
	scrollbar width on toolkit used and make it analogous to that of
	x_set_scroll_bar_default_width.
	* w32fns.c (x_set_scroll_bar_default_width): Rename wid to unit.
	(Fx_create_frame): Call x_set_scroll_bar_default_width instead
	of GetSystemMetrics.
	* w32term.c (w32_set_vertical_scroll_bar): Take width from
	WINDOW_SCROLL_BAR_AREA_WIDTH.
	(x_new_font): Make it correspond to changes in xterm.c.

2014-01-01  Paul Eggert  <eggert@cs.ucla.edu>

	* lisp.h (EMACS_INT): Configure based on INTPTR_MAX, not LONG_MAX.
	This is a cleaner way to fix the MinGW-w64 porting problem.
	Check for INTPTR_MAX misconfiguration.

2014-01-01  Eli Zaretskii  <eliz@gnu.org>

	* search.c (newline_cache_on_off, find_newline): In indirect
	buffers, use the newline cache of the base buffer.

	* insdel.c (invalidate_buffer_caches): If BUF is an indirect
	buffer, invalidate the caches of its base buffer.  (Bug#16265)

	* indent.c (width_run_cache_on_off, compute_motion): In indirect
	buffers, use the width-run cache of the base buffer.

	* xdisp.c (redisplay_window): When the window displays an indirect
	buffer, and the character widths in the display table have
	changed, invalidate the width-run cache of the corresponding base
	buffer.

	* fileio.c (Finsert_file_contents): When invalidating the newline
	cache, consider the case of inserting into indirect buffer.

	* bidi.c (bidi_paragraph_cache_on_off, bidi_find_paragraph_start):
	In indirect buffers, use the paragraph cache of the base buffer.

2013-12-31  Martin Rudalics  <rudalics@gmx.at>

	* window.c (grow_mini_window): Fix last change.

2013-12-31  Jan Djärv  <jan.h.d@swipnet.se>

	* nsterm.m (windowDidResignKey:): Set mouse_moved to 0 (Bug#8421).

2013-12-31  Fabrice Popineau  <fabrice.popineau@supelec.fr>

	* w32term.c (w32_initialize): Use LCID and LOWORD.

	* w32proc.c (create_child): Use pid_t for 5th argument.
	(IsValidLocale): Don't provide prototype for MinGW64.
	(Fw32_get_valid_keyboard_layouts, Fw32_get_keyboard_layout)
	(Fw32_set_keyboard_layout): Use HKL and HIWORD/LOWORD.

	* w32heap.c (allocate_heap) [_WIN64]: Use "ull", not "i64", which
	MinGW64 doesn't support.

	* lisp.h (EMACS_INT) [_WIN64]: Define for the MinGW64 build.

	* w32.c (set_named_security_info): New function.
	(acl_set_file): Fall back on set_named_security_info if
	set_file_security fails.
	(g_b_init_set_named_security_info_w)
	(g_b_init_set_named_security_info_a): New static variables.
	(globals_of_w32): Initialize them to zero.
	(set_named_security_info): Set them to non-zero if the
	corresponding API is available.
	(SetNamedSecurityInfoW_Proc, SetNamedSecurityInfoA_Proc):
	New function typedefs.

2013-12-31  Martin Rudalics  <rudalics@gmx.at>

	Some more fixes following pixelwise resize changes including one
	for Bug#16306.
	* gtkutil.c (x_wm_set_size_hint): Have size hints respect value
	of frame_resize_pixelwise.
	* widget.c (pixel_to_text_size): New function.
	(update_wm_hints): Have size hints respect value of
	frame_resize_pixelwise.
	(EmacsFrameResize): Alway process resize requests pixelwise.
	* window.c (grow_mini_window): Make sure mini window is at least
	one line tall.
	* xdisp.c (display_menu_bar): Make sure menubar extends till
	right end of frame.
	* xfns.c (x_set_menu_bar_lines): Resize frame windows pixelwise.
	(x_set_tool_bar_lines): Calculate pixelwise.
	* xterm.c (x_wm_set_size_hint): Have size hints respect value of
	frame_resize_pixelwise.

2013-12-30  Juanma Barranquero  <lekktu@gmail.com>

	* fileio.c (Fcopy_file) [!WINDOWSNT]: Don't declare on Windows
	variables not used there.

2013-12-30  Eli Zaretskii  <eliz@gnu.org>

	* w32.c (sys_umask): New function.  (Bug#16299)

2013-12-30  Martin Rudalics  <rudalics@gmx.at>

	* dispnew.c (change_frame_size_1): Take old width of root window
	from that window's pixel width.  (Bug#16284)

2013-12-29  Paul Eggert  <eggert@cs.ucla.edu>

	Plain copy-file no longer chmods an existing destination (Bug#16133).
	* fileio.c (realmask): Now a static var, not a local.
	(barf_or_query_if_file_exists): New arg KNOWN_TO_EXIST.
	Remove arg STATPTR.  All uses changed.
	(Fcopy_file): Do not alter permissions of existing destinations,
	unless PRESERVE-PERMISSIONS (renamed from
	PRESERVE-EXTENDED-ATTRIBUTES) is non-nil.
	Avoid race when testing for existing destinations and for
	when input and output files are the same.
	If changing the group fails, adjust both default and
	preserved permissions so that access is not granted to the
	wrong group.
	(Fset_default_file_modes, init_fileio): Update realmask.
	(Fdefault_file_modes): Use realmask instead of calling umask.

2013-12-28  Paul Eggert  <eggert@cs.ucla.edu>

	Fix pipe bug with OS X emacs --daemon (Bug#16262).
	* emacs.c (main) [DAEMON_MUST_EXEC]: Clear the close-on-exec
	flags on the daemon pipe ends before execing.

2013-12-28  Eli Zaretskii  <eliz@gnu.org>

	* w32fns.c (Fx_create_frame): Error out if called from a TTY
	session.  (Bug#14739)

2013-12-27  Jarek Czekalski  <jarekczek@poczta.onet.pl>

	* callproc.c (Vexec_path): Document that exec-directory is in it.

2013-12-27  Steve Purcell  <steve@sanityinc.com>  (tiny change)

	* nsterm.m (syms_of_nsterm): Enable ns-use-srgb-colorspace by
	default.

2013-12-27  Chong Yidong  <cyd@gnu.org>

	* data.c (Fsymbol_function): Doc fix.

2013-12-26  Martin Rudalics  <rudalics@gmx.at>

	Some more tinkering with Bug#16051.
	* window.c (resize_frame_windows): Don't let the size of the
	root window drop below the frame's default character size.
	Never ever delete any subwindows - let the window manager do the
	clipping.

	* w32fns.c (x_set_tool_bar_lines): Rewrite calculation of number
	of toolbar lines needed when they exceed the height of the root
	window.
	(unwind_create_frame_1): New function.
	(Fx_create_frame): Generally inhibit calling the window
	configuration change hook here.  Remove extra call to
	change_frame_size - it's not needed when we don't run the
	configuration change hook.

2013-12-26  Paul Eggert  <eggert@cs.ucla.edu>

	Fix core dumps with gcc -fsanitize=address and GNU/Linux.
	On my Fedora 19 platform the core dumps were so big that
	my desktop became nearly catatonic.
	* alloc.c (no_sanitize_memcpy) [MAX_SAVE_STACK > 0]: New function.
	(Fgarbage_collect) [MAX_SAVE_STACK > 0]: Use it.
	(USE_ALIGNED_MALLOC): Do not define if addresses are sanitized.
	(mark_memory): Use ATTRIBUTE_NO_SANITIZE_ADDRESS rather than
	a clang-only syntax.
	* conf_post.h (__has_feature): New macro, if not already defined.
	(ADDRESS_SANITIZER, ADDRESS_SANITIZER_WORKAROUND)
	(ATTRIBUTE_NO_SANITIZE_ADDRESS): New macros.

2013-12-25  Eli Zaretskii  <eliz@gnu.org>

	* w32fns.c (Fw32_shell_execute): Make DOCUMENT absolute only if it
	is a file name.  (Bug#16252)

2013-12-25  Chong Yidong  <cyd@gnu.org>

	* keyboard.c (Voverriding_terminal_local_map)
	(Voverriding_local_map): Doc fix.

	* keymap.c (Vemulation_mode_map_alists): Doc fix.

2013-12-24  Eli Zaretskii  <eliz@gnu.org>

	* w32fns.c (Fw32_shell_execute): Ensure DOCUMENT is an absolute
	file name when it is submitted to ShellExecute.  Simplify code.
	Don't test DOCUMENT for being a string, as that is enforced by
	CHECK_STRING.  Doc fix.

2013-12-23  Eli Zaretskii  <eliz@gnu.org>

	* xdisp.c (tool_bar_height): Use WINDOW_PIXEL_WIDTH to set up the
	iterator X limits, not FRAME_TOTAL_COLS, for consistency with what
	redisplay_tool_bar does.  Improve and fix commentary.
	(hscroll_window_tree): Don't assume w->cursor.vpos is within the
	limits of the glyph matrices.  (Bug#16051)
	(redisplay_tool_bar): Modify the tool-bar-lines frame parameter
	only when the new size is different from the old one, and the new
	size can be achieved given the frame height.

2013-12-23  Jan Djärv  <jan.h.d@swipnet.se>

	* conf_post.h: Use unsigned it for bool_bf if GNUSTEP (Bug#16210).

2013-12-23  Glenn Morris  <rgm@gnu.org>

	* lread.c (Fload): Mention load-prefer-newer in doc.

2013-12-22  Martin Rudalics  <rudalics@gmx.at>

	Handle Bug#16207 by being more restrictive when running hooks.
	* window.c (unwind_change_frame): New function.
	(Fset_window_configuration): Don't run configuration change hook
	while the frame configuration is unsafe.  Call select_window
	twice.

2013-12-22  Xue Fuqiao  <xfq.free@gmail.com>

	* lread.c (syms_of_lread) <load_prefer_newer>: Doc fix.

2013-12-21  Jan Djärv  <jan.h.d@swipnet.se>

	* nsterm.h: Declare EmacsColor category.

	* nsterm.m (NSColor): Implement EmacsColor category.
	(ns_get_color): Use colorUsingDefaultColorSpace.
	(ns_get_color, ns_term_init): Use colorForEmacsRed.

	* nsfns.m (Fxw_color_values): Use colorUsingDefaultColorSpace.

2013-12-21  Eli Zaretskii  <eliz@gnu.org>

	* image.c (fn_png_longjmp) [WINDOWSNT]: Mark the function as
	having the PNG_NORETURN attribute, to avoid compiler warning in
	my_png_error.

2013-12-21  YAMAMOTO Mitsuharu  <mituharu@math.s.chiba-u.ac.jp>

	* w32term.h (struct scroll_bar): Remove member `fringe_extended_p'.

	* w32term.c (w32_draw_fringe_bitmap, x_scroll_run): Remove code for
	fringe background extension.
	(x_scroll_bar_create): Remove variables `sb_left' and `sb_width',
	because they are now always the same as `left' and `width',
	respectively.  Remove code for the case that `width' and
	`sb_width' are different.

2013-12-20  Martin Rudalics  <rudalics@gmx.at>

	Remove scroll_bar_actual_width from frames.
	* frame.h (struct frame): Remove scroll_bar_actual_width slot.
	* frame.c (Fscroll_bar_width): Return scroll bar area width.
	(x_figure_window_size):
	* nsterm.m (x_set_window_size):
	* widget.c (set_frame_size):
	* w32term.c (x_set_window_size):
	* xterm.c (x_set_window_size, x_set_window_size_1): Don't set
	scroll_bar_actual_width.

	Convert scroll_bar members to integers on Windows.
	* w32term.h (struct scroll_bar): Convert top, left, width,
	height, start, end and dragging to integers.
	* w32fns.c (w32_createscrollbar): Remove XINT conversions for
	scroll_bar members.
	* w32term.c (w32_set_scroll_bar_thumb)
	(w32_scroll_bar_handle_click): Remove XINT conversions for
	scroll_bar members.  Treat bar->dragging as integer.
	(x_scroll_bar_create): Call ALLOCATE_PSEUDOVECTOR with "top" as
	first element.  Remove XINT conversions for scroll_bar members.
	(w32_set_vertical_scroll_bar, x_scroll_bar_report_motion):
	Remove XINT conversions for scroll_bar members.

	Fix assignment for new window total sizes.
	* window.c (Fwindow_resize_apply_total): Assign values for
	minibuffer window.

2013-12-20  Chong Yidong  <cyd@gnu.org>

	* textprop.c (Fadd_face_text_property): Doc fix.  Rename `appendp'
	argument to `append'.

2013-12-19  Eli Zaretskii  <eliz@gnu.org>

	* xdisp.c (extend_face_to_end_of_line): Use default face, not the
	current text face, for extending the face of the display margins.
	(Bug#16192)

	* casefiddle.c (Fupcase_word, Fdowncase_word, Fcapitalize_word):
	Doc fix.  (Bug#16190)

2013-12-19  Jan Djärv  <jan.h.d@swipnet.se>

	* nsterm.h (KEY_NS_DRAG_FILE, KEY_NS_DRAG_COLOR, KEY_NS_DRAG_TEXT):
	Remove.

	* nsterm.m (Qfile, Qurl): New.
	(EV_MODIFIERS2): New macro.
	(EV_MODIFIERS): Use EV_MODIFIERS2.
	(ns_term_init): Remove font and color from DND, does not work on
	newer OSX, and other ports don't have them.
	(performDragOperation:): Handle modifiers used during drag.
	Use DRAG_N_DROP_EVENT instead of NS specific events (Bug#8051).
	Remove global Lisp variables used to communicate with ns-win.el.
	Remove font and color handling.
	(syms_of_nsterm): Defsym Qfile and Qurl.

2013-12-19  Anders Lindgren  <andlind@gmail.com>

	* nsterm.m (NSTRACE_SIZE, NSTRACE_RECT): New macros.
	(ns_constrain_all_frames, x_set_offset): Remove assignment to
	dont_constrain.
	(updateFrameSize:, windowWillResize:toSize:): Add trace.
	(constrainFrameRect): Remove special case nr_screens == 1.
	Don't constrain size to size of view.

	* nsterm.h (ns_output): Remove dont_constrain.

2013-12-19  Anders Lindgren  <andlind@gmail.com>

	* nsterm.m (mouseDown:): Generate HORIZ_WHEEL_EVENT.

2013-12-18  Paul Eggert  <eggert@cs.ucla.edu>

	Minor fixes for recent openp changes.
	* lisp.h (GCPRO7): New macro.
	* lread.c (openp): Use bool for boolean; all callers changed.
	Protect save_string from GC.  Don't assume that file descriptors
	are nonzero.  Redo save_mtime comparison to avoid bogus GCC
	warning about uninitialized variable.

2013-12-18  Eli Zaretskii  <eliz@gnu.org>

	* w32fns.c (emacs_abort): Use intptr_t as argument of
	INT_BUFSIZE_BOUND, to avoid compiler warnings.

2013-12-18  Glenn Morris  <rgm@gnu.org>

	* lread.c (Fload): Pass load_prefer_newer to openp.
	Don't bother checking mtime if openp already did it.
	(openp): Add `newer' argument, to check all suffixes
	and find the newest file.
	(syms_of_lread) <load_prefer_newer>: New option.  (Bug#2061)
	* callproc.c (call_process):
	* charset.c (load_charset_map_from_file):
	* emacs.c (init_cmdargs):
	* image.c (x_create_bitmap_from_file, x_find_image_file):
	* lisp.h (openp):
	* lread.c (Flocate_file_internal):
	* process.c (Fformat_network_address):
	* sound.c (Fplay_sound_internal):
	* w32.c (check_windows_init_file):
	* w32proc.c (sys_spawnve): Update for new arg spec of openp.

	* emacs.c (standard_args) [HAVE_NS]: Remove -disable-font-backend.

2013-12-17  Eli Zaretskii  <eliz@gnu.org>

	* w32.c (getloadavg): Don't index samples[] array with negative
	indices.  Recover from wall-clock time being set backwards.

	* w32term.c (w32_initialize): Declare the argument of
	set_user_model as const.

	* w32menu.c <MessageBoxW_Proc>: Fix argument declarations.
	(w32_menu_show): Constify some arguments passed to MessageBox.

	* w32uniscribe.c (uniscribe_font_driver): Use LISP_INITIALLY_ZERO
	to initialize Lisp objects.

	* w32font.c (w32font_driver): Use LISP_INITIALLY_ZERO to
	initialize Lisp objects.

	* frame.c (x_set_frame_parameters) [HAVE_X_WINDOWS]: Declare and
	use variables used only on X under that condition.

	* fileio.c (Fcopy_file) [!WINDOWSNT]: Don't declare on Windows
	variables not used there.

2013-12-16  Paul Eggert  <eggert@cs.ucla.edu>

	Fix problems with CANNOT_DUMP and EMACSLOADPATH.
	* lread.c (init_lread): If CANNOT_DUMP, we can't be dumping.

2013-12-16  Eli Zaretskii  <eliz@gnu.org>

	* xdisp.c (Fmove_point_visually): Fix subtle bugs in the fallback
	code, revealed in presence of R2L characters, character
	compositions, and display vectors.  A better fix for Bug#16148.
	(extend_face_to_end_of_line): Don't reference tool_bar_window in
	GTK and NS builds, they don't have this member of struct frame.

	* dispextern.h (struct composition_it): Correct a comment for the
	'width' member.

2013-12-16  Paul Eggert  <eggert@cs.ucla.edu>

	* font.h (valid_font_driver) [!ENABLE_CHECKING]: Define a dummy.
	This prevents a compilation error on C compilers that do not
	default functions to return 'int' if not declared.  Also, add
	INLINE_HEADER_BEGIN and INLINE_HEADER_END to this include file,
	since it now uses inline functions.

2013-12-16  Eli Zaretskii  <eliz@gnu.org>

	* xdisp.c (extend_face_to_end_of_line): Don't fill background of
	display margins on mode line, header line, and in the frame's
	tool-bar window.  (Bug#16165)

2013-12-16  Andreas Schwab  <schwab@suse.de>

	* gnutls.c (Fgnutls_boot): Properly check Flistp return value.

2013-12-16  Teodor Zlatanov  <tzz@lifelogs.com>

	* gnutls.c (Fgnutls_boot): Use `Flistp' instead of
	`CHECK_LIST_CONS'.

2013-12-16  Martin Rudalics  <rudalics@gmx.at>

	* w32term.c (w32_enable_frame_resize_hack): Default to 1.

2013-12-16  Dmitry Antipov  <dmantipov@yandex.ru>

	* font.c (valid_font_driver) [ENABLE_CHECKING]: New function
	intended to find bogus pointers in font objects (Bug#16140).
	* font.h (valid_font_driver) [ENABLE_CHECKING]: Add prototype.
	* alloc.c (cleanup_vector): Use valid_font_driver in eassert.
	(compact_font_cache_entry, compact_font_caches) [!HAVE_NTGUI]:
	Disable for MS-Windows due to Bug#15876; apparently this
	requires more or less substantial changes in fontset code.
	* xfont.c (xfont_close):
	* xftfont.c (xftfont_close): Call x_display_info_for_display
	to check whether 'Display *' is valid (Bug#16093 and probably
	Bug#16069).

2013-12-15  Eli Zaretskii  <eliz@gnu.org>

	* fileio.c (Fexpand_file_name) [WINDOWSNT]: Fix conditionals.
	Reported by Juanma Barranquero <lekktu@gmail.com>.

	* process.c (Fprocess_send_eof): Don't crash if someone tries to
	open a pty on MS-Windows.  (Bug#16152)

	* emacs.c (decode_env_path): Fix bogus comparison against
	emacs_dir.  Reported by Juanma Barranquero <lekktu@gmail.com>.

2013-12-15  Juanma Barranquero  <lekktu@gmail.com>

	* w32fns.c (Fw32_shell_execute): Remove unused local variable.
	(Fx_file_dialog): Add parentheses around && to silence warning.

	* w32term.c (construct_drag_n_drop): Remove unused local variable.

2013-12-15  Eli Zaretskii  <eliz@gnu.org>

	* xdisp.c (extend_face_to_end_of_line): Extend background of
	non-default face in margin areas as well.  (Bug#16151)
	(display_line): Call extend_face_to_end_of_line for continued
	lines as well, if the display margins have non-zero width.
	(set_glyph_string_background_width): When needed, set the
	extends_to_end_of_line_p flag on glyph strings to be drawn in
	margin areas, not only in the text area.

	* frame.h (FRAME_MOUSE_UPDATE): Fix a typo that caused infloop at
	startup.

2013-12-15  Paul Eggert  <eggert@cs.ucla.edu>

	* gnutls.c (Fgnutls_boot): Fix typo; "!" applied to a Lisp_Object.
	Don't worry about verify_error being t, since it has to be a list.

2013-12-14  Paul Eggert  <eggert@cs.ucla.edu>

	Use bool for boolean, focusing on headers.
	* atimer.h, lisp.h, syssignal.h, syswait.h, unexelf.c:
	No need to include <stdbool.h>, since conf_post.h does it now.
	* buffer.h (BUF_COMPUTE_UNCHANGED, DECODE_POSITION)
	(BUFFER_CHECK_INDIRECTION, GET_OVERLAYS_AT, PER_BUFFER_VALUE_P)
	(SET_PER_BUFFER_VALUE_P):
	* ccl.c, ccl.h (setup_ccl_program):
	* ccl.h (CHECK_CCL_PROGRAM):
	* character.h (MAKE_CHAR_UNIBYTE, CHECK_CHARACTER_CAR)
	(CHECK_CHARACTER_CDR, CHAR_STRING_ADVANCE, NEXT_CHAR_BOUNDARY)
	(PREV_CHAR_BOUNDARY, FETCH_STRING_CHAR_ADVANCE)
	(FETCH_STRING_CHAR_AS_MULTIBYTE_ADVANCE)
	(FETCH_STRING_CHAR_ADVANCE_NO_CHECK, FETCH_CHAR_ADVANCE)
	(FETCH_CHAR_ADVANCE_NO_CHECK, INC_POS, DEC_POS, INC_BOTH)
	(DEC_BOTH, BUF_INC_POS, BUF_DEC_POS):
	* charset.h (CHECK_CHARSET, CHECK_CHARSET_GET_ID)
	(CHECK_CHARSET_GET_ATTR, CHECK_CHARSET_GET_CHARSET)
	(CHARSET_FAST_MAP_SET):
	* coding.c (decode_coding_ccl, encode_coding_ccl):
	* coding.h (CHECK_CODING_SYSTEM, CHECK_CODING_SYSTEM_GET_SPEC)
	(CHECK_CODING_SYSTEM_GET_ID, SJIS_TO_JIS, SJIS_TO_JIS2)
	(JIS_TO_SJIS, JIS_TO_SJIS2, ENCODE_FILE, DECODE_FILE)
	(ENCODE_SYSTEM, DECODE_SYSTEM, ENCODE_UTF_8)
	(decode_coding_c_string):
	* composite.h (COMPOSITION_DECODE_REFS, COMPOSITION_DECODE_RULE):
	* conf_post.h (has_attribute):
	* dispextern.h (trace_redisplay_p)
	(INC_TEXT_POS, DEC_TEXT_POS, SET_GLYPH_FROM_GLYPH_CODE)
	(SET_CHAR_GLYPH, SET_CHAR_GLYPH_FROM_GLYPH)
	(SET_GLYPH_FROM_CHAR_GLYPH)
	(WINDOW_WANTS_MODELINE_P, WINDOW_WANTS_HEADER_LINE_P)
	(FACE_SUITABLE_FOR_ASCII_CHAR_P, FACE_SUITABLE_FOR_CHAR_P)
	(PRODUCE_GLYPHS, reset_mouse_highlight, in_display_vector_p)
	(cursor_in_mouse_face_p):
	* dispnew.c (adjust_glyph_matrix, clear_glyph_matrix_rows)
	(blank_row, prepare_desired_row)
	(build_frame_matrix_from_leaf_window, make_current)
	(mirror_make_current, mirrored_line_dance, mirror_line_dance)
	(update_window, scrolling_window, update_frame_line):
	* disptab.h (GLYPH_FOLLOW_ALIASES):
	* editfns.c (Fformat):
	* font.h (FONT_WEIGHT_SYMBOLIC, FONT_SLANT_SYMBOLIC)
	(FONT_WIDTH_SYMBOLIC, FONT_WEIGHT_FOR_FACE, FONT_SLANT_FOR_FACE)
	(FONT_WIDTH_FOR_FACE, FONT_WEIGHT_NAME_NUMERIC)
	(FONT_SLANT_NAME_NUMERIC, FONT_WIDTH_NAME_NUMERIC)
	(FONT_SET_STYLE, CHECK_FONT, CHECK_FONT_SPEC, CHECK_FONT_ENTITY)
	(CHECK_FONT_OBJECT, CHECK_FONT_GET_OBJECT, FONT_ADD_LOG)
	(FONT_DEFERRED_LOG):
	* frame.h (FRAME_W32_P, FRAME_MSDOS_P, FRAME_WINDOW_P)
	(FRAME_EXTERNAL_TOOL_BAR, FRAME_EXTERNAL_MENU_BAR, FOR_EACH_FRAME)
	(FRAME_MOUSE_UPDATE):
	* fringe.c (Fdefine_fringe_bitmap):
	* image.c (x_create_bitmap_from_data, x_create_bitmap_mask)
	(x_create_bitmap_from_xpm_data, xpm_load_image):
	* intervals.h (INTERVAL_HAS_PARENT, INTERVAL_PARENT)
	(set_interval_parent, RESET_INTERVAL, COPY_INTERVAL_CACHE)
	(MERGE_INTERVAL_CACHE):
	* keymap.h (KEYMAPP):
	* lisp.h (eassert, USE_LSB_TAG, CHECK_LISP_OBJECT_TYPE)
	(STRING_SET_UNIBYTE, STRING_SET_MULTIBYTE, DEFSYM, PSEUDOVECTORP)
	(CHECK_RANGED_INTEGER, CHECK_TYPE_RANGED_INTEGER)
	(CHECK_NUMBER_COERCE_MARKER, CHECK_NUMBER_OR_FLOAT_COERCE_MARKER)
	(DEFVAR_LISP, DEFVAR_LISP_NOPRO, DEFVAR_BOOL, DEFVAR_INT)
	(DEFVAR_BUFFER_DEFAULTS, DEFVAR_KBOARD, QUIT)
	(RETURN_UNGCPRO, USE_SAFE_ALLOCA, SAFE_NALLOCA, SAFE_FREE)
	(SAFE_ALLOCA_LISP, FOR_EACH_ALIST_VALUE, functionp):
	* syntax.h (SYNTAX_ENTRY, SYNTAX_WITH_FLAGS, SYNTAX)
	(UPDATE_SYNTAX_TABLE_FORWARD, UPDATE_SYNTAX_TABLE_BACKWARD)
	(SETUP_BUFFER_SYNTAX_TABLE):
	* systime.h (timespec_valid_p):
	* term.c (save_and_enable_current_matrix):
	* window.h (WINDOW_MENU_BAR_P, WINDOW_TOOL_BAR_P):
	* xdisp.c (in_display_vector_p, display_tool_bar_line)
	(redisplay_internal, try_window_reusing_current_matrix)
	(sync_frame_with_window_matrix_rows, try_window_id)
	(display_menu_bar, display_tty_menu_item, display_mode_line)
	(coords_in_mouse_face_p, cursor_in_mouse_face_p):
	* xdisp.c (trace_redisplay_p) [GLYPH_DEBUG]:
	* xmenu.c (xmenu_show):
	* xterm.c (use_xim, x_term_init):
	* xterm.h (XSync, GTK_CHECK_VERSION, use_xim, SET_SCROLL_BAR_X_WIDGET)
	(struct x_bitmap_record):
	Use bool for booleans.
	* ccl.c (struct buffer_text):
	* ccl.h (struct ccl_program):
	* charset.h (struct charset):
	* cm.h (struct cm):
	* coding.h (struct iso_2022_spec, struct coding_system):
	* dispextern.h (struct glyph, struct glyph_matrix, struct glyph_row)
	(struct glyph_string, struct face, struct face_cache)
	(struct bidi_string_data, struct bidi_it)
	(struct draw_fringe_bitmap_params, struct it, Mouse_HLInfo)
	(struct image):
	* editfns.c (Fformat):
	* frame.h (struct frame):
	* fringe.c (struct fringe_bitmap):
	* intervals.h (struct interval):
	* keyboard.h (struct kboard):
	* lisp.h (struct Lisp_Symbol, struct Lisp_Misc_Any, struct Lisp_Marker)
	(struct Lisp_Overlay, struct Lisp_Save_Value, struct Lisp_Free)
	(struct Lisp_Buffer_Local_Value, union specbinding):
	* macfont.m (struct macfont_info):
	* process.h (struct Lisp_Process):
	* termchar.h (struct tty_display_info):
	* window.h (struct window):
	* xterm.h (struct x_output):
	Use bool_bf for boolean bit-fields.
	* ccl.c (setup_ccl_program): Now returns bool instead of -1 or 0.
	All callers changed.
	* ccl.h (struct ccl_program): Remove unused members private_state,
	src_multibyte, dst_multibyte, cr_consumed, suppress_error,
	eight_bit_control.
	(struct ccl_spec): Remove unused members cr_carryover,
	eight_bit_carryover.
	* conf_post.h: Include <stdbool.h>.
	(bool_bf): New type.
	* dispextern.h (TRACE, PREPARE_FACE_FOR_DISPLAY):
	* intervals.h (RESET_INTERVAL, COPY_INTERVAL_CACHE)
	(MERGE_INTERVAL_CACHE): Surround statement macro with proper
	'do { ... } while (false)' brackets.
	* dispextern.h (IF_DEBUG): Properly parenthesize and convert to void.
	Args must now be expressions; all callers changed.
	(SET_MATRIX_ROW_ENABLED_P): Assume 2nd arg is bool.
	(PRODUCE_GLYPHS): Simplify use of boolean.
	* fileio.c (Fcopy_file):
	If I is an integer, prefer 'if (I != 0)' to 'if (I)'.
	* lisp.h (UNGCPRO): Return void, not int.
	(FOR_EACH_TAIL): Use void expression, not int expression.
	* region-cache.c: Reindent.
	* region-cache.h: Copy comments from region-cache.c, to fix
	incorrect remarks about booleans.

2013-12-14  Eli Zaretskii  <eliz@gnu.org>

	* xdisp.c (Fmove_point_visually): Expect overshoot in move_it_to
	when character at point is displayed from a display vector.
	(Bug#16148)

2013-12-14  Teodor Zlatanov  <tzz@lifelogs.com>

	* gnutls.c: Replace `:verify_hostname_error' with `:verify_error',
	now a list of certificate validation checks that will abort a
	connection with an error.
	(Fgnutls_boot): Document it and use it.

2013-12-14  Martin Rudalics  <rudalics@gmx.at>

	* w32term.c (w32_enable_frame_resize_hack): New variable.
	(x_set_window_size): Use it to hack frame resizing on Windows
	(Bug#16028).

2013-12-14  Eli Zaretskii  <eliz@gnu.org>

	* fileio.c (Fcopy_file) [WINDOWSNT]: Move most of the
	Windows-specific code to w32.c.  Change error message text to
	match that of Posix platforms.

	* w32.c (w32_copy_file): New function, most of the code copied and
	reworked from Fcopy_file.  Improve error handling.  Plug memory
	leak when errors are thrown.  Support file names outside of the
	current codepage.  (Bug#7100)

2013-12-13  Paul Eggert  <eggert@cs.ucla.edu>

	* lread.c (load_path_default): Prototype.

2013-12-13  Glenn Morris  <rgm@gnu.org>

	* lread.c: Unconditionally reset load-path after dumping.  (Bug#16107)
	(dump_path): Remove.
	(load-path-default): Remove `changed' argument.
	Do not set dump_path permanently.  Simplify.
	(init_lread): Simplify.
	(syms_of_lread): Remove dump_path.

2013-12-13  Dmitry Antipov  <dmantipov@yandex.ru>

	* alloc.c, font.c, font.h, ftfont.c, ftxfont.c, macfont.m,
	* nsfont.m, w32font.c, xfont.c, xftfont.c: Revert last and
	2013-12-12 font-related change to avoid Bug#16128, which
	is quite hard to fix without even more substantial changes.

2013-12-13  Dmitry Antipov  <dmantipov@yandex.ru>

	* font.c (font_close_object): Check for live frame (Bug#16128).

2013-12-13  Paul Eggert  <eggert@cs.ucla.edu>

	* gnutls.c, gnutls.h (emacs_gnutls_record_check_pending):
	Return ptrdiff_t, not int, since it's a buffer size.
	Reindent/reparen some macros to a more Gnuish style.

2013-12-12  Paul Eggert  <eggert@cs.ucla.edu>

	Avoid undefined behavior with huge regexp interval counts.
	* regex.c (GET_INTERVAL_COUNT): Rename from 'GET_UNSIGNED_NUMBER',
	since it's now specialized to interval counts.  All uses changed.
	Do not assume wrapraound on signed integer overflow.
	(regex_compile): Simplify based on the above changes.

2013-12-12  Eli Zaretskii  <eliz@gnu.org>

	Support file names on MS-Windows that use characters outside of
	the current system codepage.  (Bug#7100)

	* w32.c (get_file_security, set_file_security)
	(create_symbolic_link): Separate pointers and boolean flags for
	ANSI and Unicode APIs.  Use the latter if w32_unicode_filenames is
	non-zero, else the former.
	(codepage_for_filenames, filename_to_utf16, )
	(filename_from_utf16, filename_to_ansi, filename_from_ansi):
	New functions.
	(init_user_info): Allow $HOME and $SHELL to include non-ANSI
	characters.
	(normalize_filename): Lose the DBCS code, now works on UTF-8.
	Accept only one argument; all callers changed.
	(dostounix_filename): Remove the second argument, now works in
	UTF-8.  All callers changed.
	(parse_root): Lose DBCS code.
	(get_long_basename, w32_get_short_filename, init_environment)
	(GetCachedVolumeInformation, sys_readdir, open_unc_volume)
	(read_unc_volume, logon_network_drive, faccessat, sys_chdir)
	(sys_chmod, sys_creat, sys_fopen, sys_link, sys_mkdir, sys_open)
	(sys_rename_replace, sys_rmdir, sys_unlink, stat_worker, utime)
	(is_symlink, readlink, chase_symlinks, w32_delayed_load): Work in
	Unicode mode if w32_unicode_filenames is non-zero, in ANSI mode
	otherwise.
	(ansi_encode_filename): New function.
	(get_emacs_configuration, get_emacs_configuration_options):
	Functions deleted.
	(add_volume_info, GetCachedVolumeInformation): Run the input file
	name through unixtodos_filename, to ensure it is stored and
	referenced in canonical form.
	(get_volume_info): Lose the DBCS code, now works in UTF-8.
	(logon_network_drive, sys_link, utime): Improve error handling.
	(sys_access): New function.
	(hashval, generate_inode_val): Unused functions deleted.
	(symlink, readlink, readlinkat): Lose DBCS code, now works in UTF-8.
	(check_windows_init_file): Convert error message from UTF-8 to
	ANSI codepage, for display in the message box.
	(globals_of_w32): Set w32_unicode_filenames according to the OS
	version.

	* w32term.c (construct_drag_n_drop): Work in Unicode mode when
	w32_unicode_filenames is non-zero, ANSI mode otherwise.
	(syms_of_w32term): Declare w32-unicode-filenames.

	* w32proc.c (new_child, delete_child): Remove code that handled
	unused pending_deletion and input_file members of the child struct.
	(create_child, sys_spawnve): Convert all file names to ANSI
	codepage.  Use ANSI APIs explicitly; forcibly fail if any file
	name cannot be encoded in ANSI codepage.  Don't use
	unixtodos_filename, mirror slashes by hand.
	(record_infile, record_pending_deletion): Functions deleted.
	(Fw32_short_file_name): Call w32_get_short_filename instead of
	GetShortPathName.

	* w32notify.c (add_watch): Work in Unicode mode when
	w32_unicode_filenames is non-zero, ANSI mode otherwise.
	(Fw32notify_add_watch): Rewrite to avoid using GetFullPathName;
	instead, do the same with Lisp primitives.

	* w32fns.c (file_dialog_callback, Fx_file_dialog)
	(Fsystem_move_file_to_trash, Fw32_shell_execute)
	(Ffile_system_info, Fdefault_printer_name): Work in Unicode mode
	when w32_unicode_filenames is non-zero, ANSI mode otherwise.
	(Fw32_shell_execute): Improve error reporting.
	(Fdefault_printer_name): Ifdef away for Cygwin.

	* w32.h (struct _child_process): Remove input_file and
	pending_deletion members that are no longer used.
	(dostounix_filename, w32_get_short_filename, filename_from_ansi)
	(filename_to_ansi, filename_from_utf16, filename_to_utf16)
	(ansi_encode_filename): New and updated prototypes.

	* unexw32.c (open_input_file, open_output_file, unexec): Use ANSI
	APIs explicitly.
	(unexec): Don't use dostounix_filename, it expects a file name in
	UTF-8.  Instead, mirror backslashes by hand.  Convert NEW_NAME to
	ANSI encoding.

	* fileio.c (Ffile_name_directory, file_name_as_directory)
	(directory_file_name, Fexpand_file_name)
	(Fsubstitute_in_file_name) [WINDOWSNT]: Adapt to the change in
	arguments of dostounix_filename.
	(Fexpand_file_name) [WINDOWSNT]: Convert value of $HOME to UTF-8.
	use MAX_UTF8_PATH for size of file-name strings.
	(emacs_readlinkat): Build an explicitly unibyte string for file
	names.
	(syms_of_fileio) <file-name-coding-system>:
	<default-file-name-coding-system>: Mention MS-Windows peculiarities.

	* emacs.c (init_cmdargs) [WINDOWSNT]: Convert argv[0] to UTF-8.
	(main) [WINDOWSNT]: Convert the argv[] elements that are files or
	directories to UTF-8.
	(decode_env_path) [WINDOWSNT]: Convert file names taken from the
	environment, and each element of the input PATH, to UTF-8.

	* dired.c (file_attributes): Use build_unibyte_string explicitly
	to make Lisp strings from user and group names.

	* coding.h (ENCODE_FILE, DECODE_FILE): Just call encode_file and
	decode_file.

	* coding.c (decode_file_name, encode_file_name): New functions.

	* termcap.c (tgetent): Adapt to the change in arguments of
	dostounix_filename.

	* sysdep.c (sys_subshell) [WINDOWSNT]: Use MAX_UTF8_PATH for file
	names.

	* msdos.c (dostounix_filename, init_environment): Adapt to the
	change in arguments of dostounix_filename.

	* image.c (xpm_load, tiff_load, gif_load, imagemagick_load)
	[WINDOWSNT]: Encode file names passed to the image libraries in
	ANSI codepage.

	* gnutls.c (Fgnutls_boot): Encode all file names passed to GnuTLS.
	[WINDOWSNT]: Convert file names to the current ANSI codepage.

	* filelock.c (lock_file) [WINDOWSNT]: Adapt to the change in
	arguments of dostounix_filename.

2013-12-12  Dmitry Antipov  <dmantipov@yandex.ru>

	* font.h (struct font_entity) [HAVE_NS]: New field to record
	font driver which was used to create this entity.
	(struct font) [HAVE_WINDOW_SYSTEM]: New field to record
	frame where the font was opened.
	(font_close_object): Add prototype.
	* font.c (font_make_entity) [HAVE_NS]: Zero out driver field.
	(font_close_object): Not static any more.  Lost frame arg.
	Adjust comment and users.
	* alloc.c (cleanup_vector): Call font_close_object to adjust
	per-frame font counters correctly.  If HAVE_NS, also call
	driver-specific cleanup for font-entity objects.
	* ftfont.c (ftfont_open):
	* nsfont.m (nsfont_open):
	* w32font.c (w32font_open_internal):
	* xfont.c (xfont_open):
	* xftfont.c (xftfont_open): Save frame pointer in font object.
	* macfont.m (macfont_open): Likewise.
	(macfont_descriptor_entity): Save driver pointer to be able
	to call its free_entity routine when font-entity is swept.
	* ftxfont.c (ftxfont_open): Add eassert because frame
	pointer should be saved by ftfont_driver.open.

2013-12-12  Dmitry Antipov  <dmantipov@yandex.ru>

	* xterm.c (x_make_frame_visible): Restore hack which is needed when
	input polling is used.  This is still meaningful for Cygwin, see
	http://lists.gnu.org/archive/html/emacs-devel/2013-12/msg00351.html.
	* keyboard.c (poll_for_input_1, input_polling_used):
	Define unconditionally.
	* dispextern.h (FACE_SUITABLE_FOR_CHAR_P): Remove unused macro.
	(FACE_FOR_CHAR): Simplify because face_for_char does the same.
	* fontset.c (face_suitable_for_char_p) [0]: Remove unused function.
	(font_for_char): Prefer ptrdiff_t to int for buffer position.
	(face_for_char): Likewise.  Rearrange eassert and return ASCII
	face for CHAR_BYTE8_P.
	* fontset.h (font_for_char, face_for_char): Adjust prototypes.

2013-12-11  Ken Brown  <kbrown@cornell.edu>

	* dispextern.h (erase_phys_cursor):
	* keyboard.h (make_ctrl_char): Declare prototypes if HAVE_NTGUI.

2013-12-11  Dmitry Antipov  <dmantipov@yandex.ru>

	* nsterm.m (x_free_frame_resources):
	* term.c (tty_free_frame_resources):
	* xterm.c (x_free_frame_resources): Do not check for non-NULL
	face cache because it's implied by free_frame_faces anyway.
	* w32term.c (x_free_frame_resources): Likewise.  Do not call
	free_frame_faces twice.

2013-12-11  Rüdiger Sonderfeld  <ruediger@c-plusplus.de>

	* editfns.c (Fformat_time_string): Mention %F in the doc.

2013-12-11  Martin Rudalics  <rudalics@gmx.at>

	* window.c (resize_frame_windows): Don't return immediately when
	the root window's size doesn't change - the minibuffer window
	may still have to be repositioned/resized.
	* xfns.c (Fx_create_frame): Always change the frame size after
	initializing the frame's faces.
	* xterm.c (handle_one_xevent): Don't set pixel sizes here,
	change_frame_size should already have done it.
	(x_new_font): Assign new tool- and menu-bar heights.
	(x_set_window_size_1): Account for tool- and menu-bar heights
	(Bug#16013).  Don't set pixel sizes since change_frame_size
	should already have done it.

2013-12-11  Paul Eggert  <eggert@cs.ucla.edu>

	Remove the option of using libcrypto.
	* Makefile.in (LIB_CRYPTO): Remove.
	(LIBES): Don't use it.

2013-12-11  Juri Linkov  <juri@jurta.org>

	* term.c (term_get_fkeys_1): Remove non-standard IBM terminfo
	as obsolete to avoid conflicts with <S-up>.  (Bug#13471)

2013-12-10  Dmitry Antipov  <dmantipov@yandex.ru>

	* xdisp.c (display_tool_bar_line): Don't extend on a previously
	drawn tool bar items (Bug#16058).
	* font.c (font_find_for_lface): Ensure SAFE_FREE on return.

2013-12-09  Ken Brown  <kbrown@cornell.edu>

	* frame.c (get_frame_param): Make extern if HAVE_NTGUI.

	* lisp.h (get_frame_param): Adjust conditions for prototype
	declaration.

2013-12-09  Dmitry Antipov  <dmantipov@yandex.ru>

	* gtkutil.c (USE_NEW_GTK_FONT_CHOOSER) [HAVE_FREETYPE]:
	Avoid unused macro warning if configured --without-xft.

2013-12-09  Jan Djärv  <jan.h.d@swipnet.se>

	* alloc.c (Fmemory_limit): Avoid compiler warning.  Return 0 always.

2013-12-08  Jan Djärv  <jan.h.d@swipnet.se>

	* nsterm.m (updateFrameSize:): Fix GNUstep toolbar not updating.

	* emacs.c (main): Call fixup_locale a second time for GNUstep.

2013-12-08  Martin Rudalics  <rudalics@gmx.at>

	* frame.c (x_set_font): Mark frame as garbaged (Bug#16028).

2013-12-08  Paul Eggert  <eggert@cs.ucla.edu>

	Use libcrypto's checksum implementations if available, for speed.
	* Makefile.in (LIB_CRYPTO): New macro.
	(LIBES): Use it.

	* frame.h (SET_FRAME_VISIBLE): Now an inline function.
	The macro didn't conform to C99 due to type mismatch,
	which caused compilation failure with Sun C 5.12,
	and it was confusing anyway.  Include window.h to declare
	redisplay_other_windows.

2013-12-08  Stefan Monnier  <monnier@iro.umontreal.ca>

	* window.c (set_window_buffer): Update mode line (bug#16084).

2013-12-07  Paul Eggert  <eggert@cs.ucla.edu>

	Fix minor problems found by static checking.
	* keyboard.c (poll_for_input_1, input_polling_used):
	Define only if HAVE_NTGUI.
	* xmenu.c (popup_activate_callback): Omit unnecessary
	check against USE_X_TOOLKIT, which must be defined here anyway.
	* xterm.c, xterm.h (x_dispatch_event) [! (USE_X_TOOLKIT || USE_MOTIF)]:
	Now static.

2013-12-07  Martin Rudalics  <rudalics@gmx.at>

	* w32term.c (w32_read_socket): Fix int/Lisp_Object type mixup.

2013-12-07  Jan Djärv  <jan.h.d@swipnet.se>

	* gtkutil.c (tb_size_cb): Call xg_height_or_width_changed.

	* nsterm.m (x_set_window_size): Remove fprintf.
	(init): Define always.  Set applicationDidFinishLaunchingCalled
	for GNUstep.
	(applicationDidFinishLaunching:):
	Set applicationDidFinishLaunchingCalled.
	(applicationDidBecomeActive:): Call applicationDidFinishLaunching if
	not called.

	* nsterm.h (EmacsApp): Add applicationDidFinishLaunchingCalled.

	Pixel resize changes for NS (Bug#16049).
	* nsterm.m (x_set_window_size): Change parameters rows/cols to
	height/width.  row/cols are locals.
	Pass pixelwise to check_frame_size.  Don't set FRAME_PIXEL_WIDTH/HEIGHT.
	(updateFrameSize:): Remove gsextra.  Adjust for pixelwise resize.
	(windowWillResize): Remove gsextra.  Calculate extra as in
	updateFrameSize.
	(x_new_font): Don't change frame size if fullscreen.
	Change size pixelwise.

	* nsfns.m (Fx_create_frame): Call change_frame_size twice as per
	comment in xfns.c.  Change to pixelwise call.

2013-12-06  Eli Zaretskii  <eliz@gnu.org>

	* buffer.c (Fset_buffer_multibyte): Invalidate buffer caches.
	(Bug#16070)

2013-12-06  Dmitry Antipov  <dmantipov@yandex.ru>

	* xterm.c (input_signal_count): Remove.
	(x_dispatch_event): Define unconditionally.
	(x_make_frame_visible): Process X events until the frame
	is really visible (Bug#16027).
	* xterm.h (x_dispatch_event): Declare unconditionally.

2013-12-05  Jan Djärv  <jan.h.d@swipnet.se>

	* nsfns.m (ns_frame_parm_handlers): Add right/bottom_divider_width.

	* nsterm.m (x_set_window_size): Handle pixelwise.

2013-12-05  Martin Rudalics  <rudalics@gmx.at>

	* w32term.c (x_new_font):
	* xterm.c (x_new_font): Calculate new frame size from new font
	size (Bug#16028).

2013-12-04  Stefan Monnier  <monnier@iro.umontreal.ca>

	* lisp.h (FOR_EACH_TAIL): New macro.
	* fns.c (Fdelq): Use it to avoid inf-loops; remove QUIT.

	* window.c (select_window): Call second wset_redisplay before we change
	selected_window (bug#16034).

2013-12-04  Paul Eggert  <eggert@cs.ucla.edu>

	* bidi.c (LRM_CHAR, RLM_CHAR): Remove; no longer used.

2013-12-04  Eli Zaretskii  <eliz@gnu.org>

	* w32xfns.c: Include window.h, to avoid a compiler warning.

2013-12-04  Stefan Monnier  <monnier@iro.umontreal.ca>

	* window.c (window_scroll): Mark window for redisplay (bug#16034).
	(scroll_command, Fscroll_other_window): Don't cause redisplay now that
	window_scroll takes care of it.
	(Fset_window_point, Fdelete_other_windows_internal)
	(set_window_buffer, Fwindow_resize_apply, resize_frame_windows)
	(Fsplit_window_internal, Fdelete_window_internal)
	(Fresize_mini_window_internal, Fset_window_configuration)
	(apply_window_adjustment): Use fset_redisplay and wset_redisplay to
	cause redisplay instead of forcing a complete redisplay.
	* xdisp.c (wset_redisplay): Don't set windows_or_buffers_changed if
	we're only affecting the selected_window.

2013-12-04  Eli Zaretskii  <eliz@gnu.org>

	* bidi.c (bidi_get_type, bidi_get_category): Handle the isolate
	directional control characters.  Update type and category
	determination according to the UBA from Unicode v6.3.
	(bidi_category_t): New category EXPLICIT_FORMATTING.

	* dispextern.h (bidi_type_t): Update to include new bidirectional
	properties introduced with Unicode v6.3.  (Bug#16043)

2013-12-04  Martin Rudalics  <rudalics@gmx.at>

	* xterm.c (XTflash): Fix coordinate of bottom area to flash
	(Bug#16044).

2013-12-04  Dmitry Antipov  <dmantipov@yandex.ru>

	* font.c (font_list_entities): Remove dummy assignment.
	* font.h (struct font) [HAVE_WINDOW_SYSTEM]: Group members which are
	used on graphic displays only.  Remove unused 'font_encoder' member.
	(struct font_bitmap): Remove unused 'extra' member.
	* nsfont.m (nsfont_open):
	* w32font.c (w32font_open_internal):
	* ftfont.c (ftfont_get_bitmap): Adjust users.

2013-12-03  Paul Eggert  <eggert@cs.ucla.edu>

	Use bool for boolean.
	* tparam.c (tparam1):
	* undo.c (record_point, record_property_change):
	Use bool for boolean, for local vars that are always true or false.

	Minor integer overflow fixes (Bug#16033).
	* window.c (Fset_window_new_pixel): Don't let new_pixel go negative.
	This improves on the previous fix to this function.
	(window_resize_check): When summing up pixel counts, don't rely on
	undefined behavior if the sum overflows.

2013-12-03  Martin Rudalics  <rudalics@gmx.at>

	* window.c (Fset_window_new_pixel): Don't choke at negative
	argument value (Bug#16033).

	* xfns.c (Fx_create_frame): Add another call to change_frame_size
	to avoid crash in window_box_height.

	* gtkutil.h: Fix external declaration of xg_frame_set_char_size.
	* gtkutil.c (xg_frame_set_char_size, style_changed_cb): Fix size
	calculation.
	* xterm.c (x_set_window_size): Fix size calculation (Bug#16013).

2013-12-03  Paul Eggert  <eggert@cs.ucla.edu>

	Minor integer overflow fixes.
	* window.c (Fset_window_new_pixel, grow_mini_window):
	* xdisp.c (Fwindow_text_pixel_size):
	Avoid undefined behavior on signed integer overflow.
	* xfns.c (x_set_mouse_color):
	Check that drag shape fits in 'unsigned', since that's what X wants.

2013-12-02  Eli Zaretskii  <eliz@gnu.org>

	Improve reporting of fatal exception on MS-Windows.
	* w32fns.c (my_exception_handler): New function.
	(globals_of_w32fns): Set it up as the unhandled exception
	handler.  Initialize exception code and address to zeros.
	(emacs_abort): If the exception code and address are available,
	print them at the beginning of the backtrace.  Fix the format of
	printing addresses (was producing 0x0x12345678 on XP).
	(Bug#15994)

2013-12-02  Helmut Eller  <eller.helmut@gmail.com>

	* eval.c (Fbacktrace__locals): New function.
	(syms_of_eval): Defsubr it.

2013-12-02  Dmitry Antipov  <dmantipov@yandex.ru>

	* font.h (FONT_WIDTH, FONT_HEIGHT, FONT_BASE, FONT_DESCENT):
	Define here to unify between...
	* nsterm.h, w32term.h, xterm.h: ...port-specific headers.
	* w32term.h (CHECK_W32_FRAME): Remove unused macro.

2013-12-02  YAMAMOTO Mitsuharu  <mituharu@math.s.chiba-u.ac.jp>

	* xterm.h (struct scroll_bar): Remove member `fringe_extended_p'.

	* xterm.c (x_draw_fringe_bitmap, x_scroll_run): Remove code for
	fringe background extension.
	(x_scroll_bar_create): Remove variables `sb_left' and `sb_width',
	because they are now always the same as `left' and `width',
	respectively.  Remove code for the case that `width' and
	`sb_width' are different.

2013-12-01  Paul Eggert  <eggert@cs.ucla.edu>

	Fix minor problems found by static checking.
	* dispextern.h, xdisp.c (x_draw_bottom_divider): Now static.
	* frame.c (set_frame_param) [!HAVE_NTGUI]: Remove.
	* xdisp.c (Ftool_bar_height) [USE_GTK || HAVE_NS]: Now const function.

2013-12-01  Lars Magne Ingebrigtsen  <larsi@gnus.org>

	* image.c (imagemagick_compute_animated_image): Don't crash if we
	have an animation with different-sized images (bug#15313).

2013-11-30  Martin Rudalics  <rudalics@gmx.at>

	Remove some unused items introduced during pixelwise change.
	* window.c (window_resize_total_check): Remove unused function.
	* xdisp.c (remember_mouse_glyph): Remove unused label.
	(Ftool_bar_height): Move declaration inside #if.
	* xterm.c (x_set_window_size): Don't use r and c.

2013-11-30  Juanma Barranquero  <lekktu@gmail.com>

	* xdisp.c (Fwindow_text_pixel_size): Remove unused variables
	`value' and `endp'.

	* window.c (Fset_window_configuration): Comment out unused variables.

	* w32term.c (w32_read_socket): Remove unused variable `buf'.

2013-11-30  Jan Djärv  <jan.h.d@swipnet.se>

	* xdisp.c (redisplay_internal): unrequest_sigio => request_sigio.

	* xfaces.c (NEAR_SAME_COLOR_THRESHOLD): Move inside HAVE_WINDOW_SYSTEM.

	* gnutls.c (gnutls_audit_log_function): Only declare and define if
	HAVE_GNUTLS3 (Bug#16001).

	* xdisp.c (redisplay_internal): Call request_sigio at end_of_redisplay
	if interrupts are deferred (Bug#15801).

2013-11-30  Martin Rudalics  <rudalics@gmx.at>

	Support resizing frames and windows pixelwise.
	* dispextern.h (enum window_part): Add ON_SCROLL_BAR,
	ON_RIGHT_DIVIDER and ON_BOTTOM_DIVIDER.
	(struct glyph_matrix): Replace window_left_col and
	window_top_line by window_pixel_left and window_pixel_top.
	(WINDOW_WANTS_MODELINE_P, WINDOW_WANTS_HEADER_LINE_P):
	Minor rewrite.
	(enum face_id): Add WINDOW_DIVIDER_FACE_ID.
	(draw_window_divider, move_it_to, x_draw_right_divider)
	(x_draw_bottom_divider, change_frame_size): Add or fix
	declarations.
	* dispnew.c (change_frame_size_1): Change prototype.
	(adjust_glyph_matrix, required_matrix_width)
	(adjust_frame_glyphs_for_window_redisplay): Use pixel
	values instead of lines and columns.
	(marginal_area_string): Use WINDOW_FRINGES_WIDTH instead of
	WINDOW_TOTAL_FRINGE_WIDTH.
	(handle_window_change_signal, do_pending_window_change)
	(init_display): Adjusts calls of change_frame_size.
	(change_frame_size, change_frame_size_1): Handle pixelwise
	changes.
	* frame.c (Qright_divider_width, Qbottom_divider_width):
	New Lisp objects.
	(set_menu_bar_lines_1, set_menu_bar_lines, make_frame)
	(make_terminal_frame, Fmake_terminal_frame, Fframe_parameters)
	(x_set_internal_border_width, x_set_vertical_scroll_bars)
	(x_set_scroll_bar_width, x_figure_window_size): Handle pixel
	values.
	(set_frame_param): New function.
	(Fframe_text_cols, Fframe_text_lines, Fframe_total_cols)
	(Fframe_text_width, Fframe_text_height, Fscroll_bar_width)
	(Ffringe_width, Fborder_width, Fright_divider_width)
	(Fbottom_divider_width): New functions, defsubr them.
	(Fset_frame_height, Fset_frame_width, Fset_frame_size):
	New argument pixelwise.
	(struct frame_parm_table): New members Qright_divider_width and
	Qbottom_divider_width.
	(x_set_frame_parameters): Handle parameters for pixelwise sizes.
	(x_report_frame_params): Handle Qright_divider_width and
	Qbottom_divider_width.
	(x_set_right_divider_width, x_set_bottom_divider_width):
	New functions.
	(frame_resize_pixelwise): New option.
	* frame.h (struct frame): Add tool_bar_height, menu_bar_height,
	new_pixelwise, right_divider_width and bottom_divider_width;
	remove total_lines; rename text_lines, text_cols, new_text_lines
	and new_text_cols to text_height, text_width, new_height and
	new_width respectively.
	(FRAME_LINES, FRAME_COLS): Rename to FRAME_TEXT_HEIGHT and
	FRAME_TEXT_WIDTH respectively.
	(FRAME_MENU_BAR_HEIGHT, FRAME_TOOL_BAR_HEIGHT)
	(FRAME_RIGHT_DIVIDER_WIDTH, FRAME_BOTTOM_DIVIDER_WIDTH)
	(FRAME_TEXT_TO_PIXEL_WIDTH, FRAME_PIXEL_TO_TEXT_WIDTH):
	New macros.
	(FRAME_TOP_MARGIN_HEIGHT, FRAME_LEFT_SCROLL_BAR_AREA_WIDTH)
	(FRAME_RIGHT_SCROLL_BAR_AREA_WIDTH, FRAME_SCROLL_BAR_AREA_WIDTH)
	(SET_FRAME_COLS, SET_FRAME_WIDTH, SET_FRAME_HEIGHT)
	(FRAME_TEXT_COLS_TO_PIXEL_WIDTH, FRAME_PIXEL_WIDTH_TO_TEXT_COLS)
	(FRAME_TEXT_COLS_TO_PIXEL_WIDTH): Rewrite macros.
	(FRAME_TOTAL_COLS_ARG): Remove macro.
	* fringe.c (draw_fringe_bitmap_1): Handle right divder.
	* gtkutil.c (xg_frame_resized, xg_frame_set_char_size)
	(x_wm_set_size_hint): Handle frame pixel sizes.
	* indent.c (compute_motion, Fcompute_motion):
	Call window_body_width instead of window_body_cols.
	* keyboard.c (Qright_divider, Qbottom_divider): New symbols.
	(make_lispy_position): Handle right and bottom dividers.
	(Fsuspend_emacs): Pixelize call of change_frame_size.
	* keyboard.h: Extern Qright_divider, Qbottom_divider.
	* lisp.h: Extern set_frame_param.
	* nsfns.m (x_set_tool_bar_lines): Pixelize call of
	x_set_window_size.
	(Fx_create_frame): Add entry for vertical_drag_cursor.
	Pixelize call of change_frame_size.
	* nsterm.h (struct ns_output): Add vertical_drag_cursor.
	* nsterm.m (ns_update_window_end): Optionally draw right
	divider.
	(x_set_window_size): Add argument pixelwise.
	Call check_frame_size and change_frame_size with pixelwise zero.
	(ns_draw_window_divider): New function.
	(ns_redisplay_interface): Add ns_draw_window_divider.
	(updateFrameSize:): Call change_frame_size with pixelwise zero.
	(x_new_font): Call x_set_window_size with pixelwise zero.
	* print.c (print_object): For a window print its sequence
	number again.
	* term.c (Fresume_tty): Pixelize call of change_frame_size.
	* w32fns.c (x_set_mouse_color): Handle vertical drag cursor.
	(x_set_menu_bar_lines, x_set_tool_bar_lines): Calculate pixelwise.
	(w32_createwindow): Use scroll bar area width.
	(w32_wnd_proc): Handle bottom divider width.
	For WM_WINDOWPOSCHANGING return zero if we resize pixelwise.
	(Fx_create_frame): Default divider width parameters.
	Caclulate sizes pixelwise.  Add vertical drag cursor support.
	(x_create_tip_frame): Default divider widths to zero.
	Pixelize call to change_frame_size.
	(Fx_show_tip): Add handling of divider widths.  Pixelize window
	position and sizes.
	(Fw32_frame_rect): New function.
	(frame_parm_handler w32_frame_parm_handlers): Add divider
	widths.
	(Vx_window_vertical_drag_shape): Add variable.
	* w32inevt.c (resize_event, maybe_generate_resize_event):
	Pixelize change_frame_size calls.
	* w32menu.c (set_frame_menubar): Pixelize x_set_window_size
	call.
	* w32term.c (w32_draw_window_divider): New function.
	(x_update_window_end): Handle right divider.
	(w32_draw_fringe_bitmap, x_scroll_run)
	(w32_set_vertical_scroll_bar): Pixelize scrollbar widths.
	(w32_read_socket): Handle SIZE_MAXIMIZED separately.
	Calculate new frame sizes pixelwise.
	(x_new_font): Pixelize call to x_set_window_size.
	(x_check_fullscreen): Pixelize call to change_frame_size.
	(x_set_window_size_1, x_set_window_size): New argument
	pixelwise.  Calculate pixelwise.
	(x_wm_set_size_hint): Use scroll bar area width.
	(w32_redisplay_interface): Add w32_draw_window_divider.
	* w32term.h (struct w32_output): Add vertical drag cursor.
	* widget.c (set_frame_size, update_wm_hints)
	(EmacsFrameResize, EmacsFrameSetValues): Pixelize calls of
	change_frame_size.
	(EmacsFrameSetCharSize): Pixelize call of x_set_window_size.
	* window.c (sequence_number): Restore.
	(Fwindow_pixel_width, Fwindow_pixel_height)
	(Fwindow_mode_line_height, Fwindow_header_line_height)
	(window_pixel_to_total, Frun_window_scroll_functions)
	(Fset_window_new_pixel, window_resize_apply_total)
	(Fwindow_resize_apply_total): New functions.
	(window_body_height, window_body_width): Rename from
	window_body_lines.  New argument PIXELWISE.
	Calculate pixelwise.
	(Fwindow_body_height, Fwindow_body_width): New argument
	PIXELWISE.
	(coordinates_in_window, window_relative_x_coord): Use window's
	pixel width instead of total width.
	(replace_window, recombine_windows): Initialize pixel values.
	(resize_root_window, resize_frame_windows, grow_mini_window)
	(shrink_mini_window): New argument PIXELWISE.
	Calculate pixelwise.
	(Fdelete_other_windows_internal, adjust_window_margins)
	(window_resize_check, window_resize_apply)
	(Fdelete_window_internal, Fresize_mini_window_internal)
	(Fwindow_text_width, Fwindow_text_height): Calculate pixelwise.
	(check_frame_size): Rename arguments.  New argument PIXELWISE.
	Calculate pixelwise.
	(set_window_buffer): Make samebuf bool.  Run configuration change
	hook only if buffer changed.
	(Fset_window_buffer): Rewrite doc-string.
	(make_window): Initialize new_pixel slot.
	(Fwindow_resize_apply): Check pixel size of root window.
	(Fsplit_window_internal): Call 2nd argument pixel_size.
	Calculate pixelwise.
	(Fscroll_left, Fscroll_right): Call window_body_width instead of
	window_body_cols.
	(save_window_data): New slots frame_text_width,
	frame_text_height, frame_menu_bar_height, frame_tool_bar_height.
	(saved_window): New slots pixel_left, pixel_top, pixel_height,
	pixel_width.
	(Fcurrent_window_configuration, Fset_window_configuration)
	(save_window_save, compare_window_configurations): Handle new
	slots in save_window_data and saved_window.
	(Fset_window_scroll_bars): Fix doc-string.
	(window_resize_pixelwise): New variable.
	(coordinates_in_window, Fcoordinates_in_window_p):
	Handle dividers.
	(make_parent_window): Adjust sequence_number.
	(Fwindow_right_divider_width, Fwindow_bottom_divider_width):
	New functions.
	* window.h (struct window): New members new_pixel, pixel_left,
	pixel_top, pixel_width, pixel_height.  Restore sequence_number.
	(wset_new_pixel): New function.
	(WINDOW_PIXEL_WIDTH, WINDOW_PIXEL_HEIGHT)
	(MIN_SAFE_WINDOW_PIXEL_WIDTH, MIN_SAFE_WINDOW_PIXEL_HEIGHT)
	(WINDOW_LEFT_PIXEL_EDGE, WINDOW_RIGHT_PIXEL_EDGE)
	(WINDOW_TOP_PIXEL_EDGE, WINDOW_BOTTOM_PIXEL_EDGE)
	(WINDOW_BOTTOMMOST_P, WINDOW_BOX_LEFT_PIXEL_EDGE)
	(WINDOW_BOX_RIGHT_PIXEL_EDGE, WINDOW_MARGINS_COLS)
	(WINDOW_MARGINS_WIDTH, WINDOW_RIGHT_DIVIDER_WIDTH)
	(WINDOW_BOTTOM_DIVIDER_WIDTH): New macros.
	(WINDOW_TOTAL_FRINGE_WIDTH): Rename to WINDOW_FRINGES_WIDTH.
	(WINDOW_TOTAL_WIDTH, WINDOW_TOTAL_HEIGHT): Remove macros.
	(WINDOW_RIGHT_EDGE_X, WINDOW_LEFT_EDGE_X, WINDOW_TOP_EDGE_Y)
	(WINDOW_BOTTOM_EDGE_Y, WINDOW_FULL_WIDTH_P, WINDOW_LEFTMOST_P)
	(WINDOW_RIGHTMOST_P, WINDOW_BOX_LEFT_EDGE_X)
	(WINDOW_BOX_RIGHT_EDGE_X, WINDOW_FRINGE_COLS)
	(WINDOW_BOX_HEIGHT_NO_MODE_LINE, WINDOW_BOX_TEXT_HEIGHT):
	Rewrite.
	(resize_frame_windows, grow_mini_window, shrink_mini_window)
	(window_body_width, check_frame_size): Adapt external declarations.
	* xdisp.c (last_max_ascent): New integer.
	(window_text_bottom_y): Handle bottom divider.
	(window_box_width, window_box_height): Calculate pixelwise.
	(get_glyph_string_clip_rects): Handle right divider.
	(remember_mouse_glyph): When windows are resized pixelwise
	proceed with width and height set to 1.
	(init_iterator): Use WINDOW_PIXEL_WIDTH instead of
	WINDOW_TOTAL_WIDTH.
	(move_it_to): Calculate and return maximum x position
	encountered.
	(Fwindow_text_pixel_size): New function.
	(resize_mini_window, update_tool_bar): Calculate pixelwise.
	(tool_bar_lines_needed): Rename to tool_bar_height.
	Calculate pixelwise.
	(Ftool_bar_lines_needed): Rename to Ftool_bar_height.
	Calculate pixelwise.
	(redisplay_tool_bar): Calculate pixelwise.
	(redisplay_window): Calculate pixelwise.  Handle dividers.
	(draw_glyphs, x_clear_end_of_line, note_mouse_highlight)
	(x_draw_vertical_border): Handle dividers.
	(define_frame_cursor1): Handle vertical drag cursor.
	(x_draw_right_divider, x_draw_bottom_divider): New functions.
	(expose_window): Calculate pixelwise.  Handle dividers.
	(init_xdisp): Initialize pixel values.
	* xfaces.c (Qwindow_divider): New face.
	(realize_basic_faces): Realize it.
	* xfns.c (x_set_mouse_color): Handle vertical_drag_cursor.
	(x_set_menu_bar_lines, x_set_tool_bar_lines): Calculate pixelwise.
	(x_set_scroll_bar_default_width): Default actual width to 16.
	(Fx_create_frame): Set sizes pixelwise.
	(x_create_tip_frame): Default divider widths to zero.
	Pixelize call of change_frame_size.
	(Fx_show_tip): Handle divider widths.  Initial pixel position
	and sizes.
	(frame_parm_handler x_frame_parm_handlers): Add divider widths.
	(Vx_window_vertical_drag_shape): New option.
	* xmenu.c (free_frame_menubar): Pixelize call of
	x_set_window_size.
	* xterm.c (x_draw_window_divider): New function.
	(x_update_window_end): Optionally draw right divider.
	(x_draw_fringe_bitmap, x_scroll_run, x_scroll_bar_create)
	(XTset_vertical_scroll_bar): Use scroll bar pixel width.
	(handle_one_xevent, x_new_font): Calculate pixelwise.
	(x_set_window_size_1, x_set_window_size): New argument
	pixelwise.  Calculate pixelwise.
	(x_wm_set_size_hint): Pixelize call of check_frame_size.
	(struct x_redisplay_interface): Add x_draw_window_divider.
	* xterm.h (struct x_output): Add vertical_drag_cursor.

2013-11-30  Stefan Monnier  <monnier@iro.umontreal.ca>

	* xdisp.c (redisplay_internal): Don't call set_window_update_flags.
	Set invisible frames's `redisplay' when a full redisplay is requested.
	(redisplay_window): Set must_be_updated_p instead (bug#15999).
	(redisplay_mode_lines): Don't set must_be_updated_p any more.
	(display_mode_lines): Set it here instead.

	* dispnew.c (set_window_update_flags): Remove `b' argument; make static.

	* dispextern.h (set_window_update_flags): Remove.

2013-11-29  Stefan Monnier  <monnier@iro.umontreal.ca>

	* fns.c (internal_equal): Add a hash_table argument to handle cycles.

	* xdisp.c (REDISPLAY_SOME_P): New macro.
	(redisplay_internal): Use it (bug#15999).
	(prepare_menu_bars, redisplay_window): Use it as well.

	* lisp.mk (lisp): Add electric.elc and uniquify.elc.

2013-11-29  Tom Seddon  <emacs@tomseddon.plus.com>  (tiny change)

	* w32font.c (g_b_init_get_char_width_32_w): New static var.
	(globals_of_w32font): Zero it out.
	(GetCharWidth32W_Proc): New function pointer.
	(get_char_width_32_w): New function.
	(compute_metrics): If get_glyph_outline_w returns an error, try
	get_char_width_32_w before declaring a failure.  This avoids
	punishing raster (a.k.a. "bitmap") fonts by slowing down
	redisplay.  (Bug#6364).

2013-11-29  Eli Zaretskii  <eliz@gnu.org>

	* xdisp.c (clear_mouse_face): Don't invalidate the entire
	mouse-highlight info, just signal frame_up_to_date_hook that mouse
	highlight needs to be redisplayed.  (Bug#15913)

2013-11-29  Paul Eggert  <eggert@cs.ucla.edu>

	Fix minor problems found by static checking.
	* buffer.h (struct buffer_text, struct buffer):
	* frame.h (struct frame):
	* window.h (struct window):
	Avoid 'bool foo : 1;', as it's not portable to pre-C99 compilers,
	as described in ../lib/stdbool.in.h.  Use 'unsigned foo : 1;' instead.
	* menu.c (syms_of_menu): Define x-popup-dialog, removing a
	no-longer-valid use of HAVE_MENUS.
	* xdisp.c (propagate_buffer_redisplay): Now static.

2013-11-29  Stefan Monnier  <monnier@iro.umontreal.ca>

	* xmenu.c (Fmenu_or_popup_active_p):
	* window.c (Fset_window_configuration):
	* menu.c (Fx_popup_menu, Fx_popup_dialog):
	* keyboard.c (record_menu_key, read_char_x_menu_prompt):
	* fns.c (Fyes_or_no_p):
	* editfns.c (Fmessage_box, Fmessage_or_box):
	* alloc.c (make_save_ptr_ptr):
	* xdisp.c, w32menu.c, term.c, xterm.h, xterm.c: Remove HAVE_MENUS.

	* window.c (Fset_window_configuration): Move select_window later.

2013-11-28  Stefan Monnier  <monnier@iro.umontreal.ca>

	Refine redisplay optimizations to only redisplay *some* frames/windows
	rather than all of them.
	* xdisp.c (REDISPLAY_SOME): New constant.
	(redisplay_other_windows, wset_redisplay, fset_redisplay)
	(bset_redisplay, bset_update_mode_line): New functions.
	(message_dolog): Use bset_redisplay.
	(clear_garbaged_frames): Use fset_redisplay.
	(echo_area_display): Use wset_redisplay.
	(buffer_shared_and_changed): Remove.
	(prepare_menu_bars): Call Vpre_redisplay_function before updating
	frame titles.  Compute the actual set of windows redisplayed.
	Don't update frame titles and menu bars for frames that don't need to
	be redisplayed.
	(propagate_buffer_redisplay): New function.
	(AINC): New macro.
	(redisplay_internal): Use it.  Be more selective in the set of windows
	we redisplay.  Propagate windows_or_buffers_changed to
	update_mode_lines a bit later to simplify the code.
	(mark_window_display_accurate_1): Reset window and buffer's
	`redisplay' flag.
	(redisplay_window): Do nothing if neither the window nor the buffer nor
	the frame needs redisplay.
	* window.h (struct window): Add `redisplay' field.
	(wset_redisplay, fset_redisplay, bset_redisplay, bset_update_mode_line)
	(redisplay_other_windows, window_list): New declarations.
	* window.c (select_window, Fset_window_start): Use wset_redisplay.
	(window_list): Not static any more.
	(grow_mini_window, shrink_mini_window): Use fset_redisplay.
	* minibuf.c (read_minibuf_unwind): Don't redisplay everything.
	* insdel.c (prepare_to_modify_buffer_1): Use bset_redisplay.
	* frame.c (Fmake_frame_visible): Don't redisplay everything.
	* frame.h (struct frame): Add `redisplay' field.
	Move `external_menu_bar' bitfield next to other bit-fields.
	(SET_FRAME_GARBAGED): Use fset_redisplay.
	(SET_FRAME_VISIBLE): Don't garbage the frame;
	Use redisplay_other_windows.
	* buffer.h (struct buffer): Add `redisplay' field.
	* buffer.c (Fforce_mode_line_update): Pay attention to the `all' flag.
	(modify_overlay): Use bset_redisplay.
	* alloc.c (gc_sweep): Don't unmark strings while sweeping symbols.

2013-11-28  Eli Zaretskii  <eliz@gnu.org>

	Support w32 file notifications in batch mode.
	* w32proc.c (sys_select): Don't wait on interrupt_handle if it is
	invalid (which happens in batch mode).  If non-interactive, call
	handle_file_notifications to store file notification events in the
	input queue.  (Bug#15933)

	* w32notify.c (send_notifications): Handle FRAME_INITIAL frames as well.

	* w32inevt.c (handle_file_notifications): Now external, not static.

	* w32term.h (handle_file_notifications): Provide prototype.

	* emacs.c (main) [HAVE_W32NOTIFY]: When non-interactive, call
	init_crit, since init_display, which does that otherwise, is not
	called.

2013-11-27  Glenn Morris  <rgm@gnu.org>

	* Makefile.in ($(lispsource)/international/charprop.el): New.
	(emacs$(EXEEXT)): Depend on charprop.el.

2013-11-27  Eli Zaretskii  <eliz@gnu.org>

	* fileio.c (Finsert_file_contents): Invalidate buffer caches when
	deleting portions of the buffer under non-nil REPLACE argument.
	(Bug#15973)

	* w32notify.c (Fw32notify_add_watch): If the argument FILE is a
	directory, watch it and not its parent.
	(add_watch): Allow empty string in FILE.

2013-11-27  Martin Rudalics  <rudalics@gmx.at>

	* window.c (Fset_window_start, window_resize_apply)
	(window_scroll): Reset window_end_valid (Bug#15957).

2013-11-27  Glenn Morris  <rgm@gnu.org>

	* Makefile.in (leimdir): Now in lisp source directory.
	($(leimdir)/leim-list.el): Just use ../leim .
	* epaths.in (PATH_DUMPLOADSEARCH):
	* lread.c (load_path_default):
	* nsterm.m (ns_load_path): No more leim directory.

2013-11-26  Andreas Schwab  <schwab@suse.de>

	* .gdbinit (xgettype): Add cast.

2013-11-26  Glenn Morris  <rgm@gnu.org>

	Preload leim-list.el.
	* epaths.in (PATH_DUMPLOADSEARCH): Add leim/.
	* callproc.c (init_callproc): Don't assume PATH_DUMPLOADSEARCH
	is a single directory.

2013-11-25  Paul Eggert  <eggert@cs.ucla.edu>

	bool-vector-subsetp is now the normal direction (Bug#15912).
	* data.c (Fbool_vector_subsetp): Test whether the first argument
	is a subset of the second one, not the reverse.  Add doc string.

	Fix minor problems found by static checking.
	* lread.c (load_path_default): Now static.
	* textprop.c (text_property_stickiness): Be consistent about the
	test used when deciding whether to consider the previous character.
	This simplifies the code a bit.

2013-11-25  Stefan Monnier  <monnier@iro.umontreal.ca>

	* textprop.c (text_property_stickiness): Fix front-stickiness at BOB.

	* frame.c (Fhandle_focus_in, Fhandle_focus_out): Move to frame.el.
	(syms_of_frame): Don't defsubr them.

2013-11-25  Glenn Morris  <rgm@gnu.org>

	* lread.c (load_path_default): Change the sense of the argument.
	(init_lread): When EMACSLOADPATH is set, do not ignore changes
	from dump_path.  When it is not, avoid checking dump_path twice.

	* lread.c (init_lread): Fix 2013-11-23 goof that was checking
	uninstalled dump_path against installed Vload_path.  (Bug#15964)

2013-11-24  Stefan Monnier  <monnier@iro.umontreal.ca>

	Export get_pos_property to Elisp.
	* editfns.c (Fget_pos_property): Rename from get_pos_property.
	(syms_of_editfns): Export it to Elisp.

	* data.c (Fmake_variable_buffer_local): Mention `permanent-local'.

2013-11-23  Romain Francoise  <romain@orebokech.com>

	* fileio.c (init_fileio): Move `write_region_inhibit_fsync'
	initialization here ...
	(syms_of_fileio): ... from here.

2013-11-23  Stefan Monnier  <monnier@iro.umontreal.ca>

	* lread.c (init_lread): Fix int/Lisp_Object mixup.
	Please use --enable-check-lisp-object-type.

2013-11-23  Glenn Morris  <rgm@gnu.org>

	* process.c (get_process): Explicit error for dead buffers.

2013-11-23  Andreas Schwab  <schwab@linux-m68k.org>

	* process.c (get_process): Check that OBJ is a live buffer.  (Bug#15923)

2013-11-23  Glenn Morris  <rgm@gnu.org>

	Empty elements in EMACSLOADPATH stand for the default.  (Bug#12100)
	* lread.c (load_path_check): Take path to check as argument.
	(load_path_default): New, split from init_lread.
	(init_lread): Move calc of default load-path to load_path_default.
	Empty elements in EMACSLOADPATH now stand for the default.
	(load-path): Doc fix.
	* emacs.c (decode_env_path): Add option to treat empty elements
	as nil rather than ".".
	* callproc.c (init_callproc_1, init_callproc):
	* image.c (Vx_bitmap_file_path):
	* lisp.h (decode_env_path):
	* lread.c (Vsource_directory):
	Update for new argument spec of decode_env_path.

2013-11-22  Eli Zaretskii  <eliz@gnu.org>

	* bidi.c (bidi_find_paragraph_start): Limit the returned positions
	to BEGV_BYTE..ZV_BYTE range.  (Bug#15951)

2013-11-21  Paul Eggert  <eggert@cs.ucla.edu>

	Fix some dependency problems that cause unnecessary recompiles.
	Problem reported by RMS in
	<http://lists.gnu.org/archive/html/emacs-devel/2013-11/msg00421.html>.
	* Makefile.in (OLDXMENU_TARGET, OLDXMENU, OLDXMENU_DEPS)
	(really-lwlib, really-oldXMenu, stamp-oldxmenu)
	(../src/$(OLDXMENU), $(OLDXMENU)): Remove.
	(temacs$(EXEEXT)): Depend on $(LIBXMENU), not stamp-oldxmenu.
	($(lwlibdir)/liblw.a, $(oldXMenudir)/libXMenu11.a, FORCE): New targets.
	(boostrap-clean): No need to remove stamp-oldxmenu.

	Fix recently introduced bool vector overrun.
	This was due to an optimization that went awry.
	Reported by Glenn Morris in
	<http://lists.gnu.org/archive/html/emacs-devel/2013-11/msg00622.html>.
	* alloc.c (make_uninit_bool_vector): Don't allocate a dummy word
	for empty vectors, undoing the 2013-11-18 change.
	* data.c (bool_vector_binop_driver): Rely on this.
	Fix bug that occasionally overran the destination.
	* lisp.h (struct Lisp_Bool_vector): Document this.

2013-11-20  Jan Djärv  <jan.h.d@swipnet.se>

	* nsterm.m (init, run, stop:): Enable again.  stop calls super stop
	to handle dialogs.

	* nsterm.m (init, run, stop:): Comment out for now, does not work
	with dialogs.

2013-11-19  Paul Eggert  <eggert@cs.ucla.edu>

	* charset.c (syms_of_charset): Don't read past end of string.

2013-11-19  Glenn Morris  <rgm@gnu.org>

	* frame.c (Fhandle_focus_in, Fhandle_focus_out): Doc fixes.

2013-11-19  Brian Jenkins  <brian@brianjenkins.org>  (tiny change)

	Add hooks to run on gaining/losing focus.  (Bug#15029)
	* frame.c (Qfocus_in_hook, Qfocus_out_hook): New static lisp objects.
	(Fhandle_focus_in, Fhandle_focus_out): Run focus hooks.
	(syms_of_frame): Add focus-in-hook, focus-out-hook.

2013-11-18  Paul Eggert  <eggert@cs.ucla.edu>

	* data.c (bool_vector_binop_driver): Rename locals for sanity's sake.
	The old names predated the API change that put destination at end.

	Improve API of recently-added bool vector functions (Bug#15912).
	The old API had (bool-vector-count-matches A B)
	and (bool-vector-count-matches-at A B I), which gave the
	misleading impression that the two functions were variants, one
	with a location I.  The new API has (bool-vector-count-population A)
	and (bool-vector-count-consecutive A B I) to make the distinction
	clearer.  The first function no longer has a B argument, since the
	caller can easily determine the number of nils if the length and
	number of ts is known.
	* data.c (Fbool_vector_count_population): Rename from
	bool_vector_count_matches, and accept just 1 argument.
	(Fbool_vector_count_consecutive): Rename from
	Fbool_vector_count_matches_at.

	Always allocate at least one bits_word per bool vector.
	See Daniel Colascione in:
	http://lists.gnu.org/archive/html/emacs-devel/2013-11/msg00518.html
	* alloc.c (make_uninit_bool_vector): Always allocate at least one word.
	* data.c (bool_vector_binop_driver): Rely on this.  Tune.
	* lisp.h (struct Lisp_Bool_vector): Document this.

2013-11-18  Eli Zaretskii  <eliz@gnu.org>

	* insdel.c (invalidate_buffer_caches): New function, consolidated
	from part of prepare_to_modify_buffer.
	(insert_from_gap, prepare_to_modify_buffer):
	* coding.c (code_convert_region, code_convert_string):
	Call invalidate_buffer_caches.  (Bug#15841)

	* lisp.h (invalidate_buffer_caches): Add prototype.

2013-11-17  Eli Zaretskii  <eliz@gnu.org>

	* w32term.c (x_update_window_end): Don't invalidate the entire
	mouse-highlight info, just signal frame_up_to_date_hook that mouse
	highlight needs to be redisplayed.  (Bug#15913)

2013-11-17  Paul Eggert  <eggert@cs.ucla.edu>

	* lisp.h (DEBUGGER_SEES_C_MACROS): Remove.

2013-11-16  Eli Zaretskii  <eliz@gnu.org>

	* doc.c (Fsubstitute_command_keys): Inhibit modification hooks
	while we are using Vprin1_to_string_buffer.

	* keymap.c (describe_map): Don't crash if PT is 1 both before and
	after inserting the description string.  (Bug#15907)

2013-11-15  Paul Eggert  <eggert@cs.ucla.edu>

	* data.c: Work around bogus GCC diagnostic about shift count.
	Reported by Eli Zaretskii in
	<http://lists.gnu.org/archive/html/emacs-devel/2013-11/msg00489.html>.
	(pre_value): New function.
	(count_trailing_zero_bits): Use it.

2013-11-15  Eli Zaretskii  <eliz@gnu.org>

	* lisp.h (DEBUGGER_SEES_C_MACROS) [GCC < v3.5]: Pessimistically
	assume C macros are not supported even under -g3 in these old GCC
	versions.

2013-11-15  Leo Liu  <sdl.web@gmail.com>

	* minibuf.c (Ftry_completion, Fall_completions)
	(Ftest_completion): Use FUNCTIONP.  (Bug#15889)

2013-11-15  Paul Eggert  <eggert@cs.ucla.edu>

	* lisp.h (DEFINE_GDB_SYMBOL_BEGIN, DEFINE_GDB_SYMBOL_END):
	Define to empty if DEBUGGER_SEES_C_MACROS is defined.
	This avoids placing unnecessary constants into the Emacs code.

2013-11-14  Kazuhiro Ito  <kzhr@d1.dion.ne.jp>  (tiny change)

	* keyboard.c (make_ctrl_char) [HAVE_NTGUI]: Now externally visible
	for Cygwin w32 build.

	* xdisp.c (erase_phys_cursor) [HAVE_NTGUI]: Now externally visible
	for Cygwin w32 build.  (Bug#15892)

2013-11-14  Paul Eggert  <eggert@cs.ucla.edu>

	Simplify, port and tune bool vector implementation.
	* alloc.c (bool_vector_exact_payload_bytes)
	(bool_vector_payload_bytes): Remove.
	(bool_vector_fill): Return its argument.
	* alloc.c (bool_vector_fill):
	* lread.c (read1):
	* print.c (print_object):
	Simplify by using bool_vector_bytes.
	* alloc.c (make_uninit_bool_vector):
	New function, broken out from Fmake_bool_vector.
	(Fmake_bool_vector): Use it.  Use tail call.
	(make_uninit_bool_vector, vector_nbytes): Simplify size calculations.
	* data.c (BITS_PER_ULL): New constant.
	(ULLONG_MAX, count_one_bits_ll): Fall back on long counterparts
	if long long versions don't exist.
	(shift_right_ull): New function.
	(count_one_bits_word): New function, replacing popcount_bits_word
	macro.  Don't assume that bits_word is no wider than long long.
	(count_one_bits_word, count_trailing_zero_bits):
	Don't assume that bits_word is no wider than long long.
	* data.c (bool_vector_binop_driver, bool_vector_not):
	* fns.c (Fcopy_sequence):
	* lread.c (read1):
	Create an uninitialized destination, to avoid needless work.
	(internal_equal): Simplify.
	(Ffillarray): Prefer tail call.
	* data.c (bool_vector_binop_driver): Don't assume bit vectors always
	contain at least one word.
	(bits_word_to_host_endian): Prefer if to #if.  Don't assume
	chars are narrower than ints.
	* data.c (Fbool_vector_count_matches, Fbool_vector_count_matches_at):
	* fns.c (Fcopy_sequence):
	Simplify and tune.
	* lisp.h (bits_word, BITS_WORD_MAX, BITS_PER_BITS_WORD):
	Don't try to port to hosts where bits_word values have holes; the
	code wouldn't work there anyway.  Verify this assumption, though.
	(bool_vector_bytes): New function.
	(make_uninit_bool_vector): New decl.
	(bool_vector_fill): Now returns Lisp_Object.

	* xfns.c (xic_create_fontsetname):
	* xrdb.c (gethomedir): Prefer tail calls.

2013-11-12  Paul Eggert  <eggert@cs.ucla.edu>

	* xterm.c (syms_of_xterm): staticpro Qmodifier_value, Qalt, Qhyper,
	Qmeta, and Qsuper.  This is safer, and it's what w32fns.c does.

	* buffer.c (Fforce_mode_line_update): Don't fall off end of function
	that requires a return value.
	(Fset_buffer_modified_p): Take advantage of this change to do
	a tail call.

2013-11-11  Stefan Monnier  <monnier@iro.umontreal.ca>

	* buffer.c (Frestore_buffer_modified_p): Sync it with
	Fset_buffer_modified_p.
	(Fforce_mode_line_update): New function, moved from subr.el.
	(Fset_buffer_modified_p): Use them.
	(syms_of_buffer): Defsubr Fforce_mode_line_update.

2013-11-11  Paul Eggert  <eggert@cs.ucla.edu>

	* search.c (find_newline): Rewrite to prefer offsets to pointers.
	This avoids undefined behavior when subtracting pointers into
	different aways.  On my platform it also makes the code a tad
	smaller and presumably faster.

2013-11-11  Stefan Monnier  <monnier@iro.umontreal.ca>

	* keyboard.c (command_loop_1): Use region-extract-function.
	* insdel.c (Qregion_extract_function): Not static any more (can we
	stop pretending that these vars can benefit from being marked static?).

2013-11-09  Eli Zaretskii  <eliz@gnu.org>

	* search.c (find_newline): If buffer text is relocated during the
	"dumb loop", adjust C pointers into buffer text to follow suit.
	(Bug#15841)

2013-11-09  Łukasz Stelmach  <stlman@poczta.fm>  (tiny change)

	* gtkutil.c (xg_check_special_colors): Use rgb: instead of rgbi:
	for conversion (Bug#15837).

2013-11-09  Eli Zaretskii  <eliz@gnu.org>

	* fileio.c (Finsert_file_contents): Invalidate the newline cache
	for the entire range of inserted characters.  (Bug#15841)

2013-11-08  Jan Djärv  <jan.h.d@swipnet.se>

	* xfaces.c (lface_fully_specified_p): Let distant-foreground be
	unspecified.
	(realize_default_face): Remove assignment to distant-foreground if
	unspecified (Bug#15815).

2013-11-08  Eli Zaretskii  <eliz@gnu.org>

	* xdisp.c (message_dolog): Make sure the *Messages* buffer has its
	cache-long-scans disabled, since we don't want to call
	prepare_to_modify_buffer (in insert_1_both) for each message we
	display.

	* buffer.h (bset_cache_long_scans): New INLINE function, moved
	from buffer.c.  Improve commentary to the buffer field setter
	functions.

	* buffer.c (bset_cache_long_scans): Static function deleted.
	Improve commentary to the buffer field setter functions.
	(init_buffer_once): Default for cache-long-scans changed to t.
	(Bug#15797)

2013-11-08  Paul Eggert  <eggert@cs.ucla.edu>

	* gmalloc.c (special_realloc, calloc, mallochook): Use tail calls.

	* chartab.c (make_sub_char_table): Fix size typo (Bug#15825).
	This bug was introduced in my 2013-06-21 change, and caused
	struct Lisp_Sub_Char_Table objects to be given too many slots,
	which broke 'make -C admin/unidata'.

2013-11-07  Jan Djärv  <jan.h.d@swipnet.se>

	Import changes from mac-port 4.5.
	* macfont.m (mac_font_copy_default_descriptors_for_language)
	(mac_font_copy_default_name_for_charset_and_languages): Declare.
	(cf_charset_table): big-5-0 has uniquifier 0x4EDC.
	(macfont_language_default_font_names): New.
	(macfont_list): Rearrange language/charset code.
	(macfont_close): Don't check for macfont_info->cache.
	(mac_ctfont_create_preferred_family_for_attributes): New font
	selection code, call
	mac_font_copy_default_name_for_charset_and_languages.
	(mac_font_copy_default_descriptors_for_language)
	(mac_font_copy_default_name_for_charset_and_languages): New functions.

	* macfont.h (kCTVersionNumber10_9): Define if not defined.

2013-11-07  Paul Eggert  <eggert@cs.ucla.edu>

	Port to C11 aligned_alloc, and fix some integer overflows.
	* alloc.c (USE_ALIGNED_ALLOC): New symbol.
	(USE_POSIX_MEMALIGN): Remove.  All uses replaced with USE_ALIGNED_ALLOC,
	and use of posix_memalign replaced with aligned_alloc.
	(aligned_alloc): New function, defined or declared as needed.
	* conf_post.h (HAVE_POSIX_MEMALIGN) [DARWIN_OS]:
	Don't undef; configure.ac now does this.
	* gmalloc.c (aligned_alloc) [MSDOS]: New decl.
	(calloc, aligned_alloc): Check for integer overflow.
	(aligned_alloc): Rename from memalign.  All uses changed.
	(memalign): New function, an alias for aligned_alloc.

2013-11-06  Stefan Monnier  <monnier@iro.umontreal.ca>

	* xdisp.c (redisplay_internal): Fix typo in last change.

2013-11-06  Paul Eggert  <eggert@cs.ucla.edu>

	* regex.c: Fix --enable-gcc-warning glitch with GCC 4.5.2.

2013-11-06  Stefan Monnier  <monnier@iro.umontreal.ca>

	* xdisp.c (syms_of_xdisp): New vars redisplay--all-windows-cause and
	redisplay--mode-lines-cause.
	(redisplay_internal): Keep them uptodate.  Remove redundant check of
	buffer_shared_and_changed.
	* *.[chm]: Number every assignment to update_mode_lines so we
	can track why it is set.

2013-11-06  Eli Zaretskii  <eliz@gnu.org>

	* editfns.c (Fformat_time_string): Doc fix.  (Bug#15816)

2013-11-06  Stefan Monnier  <monnier@iro.umontreal.ca>

	* *.[chm]: Number every assignment to windows_or_buffers_changed so we
	can track why it is set.

2013-11-06  Paul Eggert  <eggert@cs.ucla.edu>

	Integer-related fixes for term.c etc.
	* dispextern.h (face_tty_specified_color): New function.
	* term.c (turn_on_face): Don't rely on undefined behavior when
	assigning an out-of-range value to 'long'.
	Simplify test for toggling highlight.
	(tty_capable_p): Omit last two (unused) args.  All callers changed.
	* term.c (tty_capable_p, tty_menu_display, tty_menu_add_selection)
	(read_menu_input, tty_menu_activate, tty_menu_show):
	* xfaces.c (x_supports_face_attributes_p)
	(tty_supports_face_attributes_p):
	Use bool for boolean.  All callers changed.
	(tty_supports_face_attributes_p): Omit defaults for color indices;
	no longer needed.  Simplify tail call.

2013-11-05  Stefan Monnier  <monnier@iro.umontreal.ca>

	* xdisp.c (prepare_menu_bars): Mark static.
	* lisp.h (prepare_menu_bars): Don't declare.
	* xselect.c (x_handle_selection_clear):
	* callproc.c (call_process): Remove redundant call to prepare_menu_bars.

2013-11-05  Paul Eggert  <eggert@cs.ucla.edu>

	* keyboard.c (Fcommand_error_default_function): Fix pointer signedness
	glitch.  Eliminate 'sz' prefix; Hungarian notation is not helpful here.

2013-11-05  Stefan Monnier  <monnier@iro.umontreal.ca>

	* keyboard.c (Fcommand_error_default_function): Rename from
	Fdefault_error_output.

2013-11-05  Jarek Czekalski  <jarekczek@poczta.onet.pl>  (tiny change)

	* keyboard.c (Fdefault_error_output): New function, extracted from
	cmd_error_internal.
	(syms_of_keyboard): Use it for Vcommand_error_function.

2013-11-05  Stefan Monnier  <monnier@iro.umontreal.ca>

	* eval.c (handlerlist_sentinel): New variable (bug#15802).
	(init_eval): Use it to ensure handlerlist is non-NULL.
	(unwind_to_catch): Make sure we never set handlerlist to NULL.
	(Fsignal): Adjust NULLness test of handlerlist.
	* lisp.h (PUSH_HANDLER): Assume handlerlist is non-NULL.

2013-11-05  Eli Zaretskii  <eliz@gnu.org>

	* callproc.c (call_process): Call prepare_to_modify_buffer before
	decoding text read from the sub-process, as the decoded stuff will
	be inserted into the buffer.  This will invalidate the various
	caches maintained for the buffer.  (Bug#15148)

2013-11-05  Xue Fuqiao  <xfq.free@gmail.com>

	* xdisp.c (syms_of_xdisp): Mention the active display table in doc
	string of glyphless-char-display.

2013-11-05  Jan Djärv  <jan.h.d@swipnet.se>

	* nsfns.m (ns_get_name_from_ioreg): New function.
	(ns_screen_name): Don't use deprecated CGDisplayIOServicePort on
	OSX >= 10.9.  Use ns_get_name_from_ioreg.

2013-11-05  Paul Eggert  <eggert@cs.ucla.edu>

	Simplify and port recent bool vector changes.
	* alloc.c (ROUNDUP): Move here from lisp.h, since it's now used
	only in this file.  Use a more-efficient implementation if the
	second argument is a power of 2.
	(ALIGN): Rewrite in terms of ROUNDUP.  Make it a function.
	Remove no-longer-necessary compile-time checks.
	(bool_vector_exact_payload_bytes): New function.
	(bool_vector_payload_bytes): Remove 2nd arg; callers that need
	exact payload changed to call the new function.  Do not assume
	that the arg or result fits in ptrdiff_t.
	(bool_vector_fill): New function.
	(Fmake_bool_vector): Use it.  Don't assume bit counts fit
	in ptrdiff_t.
	(vroundup_ct): Don't assume arg fits in size_t.
	* category.c (SET_CATEGORY_SET): Remove.  All callers now just
	invoke set_category_set.
	(set_category_set): 2nd arg is now EMACS_INT and 3rd is now bool.
	All callers changed.  Use bool_vector_set.
	* category.h (XCATEGORY_SET): Remove; no longer needed.
	(CATEGORY_MEMBER): Now a function.  Rewrite in terms of
	bool_vector_bitref.
	* data.c (Faref): Use bool_vector_ref.
	(Faset): Use bool_vector_set.
	(bits_word_to_host_endian): Don't assume you can shift by CHAR_BIT.
	(Fbool_vector_not, Fbool_vector_count_matches)
	(Fbool_vector_count_matches_at): Don't assume CHAR_BIT == 8.
	* fns.c (concat): Use bool_vector_ref.
	(Ffillarray): Use bool_vector_fill.
	(mapcar1): Use bool_vector_ref.
	(sxhash_bool_vector): Hash words, not bytes.
	* lisp.h (BOOL_VECTOR_BITS_PER_CHAR): Now a macro as well as
	a constant, since it's now used in #if.
	(bits_word, BITS_WORD_MAX, BITS_PER_BITS_WORD): Fall back on
	unsigned char on unusual architectures, so that we no longer
	assume that the number of bits per bits_word is a power of two or
	is a multiple of 8 or of CHAR_BIT.
	(Qt): Add forward decl.
	(struct Lisp_Bool_Vector): Don't assume EMACS_INT is aligned
	at least as strictly as bits_word.
	(bool_vector_data, bool_vector_uchar_data): New accessors.
	All data structure accesses changed to use them.
	(bool_vector_words, bool_vector_bitref, bool_vector_ref)
	(bool_vector_set): New functions.
	(bool_vector_fill): New decl.
	(ROUNDUP): Move to alloc.c as described above.

	Fix recent gnutls changes.
	* gnutls.c (Fgnutls_boot): Don't assume C99.
	* process.c (wait_reading_process_output): Fix typo in recent change.

2013-11-05  Teodor Zlatanov  <tzz@lifelogs.com>

	* process.c (wait_reading_process_output, read_process_output)
	(send_process): Check gnutls_state is not NULL.

	* gnutls.c (emacs_gnutls_handle_error): Adjust log level for EAGAIN.
	(Fgnutls_boot): Set process gnutls_p later, after initialization.

2013-11-04  Jan Djärv  <jan.h.d@swipnet.se>

	* nsterm.m (init, run, stop:): New methods in EmacsApp for
	OSX >= 10.9 to prevent memory leak of GCD dispatch source.

	* nsterm.h (EmacsApp): Add shouldKeepRunning and isFirst for
	OSX >= 10.9.

	* nsfns.m (Fx_create_frame): Fix memory leak.

	* macfont.m (CG_SET_FILL_COLOR_WITH_GC_FOREGROUND)
	(CG_SET_FILL_COLOR_WITH_GC_BACKGROUND)
	(CG_SET_STROKE_COLOR_WITH_GC_FOREGROUND): Fix memory leak.

2013-11-04  Eli Zaretskii  <eliz@gnu.org>

	* xdisp.c (message3_nolog, message_with_string): Encode the string
	before writing it to the terminal in a non-interactive session.

	* lread.c (openp): If both FILENAME and SUFFIX are unibyte, make
	sure we concatenate them into a unibyte string.

	* fileio.c (make_temp_name): Encode PREFIX, and decode the
	resulting temporary name before returning it to the caller.
	(Fexpand_file_name): If NAME is pure-ASCII and DEFAULT_DIRECTORY
	is a unibyte string, convert NAME to a unibyte string to ensure
	that the result is also a unibyte string.

	* emacs.c (init_cmdargs): Use build_unibyte_string to make sure we
	create unibyte strings from default paths and directory/file
	names.

	* coding.h (ENCODE_FILE): Do not attempt to encode a unibyte
	string.

	* callproc.c (init_callproc): Use build_unibyte_string to make
	sure we create unibyte strings from default paths and
	directory/file names.

	* buffer.c (init_buffer): Don't store default-directory of
	*scratch* in multibyte form.  The original problem which led to
	that is described in
	http://lists.gnu.org/archive/html/emacs-pretest-bug/2004-11/msg00532.html,
	but it was solved long ago.  (Bug#15260)

2013-11-04  Paul Eggert  <eggert@cs.ucla.edu>

	Port to stricter C99 platforms.
	Especially, C99 prohibits nesting a struct X inside struct Y if
	struct X has a flexible array member.
	* alloc.c (struct sdata): New type.
	(sdata): Implement in terms of struct sdata.
	Remove u member; all uses replaced by next_vector, set_next_vector.
	(SDATA_SELECTOR, SDATA_DATA, SDATA_DATA_OFFSET): Adjust to sdata change.
	(SDATA_DATA_OFFSET): Now a constant, not a macro.
	(struct sblock): Rename first_data member to data, which is now
	a flexible array member.  All uses changed.
	(next_vector, set_next_vector, large_vector_vec): New functions.
	(vector_alignment): New constant.
	(roundup_size): Make it a multiple of ALIGNOF_STRUCT_LISP_VECTOR, too.
	(struct large-vector): Now merely a NEXT member, since the old approach
	ran afoul of stricter C99.  All uses changed to use
	large_vector_vec or large_vector_offset.
	(large_vector_offset): New constant.
	* dispnew.c: Include tparam.h, for tgetent.
	Do not include term.h; no longer needed.
	* gnutls.c (Fgnutls_boot): Don't continue after calling a _Noreturn.
	* lisp.h (ENUM_BF) [__SUNPRO_C && __STDC__]: Use unsigned int.
	(struct Lisp_Vector): Use a flexible array member for contents,
	instead of a union with a member that is an array of size 1.
	All uses changed.
	(ALIGNOF_STRUCT_LISP_VECTOR): New constant, to make up for the
	fact that the struct no longer contains a union.
	(struct Lisp_Misc_Any, struct Lisp_Marker, struct Lisp_Overlay)
	(struct Lisp_Save_Value, struct Lisp_Free):
	Use unsigned, not int, for spacers, to avoid c99 warning.
	(union specbinding): Use unsigned, not bool, for bitfield, as
	bool is not portable to pre-C99 hosts.

2013-11-04  Glenn Morris  <rgm@gnu.org>

	* emacs.c (usage_message): Mention that `-L :...' appends.

2013-11-02  Glenn Morris  <rgm@gnu.org>

	* Makefile.in (abs_builddir): Remove.
	(bootstrap_exe): Use relative filename.

	Use relative filenames in TAGS files.
	* Makefile.in (abs_srcdir): Remove it again.
	(.PHONY): Remove frc.
	(maintainer-clean): No more TAGS-LISP file.
	(TAGS): Pass relative file names to etags.
	(../lisp/TAGS): Rename from TAGS-LISP.  Work in ../lisp.

	* Makefile.in (abs_srcdir): New, set by configure.
	(lispdir): Remove.
	(maintainer-clean): Remove pointless echo.  That should be in the
	top-level Makefile, if anywhere.  Delete TAGS-LISP.
	(extraclean): No s/ and m/ directories for some time.
	(TAGS): Also depend on ctagsfiles3.
	Remove no-longer-defined S_FILE.
	Pass absolute filenames to etags once more.
	(TAGS-LISP): Replace lispdir with its expansion.
	(TAGS-LISP, $(lwlibdir)/TAGS): Correctly pass ETAGS to sub-makes.
	($(lwlibdir)/TAGS): Remove useless subshell, check cd return value.

2013-11-02  Jan Djärv  <jan.h.d@swipnet.se>

	* xfaces.c (check_lface_attrs, realize_default_face):
	Add LFACE_DISTANT_FOREGROUND_INDEX (Bug#15788).
	(realize_default_face): Set DISTANT_FOREGROUND to unspecified_fg.

2013-11-02  Paul Eggert  <eggert@cs.ucla.edu>

	* emacs.c (original_pwd): Remove global var by making it local.
	(init_cmdargs): New arg ORIGINAL_PWD; caller changed.

2013-11-01  Jan Djärv  <jan.h.d@swipnet.se>

	* xfaces.c: Declare color_distance.
	(QCdistant_foreground): New variable.
	(NEAR_SAME_COLOR_THRESHOLD): New define.
	(load_color2): New function.
	(load_color): Call load_color2.
	(load_face_colors): Call load_color2 and if distant-color is specified
	calculate distant and use distant-color if colors are near.
	(LFACE_DISTANT_FOREGROUND): New define.
	(merge_face_ref, Finternal_set_lisp_face_attribute)
	(Finternal_get_lisp_face_attribute)
	(x_supports_face_attributes_p): Handle distant-foreground similar to
	foreground.
	(syms_of_xfaces): DEFSYM QCdistant_foreground.

	* dispextern.h (lface_attribute_index):
	Add LFACE_DISTANT_FOREGROUND_INDEX.

2013-11-01  Claudio Bley  <claudio.bley@googlemail.com>

	* image.c (pbm_next_char): New function.
	See http://netpbm.sourceforge.net/doc/pbm.html for the details.
	(pbm_scan_number): Use it.
	(Qlibjpeg_version): New variable.
	(syms_of_image): DEFSYM and initialize it.

2013-10-31  Jan Djärv  <jan.h.d@swipnet.se>

	* emacs.c (main): Skip -psn args on OSX even if ! isatty (0).

2013-10-31  Glenn Morris  <rgm@gnu.org>

	* emacs.c (original_pwd): New char.
	(main): If using --chdir, store original_pwd.
	(init_cmdargs): When setting Vinvocation_directory based on a
	relative argv[0], use original_pwd if set.  (Bug#15768)

2013-10-29  Stefan Monnier  <monnier@iro.umontreal.ca>

	* keyboard.c (command_loop_1): If command is nil, call `undefined'.

2013-10-29  Paul Eggert  <eggert@cs.ucla.edu>

	* insdel.c: Fix minor problems found by static checking.
	(Qregion_extract_function): Now static.
	(prepare_to_modify_buffer_1): Remove unused locals.

2013-10-29  Stefan Monnier  <monnier@iro.umontreal.ca>

	* xdisp.c (prepare_menu_bars): Call Vpre_redisplay_function.
	(syms_of_xdisp): Declare pre-redisplay-function.
	(markpos_of_region): Remove function.
	(init_iterator, compute_stop_pos, handle_face_prop)
	(face_before_or_after_it_pos, reseat_to_string)
	(get_next_display_element, window_buffer_changed)
	(redisplay_internal, try_cursor_movement, redisplay_window)
	(try_window_reusing_current_matrix, try_window_id, display_line)
	(note_mode_line_or_margin_highlight, note_mouse_highlight)
	(display_string, mouse_face_from_buffer_pos): Remove region handling.
	* window.h (struct window): Remove field `region_showing'.
	* dispextern.h (struct it): Remove region_beg/end_charpos.
	(face_at_buffer_position, face_for_overlay_string)
	(face_at_string_position): Update prototypes.
	* xfaces.c (face_at_buffer_position, face_for_overlay_string)
	(face_at_string_position): Remove `region_beg' and `region_end' args.
	* fontset.c (Finternal_char_font):
	* font.c (font_at, font_range): Adjust calls accordingly.
	* insdel.c (Qregion_extract_function): New var.
	(syms_of_insdel): Initialize it.
	(prepare_to_modify_buffer_1): Use it.

2013-10-29  Dmitry Antipov  <dmantipov@yandex.ru>

	Prefer 'unsigned long' to 'long unsigned int' and 'unsigned long int'.
	* ftxfont.c (ftxfont_get_gcs):
	* gtkutil.c (xg_set_widget_bg, xg_set_background_color):
	* xfaces.c (x_free_colors, x_free_dpy_colors)
	(x_create_gc, unload_color):
	* xselect.c (x_property_data_to_lisp):
	* xsettings.c (parse_settings):
	* xterm.c (x_copy_color, x_alloc_lighter_color, x_setup_relief_color)
	(get_bits_and_offset): Adjust definition.
	* frame.c (XParseGeometry): Adjust locals.
	* lisp.h (toplevel): Adjust EMACS_UINT type definition.
	* regex.h (toplevel): Likewise for reg_syntax_t.

2013-10-29  Stefan Monnier  <monnier@iro.umontreal.ca>

	* eval.c (run_hook_with_args): Use FUNCTIONP.

2013-10-29  Dmitry Antipov  <dmantipov@yandex.ru>

	* xterm.h (struct x_output): For 'black_relief' and 'white_relief'
	fields, drop 'allocated_p' member and use -1 for uninitialized value.
	* w32term.h (struct w32_output): Similarly but do not use -1 because...
	* xfaces.c (unload_color) [HAVE_X_WINDOWS]: ...this function is a no-op
	on MS-Windows anyway.
	(free_face_colors): Define only if HAVE_X_WINDOWS and...
	(free_realized_face): ...adjust user.
	* xfns.c (Fx_create_frame, x_create_tip_frame): Initialize black and
	white relief pixels to -1.
	* xterm.c (x_setup_relief_color, x_free_frame_resources): Adjust users.
	* w32term.c (w32_setup_relief_color, x_free_frame_resources): Likewise.
	* dispextern.h (unload_color): Move prototype under HAVE_X_WINDOWS.

2013-10-28  Paul Eggert  <eggert@cs.ucla.edu>

	* dispextern.h, image.c (x_bitmap_height, x_bitmap_width): Now static.
	* xfaces.c (load_pixmap): Omit last two args, which are always NULL
	in practice now.  All callers changed.

2013-10-28  Dmitry Antipov  <dmantipov@yandex.ru>

	* dispextern.h (struct face): Use bitfields for 'underline_type'
	and 'box' members.  Remove set-but-unused members 'pixmap_w' and
	'pixmap_h'.  If not HAVE_WINDOW_SYSTEM, also remove dummy
	'stipple' member.  Move 'lface' member up to help...
	* xfaces.c (make_realized_face): ...this function to find and
	clear just the members that need clearing.
	(load_face_colors, realize_x_face):
	* xdisp.c (extend_face_to_end_of_line): Adjust user.

2013-10-27  Dmitry Antipov  <dmantipov@yandex.ru>

	* xftfont.c (struct xftfont_info): Remove set-but-unused
	'screen' member.
	(xftfont_open): Adjust user.
	(xftfont_get_colors): Remove useless prototype.

2013-10-26  Eli Zaretskii  <eliz@gnu.org>

	* emacs.c (Fdump_emacs): Encode FILENAME and SYMFILE arguments
	before passing them to 'unexec'.  (Bug#15260)

2013-10-26  Xue Fuqiao  <xfq.free@gmail.com>

	* fringe.c (set_fringe_bitmap_face): Add usage note from lispref.

2013-10-25  Eli Zaretskii  <eliz@gnu.org>

	* w32uniscribe.c (uniscribe_close): Adjust the argument list to
	the changed signature of the font driver's 'close' method.

	* w32font.h (w32font_close): Adjust the prototype to the change in
	function definition.

	* w32font.c (w32font_close): Reintroduce deleted declaration of i.

	* w32uniscribe.c (uniscribe_close): Adapt the call to
	w32font_close to its new prototype.

2013-10-25  Dmitry Antipov  <dmantipov@yandex.ru>

	Omit unused frame argument of font API's close function.
	* font.h (struct font): Drop frame argument.  Adjust comment.
	* font.c (font_clear_cache, font_close_object): Adjust users.
	* ftfont.c (ftfont_close):
	* ftxfont.c (ftxfont_close):
	* macfont.m (macfont_close):
	* nsfont.m (nsfont_close):
	* w32font.c (w32font_close):
	* xfont.c (xfont_close):
	* xftfont.c (xftfont_close): Adjust driver-specific close functions,
	tweak comments and make functions safe if called more than once for
	the same font object.

	Perform font-specific cleanup when font object is swept by GC.  See
	http://lists.gnu.org/archive/html/emacs-devel/2013-10/msg00740.html.
	* alloc.c (cleanup_vector): New function.
	(sweep_vector): Call it for each reclaimed vector object.
	* font.h (struct font): Adjust comment.

2013-10-24  Glenn Morris  <rgm@gnu.org>

	* Makefile.in (abs_top_srcdir): New, set by configure.

2013-10-23  Dmitry Antipov  <dmantipov@yandex.ru>

	Adjust recent font-related changes to fix bug#15686.
	* alloc.c (mark_object) [HAVE_WINDOW_SYSTEM]: If marked frame
	is a live window system frame, mark its default font too.

2013-10-23  Glenn Morris  <rgm@gnu.org>

	* Makefile.in (RUN_TEMACS): Make relative (again).
	($(leimdir)/leim-list.el, .el.elc, $(lispsource)/loaddefs.el)
	(bootstrap-emacs$(EXEEXT)):
	Quote entities that might contain whitespace.

2013-10-23  Paul Eggert  <eggert@cs.ucla.edu>

	Port to Solaris 10 and its bundled GCC.
	Problem reported by Timothy C. Burt.
	* floatfns.c (isfinite, isnan): Redefine unconditionally.

2013-10-21  Dmitry Antipov  <dmantipov@yandex.ru>

	Do not allow font caches to grow too large.
	* alloc.c (compact_font_cache_entry, compact_font_caches):
	New functions or stub if not HAVE_WINDOW_SYSTEM.
	(compact_undo_list): Factor out from Fgarbage_collect.
	Add comment.
	(mark_face_cache): Mark face font.  Move down to avoid
	extra prototypes.
	(mark_terminals): Do not mark font cache here.
	(Fgarbage_collect): Call compaction functions described
	above.  Adjust comment.

2013-10-20  Jan Djärv  <jan.h.d@swipnet.se>

	* emacs.c (main): On Cocoa, if GUI session and 0 is not a tty,
	chdir to HOME (bug#15607).

	* nsterm.m (Qcocoa, Qgnustep): New variables.
	(syms_of_nsterm): Defsym Qcocoa, Qgnustep.  Fprovide appropriate one.
	(ns_get_color): Make selection color work for GNUstep also.

2013-10-18  Eli Zaretskii  <eliz@gnu.org>

	* keyboard.c (make_lispy_event): Remove GPM-specific code that
	handles mouse clicks.  Instead, let GPM use the same code as all
	the other mice use.  See the discussion starting at
	http://lists.gnu.org/archive/html/emacs-devel/2013-10/msg00521.html
	for the details of the problem with the menu bar this fixes.

2013-10-18  Dmitry Antipov  <dmantipov@yandex.ru>

	Remove port-specific display name lists to avoid extra
	complexity and data duplication with display info lists.
	* xterm.h (x_display_name_list): Remove declaration.
	* xterm.c (x_display_name_list): Remove.
	(x_term_init, x_delete_display, syms_of_xterm): Adjust users.
	* xfns.c (x_display_info_for_name, Fx_display_list):
	Likewise.  Use x_display_list where appropriate.
	* w32term.h (w32_display_name_list): Remove declaration.
	* w32term.c (w32_display_name_list): Remove.
	(w32_initialize_display_info, x_delete_display, syms_of_w32term):
	Adjust users.
	* w32fns.c (x_display_info_for_name, Fx_display_list):
	Likewise.  Use x_display_list where appropriate.
	* nsterm.h (ns_display_name_list): Remove declaration.
	* nsterm.m (ns_display_name_list): Remove.
	(ns_term_init, syms_of_nsterm): Adjust users.
	* nsfns.m (ns_display_info_for_name, Fx_display_list):
	Likewise.  Use x_display_list where appropriate.
	* termhooks.h (TERMINAL_FONT_CACHE): New macro.
	* alloc.c (toplevel) [HAVE_WINDOW_SYSTEM]: Include TERM_HEADER.
	(mark_terminals): Mark per-terminal font cache.

2013-10-17  Barry O'Reilly  <gundaetiapo@gmail.com>

	Don't run timers in input-pending-p.  Its new check-timers param
	provides the prior behavior.  (Bug#15045).
	* keyboard.c (Finput_pending_p): Accept optional check-timers param.

2013-10-17  Paul Eggert  <eggert@cs.ucla.edu>

	Make some functions static in non-Microsoft builds.
	On my platform (Fedora 19 x86-64), this shrinks the
	Emacs executable (text+data) by 0.25%.
	* dispextern.h (erase_phys_cursor) [!WINDOWSNT]:
	(load_color) [!MSDOS]:
	* gnutls.h (emacs_gnutls_transport_set_errno) [!WINDOWSNT]:
	* keyboard.h (make_ctrl_char) [!WINDOWSNT]:
	* lisp.h (check_existing):
	* process.h (conv_sockaddr_to_lisp, network_interface_list)
	(network_interface_info) [!WINDOWSNT]:
	* termhooks.h (encode_terminal_code) [!WINDOWSNT]:
	Remove extern decls.
	* fileio.c (check_existing):
	* keyboard.c (make_ctrl_char) [!WINDOWSNT]:
	* process.c (conv_sockaddr_to_lisp, network_interface_list)
	(network_interface_info) [!WINDOWSNT]:
	* term.c (encode_terminal_code) [!WINDOWSNT]:
	* xdisp.c (erase_phys_cursor) [!WINDOWSNT]:
	* xfaces.c (load_color) [!MSDOS]:
	Now static.
	* fileio.c (check_existing, check_executable, check_writable):
	* process.c (network_interface_list, network_interface_info):
	Move earlier, so that we don't need forward decls.
	* gnutls.c (fn_gnutls_transport_set_errno)
	(emacs_gnutls_transport_set_errno) [!WINDOWNT]:
	Remove; unused.
	* w32.c (init_environment): Use faccessat rather than
	check_existing, partly for consistency with the rest of the code
	in this file, partly so that check_existing can be static.

	Make VALMASK visible to GDB even if clang is used (Bug#15574).
	* emacs.c (MAIN_PROGRAM): New macro.
	* lisp.h (DEFINE_GDB_SYMBOL_BEGIN, DEFINE_GDB_SYMBOL_END): New macros.
	(ARRAY_MARK_FLAG, PSEUDOVECTOR_FLAG, VALMASK): Use them.

	bool vector int width fixes
	* data.c (bool_vector_spare_mask, Fbool_vector_count_matches)
	(Fbool_vector_count_matches_at):
	Use EMACS_INT, not ptrdiff_t, to record bit counts, as a bit count
	can exceed PTRDIFF_MAX, at least in theory.
	(Fbool_vector_count_matches_at):
	Use int, not ptrdiff_t, to record a value that can't exceed INT_MAX.

2013-10-16  Paul Eggert  <eggert@cs.ucla.edu>

	* process.h (conv_sockaddr_to_lisp): New decl, for newly-extern func.
	(struct sockaddr): Add forward decl, for platforms that lack it.

2013-10-16  Jan Djärv  <jan.h.d@swipnet.se>

	* nsselect.m (ns_string_from_pasteboard): Remove Fquit, just return
	Qnil (Bug#15628).

2013-10-16  Eli Zaretskii  <eliz@gnu.org>

	* w32.c (network_interface_get_info, network_interface_list)
	(network_interface_info): New functions.  (Bug#15610)
	(GetAdaptersInfo_Proc): New typedef.
	(get_adapters_info): New wrapper function.
	(globals_of_w32): Initialize g_b_init_get_adapters_info.

	* process.h (network_interface_list, network_interface_info):
	New prototypes.

	* process.c (conv_sockaddr_to_lisp): Now externally-visible.
	(Fnetwork_interface_list, Fnetwork_interface_info): Define for
	all systems.  Return non-nil for systems that HAVE_NET_IF_H and
	for WINDOWSNT.  Doc fix.
	(syms_of_process): Defsubr Snetwork_interface_list and
	Snetwork_interface_info unconditionally.

	* menu.c (have_boxes): Fix redundant simulation of radio buttons
	in NS GUI sessions.  (Bug#15629)

2013-10-16  Dmitry Antipov  <dmantipov@yandex.ru>

	* fns.c (Fstring_as_unibyte): Use xlispstrdup.

2013-10-15  Paul Eggert  <eggert@cs.ucla.edu>

	* print.c (print_object): Print " ..." when truncating bool vectors.

2013-10-15  Eli Zaretskii  <eliz@gnu.org>

	* w32inevt.c (do_mouse_event): Support mouse wheel and all the 5
	standard mouse buttons.

	* termhooks.h (struct input_event): Remove incorrect commentary.

2013-10-15  Paul Eggert  <eggert@cs.ucla.edu>

	Disallow bool vector operations on mixed-length operands.
	The old behavior left garbage in the result vector sometimes,
	and didn't seem to be useful.
	* data.c (Qwrong_length_argument): New static var.
	(wrong_length_argument): New function.
	(bool_vector_binop_driver): Check that args agree in length.

	* keyboard.c, keyboard.h (all_kboards): Now static.

2013-10-15  Xue Fuqiao  <xfq.free@gmail.com>

	* buffer.c (syms_of_buffer) <buffer-invisibility-spec>: Add usage
	note from the lispref.

2013-10-15  Dmitry Antipov  <dmantipov@yandex.ru>

	* nsterm.h (struct ns_display_info): Remove set-but-unused
	member image_cache (image caches are per-terminal anyway).
	(FRAME_X_IMAGE_CACHE): Remove.
	* nsterm.m (ns_initialize_display_info): Adjust user.

2013-10-14  Eli Zaretskii  <eliz@gnu.org>

	* w32proc.c: Include mingw_time.h.

	* w32.c: Include mingw_time.h.

	Implement scrolling of TTY menus when the screen is too short.

	* term.c (tty_menu_display): Accept an additional argument, the
	menu item from which to start displaying the menu.  Account for
	the value of Y when limiting the menu to the number of available
	screen lines.
	(mi_result): New enumeration.
	(read_menu_input): Return enumerated value.  When the y coordinate
	hits min_y or max_y, return scroll indication instead of wrapping
	around the menu.
	(tty_menu_activate): Handle the scrolling indications from
	read_menu_input.  Compute the first menu item to display and pass
	it to tty_menu_display.

2013-10-14  Dmitry Antipov  <dmantipov@yandex.ru>

	* termhooks.h (FRAME_MUST_WRITE_SPACES, FRAME_LINE_INS_DEL_OK)
	(FRAME_CHAR_INS_DEL_OK, FRAME_SCROLL_REGION_OK)
	(FRAME_SCROLL_REGION_COST, FRAME_MEMORY_BELOW_FRAME):
	Adjust to match the change described below.
	(struct terminal): Move must_write_spaces, line_ins_del_ok,
	char_ins_del_ok, scroll_region_ok, scroll_region_cost and
	memory_below_frame members to...
	* termchar.h (struct tty_display_info): ...here because they're
	relevant only on TTYs.  Prefer unsigned bitfield where appropriate.
	* term.c (init_tty):
	* nsterm.m (ns_create_terminal):
	* w32term.c (w32_create_terminal):
	* xterm.c (x_create_terminal): Adjust users.
	* dispnew.c (line_hash_code, line_draw_cost): Pass frame arg
	to filter out non-TTY frames.  Adjust comment.
	(scrolling): Adjust user.  Prefer eassert for debugging check.

2013-10-14  Dmitry Antipov  <dmantipov@yandex.ru>

	* xfaces.c (PT_PER_INCH): Remove unused macro.
	* termhooks.h (struct terminal): Remove set-but-unused
	member fast_clear_end_of_line.
	(FRAME_FAST_CLEAR_END_OF_LINE): Remove.
	* nsterm.m (ns_create_terminal):
	* term.c (init_tty):
	* w32term.c (w32_create_terminal):
	* xterm.c (x_create_terminal): Adjust users.

2013-10-14  Paul Eggert  <eggert@cs.ucla.edu>

	* lisp.h (bool_vector_size): New function.
	All uses of XBOOL_VECTOR (x)->size changed to bool_vector_size (x).
	* data.c (bool_vector_spare_mask, bool_vector_binop_driver)
	(Fbool_vector_not, Fbool_vector_count_matches_at):
	Remove uses of 'eassume' that should no longer be needed,
	because they are subsumed by the 'eassume' in bool_vector_size.

2013-10-12  Eli Zaretskii  <eliz@gnu.org>

	* image.c (GIFLIB_MAJOR, GIFLIB_MINOR, GIFLIB_RELEASE): Move back
	after inclusion of gif_lib.h, thus fixing compiler warnings caused
	by revision 114614 (commit of 2013-10-10).

2013-10-11  Eli Zaretskii  <eliz@gnu.org>

	* xdisp.c (deep_copy_glyph_row): Handle the case that FROM and TO
	have different dimensions.  (Bug#15575)

	* dispnew.c (fill_up_frame_row_with_spaces): Now has external
	visibility.

	* dispextern.h (fill_up_frame_row_with_spaces): Add prototype.

2013-10-11  Dmitry Antipov  <dmantipov@yandex.ru>

	* term.c (tty_menu_show): Never return with unbalanced
	specpdl.  Use eassert for debugging check.  Adjust style.

2013-10-11  Eli Zaretskii  <eliz@gnu.org>

	* term.c (read_menu_input): Make selection of menu items
	cyclical.  Suggested by Dmitry Antipov <dmantipov@yandex.ru>.
	(tty_menu_activate): Fix off-by-one error when computing max_y.

2013-10-11  Teodor Zlatanov  <tzz@lifelogs.com>

	* gnutls.c (gnutls_audit_log_function): Add function for GnuTLS
	audit logging (only used with GnuTLS 3.x) and enable it.

2013-10-11  Dmitry Antipov  <dmantipov@yandex.ru>

	* dispnew.c (redraw_frame): Remove useless #ifdef because
	FRAME_MSDOS_P is a compile-time zero everywhere except MS-DOS.
	Also, move TTY fflush to...
	* term.c (tty_update_end): ...this function.

2013-10-11  Eli Zaretskii  <eliz@gnu.org>

	* xdisp.c (display_tty_menu_item): Make sure we never write beyond
	the end of the frame's glyph matrix.  (Bug#15575)

	* term.c (tty_menu_display): Don't move cursor while overwriting
	frame's glyphs with menu items.  Limit the number of items
	displayed to what can be shown on the available screen lines,
	excluding the echo area.
	(tty_menu_activate): Limit the Y coordinate allowed by
	read_menu_input to the last screen line used for menu display.

2013-10-11  Paul Eggert  <eggert@cs.ucla.edu>

	* lisp.h (eassume): New macro.
	Also, include <verify.h>, for 'assume'.
	* alloc.c (bool_vector_payload_bytes, Fmake_bool_vector)
	(vroundup, vector_nbytes):
	* data.c (bool_vector_spare_mask, bool_vector_binop_driver)
	(Fbool_vector_not, Fbool_vector_count_matches)
	(Fbool_vector_count_matches_at):
	Use eassume, not eassert.
	* casetab.c (set_identity, shuffle):
	* composite.c (composition_gstring_put_cache):
	* dispnew.c (update_frame_1):
	* ftfont.c (ftfont_shape_by_flt):
	* image.c (gif_load):
	* intervals.c (offset_intervals):
	* macfont.m (macfont_shape):
	Remove calls to 'assume' that are no longer needed, because
	--enable-gcc-warnings no longer generates bogus warnings
	when these calls are removed.

2013-10-11  Dmitry Antipov  <dmantipov@yandex.ru>

	* xdisp.c (deep_copy_glyph_row): Remove unused locals.

2013-10-10  Stefan Monnier  <monnier@iro.umontreal.ca>

	* fileio.c (Fsubstitute_in_file_name): Use substitute-env-in-file-name.
	(Qsubstitute_env_in_file_name): New var.
	(syms_of_fileio): Define it.

2013-10-10  Eli Zaretskii  <eliz@gnu.org>

	* xdisp.c (deep_copy_glyph_row): Assert that the 'used' counts of
	FROM and TO are identical.  Copy only the glyphs of TEXT_AREA.
	(Bug#15575)

	* term.c (save_and_enable_current_matrix): Don't allocate and
	don't save margin areas.
	(restore_desired_matrix): Don't restore margin areas.
	(free_saved_screen): Don't free margin areas.

2013-10-10  Paul Eggert  <eggert@cs.ucla.edu>

	* image.c: Pacify --enable-gcc-warnings.
	(GIFLIB_MAJOR, GIFLIB_MINOR, GIFLIB_RELEASE, fn_GifErrorString):
	#define only if used.

2013-10-10  Eli Zaretskii  <eliz@gnu.org>

	* image.c (GIFLIB_MAJOR): Define to 4 if undefined.
	(GIFLIB_MINOR, GIFLIB_RELEASE): Define to zero if undefined.
	(GifErrorString) [GIFLIB_MAJOR >= 5]: Define a function pointer.
	(gif_load): For giflib v5.x and later, display the error message
	produced by giflib when its functions fail.
	(syms_of_image) <Qlibgif_version> [HAVE_NTGUI]: New DEFSYM.
	(Bug#15531)

2013-10-10  Dmitry Antipov  <dmantipov@yandex.ru>

	* keyboard.c (last_event_timestamp): Remove.  For X selection and
	GTK popup menus, it may be obtained from per-frame X display info.
	(kbd_buffer_store_event_hold, kbd_buffer_get_event)
	(process_special_events): Adjust users.
	* keyboard.h (last_event_timestamp): Remove declaration.
	* xmenu.c (xmenu_show, create_and_show_popup_menu): Lost last arg.
	Use FRAME_DISPLAY_INFO (f)->last_user_time for gtk_menu_popup.
	* menu.h (xmenu_show): Adjust prototype.
	* menu.c (Fx_popup_menu): Adjust user.
	* xselect.c (x_own_selection, x_get_foreign_selection)
	(Fx_disown_selection_internal): Use dpyinfo->last_user_time.

2013-10-10  Dmitry Antipov  <dmantipov@yandex.ru>

	* keyboard.c (init_kboard): Now static.  Add arg
	to denote window system.  Adjust comment.
	(init_keyboard): Adjust user.
	(allocate_kboard): New function.
	(syms_of_keyboard):
	* nsterm.m (ns_term_init):
	* term.c (init_tty):
	* w32term.c (w32_create_terminal):
	* xterm.c (x_term_init): Use it.
	* keyboard.h (init_kboard): Remove prototype.
	(allocate_kboard): Add prototype.

2013-10-10  Barry Fishman  <barry_fishman@acm.org>  (tiny change)

	* image.c (GIFLIB_MAJOR): Ensure it's defined.
	(DGifOpen, DGifOpenFileName): Handle giflib 5 syntax.  (Bug#15531)

2013-10-09  Paul Eggert  <eggert@cs.ucla.edu>

	* fns.c (sxhash_bool_vector): Fix buffer read overrun.

2013-10-09  Eli Zaretskii  <eliz@gnu.org>

	* term.c (tty_menu_activate): Flush the output stream after
	showing the cursor, and don't mark the frame garbaged at exit from
	the function.  Fixes redisplay glitches when moving from one menu
	to another.

2013-10-09  Jan Djärv  <jan.h.d@swipnet.se>

	* nsfns.m (Fns_convert_utf8_nfd_to_nfc): Check input for valid UTF-8
	or throw error (Bug#15570).

2013-10-09  Paul Eggert  <eggert@cs.ucla.edu>

	* intervals.c (temp_set_point_both): Move test into 'eassert',
	for speed.

	* lisp.h (eassert): Don't use 'assume'.
	Sometimes 'assume' wins in performance, and sometimes it loses,
	so it shouldn't be used all the time.  Perhaps we need two
	flavors of 'eassert', one for where 'assume' is far more likely
	to help or to hurt; but that can be done later.
	Problem reported by Dmitry Antipov in
	<http://lists.gnu.org/archive/html/emacs-devel/2013-10/msg00276.html>.
	Also, don't include <verify.h>; no longer needed.

2013-10-09  Glenn Morris  <rgm@gnu.org>

	* eval.c (Fcond): Doc tweak.

2013-10-09  Eli Zaretskii  <eliz@gnu.org>

	* xfaces.c (x_free_gc) [HAVE_X_WINDOWS, HAVE_NTGUI]: Don't pass
	expressions with side effects to eassert.  (Bug#15565)

2013-10-09  Stefan Monnier  <monnier@iro.umontreal.ca>

	* fns.c (hashfn_user_defined): Allow hash functions to return any
	Lisp_Object.

2013-10-08  Paul Eggert  <eggert@cs.ucla.edu>

	Fix minor problems found by static checking.
	* dispnew.c (save_current_matrix): Omit unnecessary casts.
	* dispnew.c (update_frame_with_menu): Mark debug local as used.
	* keyboard.c, keyboard.h (Qmouse_movement): Now static.
	* keyboard.c (read_menu_command): Remove unused local.
	* lisp.h (read_menu_command): New decl.
	* menu.c, menu.h (menu_item_width): Arg is now unsigned char *, for
	benefit of STRING_CHAR_AND_LENGTH.  All uses changed.
	Return ptrdiff_t, not int.
	* term.c (tty_menu_struct): 'allocated' member is now ptrdiff_t,
	not int, for benefit of xpalloc.
	(tty_menu_create, tty_menu_make_room): Simplify by using xzalloc
	and xpalloc.
	(have_menus_p): Remove; unused.
	(tty_menu_add_pane, tty_menu_add_selection): Change signedness of
	local char * pointer to pacify STRING_CHAR_AND_LENGTH.
	(tty_menu_add_selection, tty_menu_locate, tty_meny_destroy):
	Now static.
	(save_and_enable_current_matrix): Omit unnecessary casts.
	(read_menu_input): Omit local extern decl (now in lisp.h).
	Don't access uninitialized storage if mouse_get_xy fails.
	(tty_menu_activate): Mark local as initialized, for lint.
	(tty_menu_activate, tty_meny_show): Remove unused locals.

2013-10-08  Eli Zaretskii  <eliz@gnu.org>

	Support menus on text-mode terminals.
	* xterm.h (xw_popup_dialog): Add prototype.

	* xmenu.c (Fx_popup_dialog): Function moved to menu.c.
	(xmenu_show): Block input here, instead in Fx_popup_menu.
	(xw_popup_dialog): New function, with X-specific bits of popup
	dialogs.

	* xdisp.c (deep_copy_glyph_row, display_tty_menu_item):
	New functions.

	* window.c (Fset_window_configuration): Use run-time tests of the
	frame type instead of compile-time conditionals, when menu-bar
	lines are considered.

	* w32term.h (w32con_hide_cursor, w32con_show_cursor)
	(w32_popup_dialog): New prototypes.

	* w32menu.c (Fx_popup_dialog): Function deleted.
	(w32_popup_dialog): New function, with w32 specific bits of popup
	dialogs.  Block input here.

	* w32inevt.c (w32_console_read_socket): Minor change to add
	debugging TTY events.

	* w32fns.c (show_hourglass): If returning early because the frame
	is not a GUI frame, unblock input.

	* w32console.c (w32con_hide_cursor, w32con_show_cursor, cursorX)
	(cursorY): New functions.

	* termhooks.h (cursorX, cursorY): Prototypes of functions on
	WINDOWSNT, macros that call curX and curY elsewhere.

	* termchar.h (struct tty_display_info) <showing_menu>: New flag.

	* term.c (tty_hide_cursor, tty_show_cursor) [WINDOWSNT]: Call w32
	specific function to hide and show cursor on a text-mode terminal.
	(tty_menu_struct, struct tty_menu_state): New structures.
	(tty_menu_create, tty_menu_make_room, tty_menu_search_pane)
	(tty_menu_calc_size, mouse_get_xy, tty_menu_display)
	(have_menus_p, tty_menu_add_pane, tty_menu_add_selection)
	(tty_menu_locate, save_and_enable_current_matrix)
	(restore_desired_matrix, screen_update, read_menu_input)
	(tty_menu_activate, tty_menu_destroy, tty_menu_help_callback)
	(tty_pop_down_menu, tty_menu_last_menubar_item)
	(tty_menu_new_item_coords, tty_menu_show): New functions.
	(syms_of_term): New DEFSYMs for tty-menu-* symbols.

	* nsterm.h (ns_popup_dialog): Adjust prototype.

	* nsmenu.m (ns_menu_show): Block and unblock input here, instead
	of in x-popup-menu.
	(ns_popup_dialog): Adapt order of arguments to the other
	*_menu_show implementations.
	(Fx_popup_dialog): Function deleted.

	* msdos.c (x_set_menu_bar_lines): Delete unused function.

	* menu.h (tty_menu_show, menu_item_width): Provide prototypes.

	* menu.c (have_boxes): New function.
	(single_keymap_panes): Use it instead of a compile-time
	conditional.
	(single_menu_item): Use run-time tests of the frame type instead
	of compile-time conditionals.
	(encode_menu_string): New function.
	(list_of_items, list_of_panes): Use it instead of ENCODE_STRING
	the macro, since different types of frame need different encoding
	of menu items.
	(digest_single_submenu): Use run-time tests of frame type instead
	of, or in addition to, compile-time conditionals.
	(menu_item_width, Fmenu_bar_menu_at_x_y): New functions.
	(Fx_popup_menu): Detect when the function is called from keyboard
	on a TTY.  Don't barf when invoked on a text-mode frame.
	Check frame type at run time, instead of compile-time conditionals for
	invoking terminal-specific menu-show functions.
	Call tty_menu_show on text-mode frames.
	(Fx_popup_dialog): Move here from xmenu.c.  Test frame types at
	run time to determine which alternative to invoke; support dialogs
	on TTYs.

	* keyboard.h <Qmouse_movement>: Declare.

	* keyboard.c <Qmouse_movement>: Now extern.
	<Qecho_keystrokes>: New static variable.
	(read_key_sequence): Accept an additional argument, a flag to
	prevent redisplay during reading of the key sequence.  All callers
	changed.
	(read_menu_command): New function.
	(read_char): When COMMANDFLAG is -2, do not redisplay and do not
	autosave.
	(toolkit_menubar_in_use): New function.
	(make_lispy_event): Use it instead of a compile-time test.

	* fns.c (Fyes_or_no_p) [HAVE_MENUS]: Don't condition on
	window-system being available.

	* editfns.c (Fmessage_box) [HAVE_MENUS]: Don't condition the call
	to x-popup-dialog on the frame type, they all now support popup
	dialogs.

	* dispnew.c (save_current_matrix): Save the margin areas.
	(restore_current_matrix): Restore margin areas.
	(update_frame_with_menu): New function.

	* dispextern.h (display_tty_menu_item, update_frame_with_menu):
	Add prototypes.

	* alloc.c (make_save_ptr): Now compiled unconditionally.

2013-10-08  Dmitry Antipov  <dmantipov@yandex.ru>

	* dispnew.c (set_window_update_flags): Add buffer arg.  Adjust comment.
	(redraw_frame, update_frame): Adjust users.
	* dispextern.h (set_window_update_flags): Adjust prototype.
	* xdisp.c (redisplay_internal): When updating all frames with zero
	windows_or_buffers_changed, assume that only the windows that shows
	current buffer should be really updated.

2013-10-08  Dmitry Antipov  <dmantipov@yandex.ru>

	Do not allocate huge temporary memory areas and objects while encoding
	for file I/O, thus reducing an enormous memory usage for large buffers.
	See http://lists.gnu.org/archive/html/emacs-devel/2013-10/msg00180.html.
	* coding.h (struct coding_system): New member raw_destination.
	* coding.c (setup_coding_system): Initialize it to zero.
	(encode_coding_object): If raw_destination is set, do not create
	dst_object.  Add comment.
	* fileio.c (toplevel): New constant E_WRITE_MAX.
	(e_write): Do not encode more than E_WRITE_MAX characters per one loop
	iteration.  Use raw_destination if E_WRITE_MAX characters is encoded.

2013-10-08  Jan Djärv  <jan.h.d@swipnet.se>

	* nsterm.m (windowDidExitFullScreen:)
	(toggleFullScreen:): Change NS_IMPL_COCOA to HAVE_NATIVE_FS.

2013-10-08  Paul Eggert  <eggert@cs.ucla.edu>

	Fix race where emacs aborts when sent SIGTERM (Bug#15534).
	* keyboard.c (unblock_input_to): Don't process pending signals
	if a fatal error is in progress.

	* lisp.h (bits_word, BITS_WORD_MAX): New type and macro.
	All uses of 'size_t' and 'SIZE_MAX' changed to use them, when
	they're talking about words in Lisp bool vectors.
	(BITS_PER_BITS_WORD): Rename from BITS_PER_SIZE_T.  All uses changed.
	* data.c (popcount_bits_word): Rename from popcount_size_t.
	(bits_word_to_host_endian): Rename from size_t_to_host_endian.
	All uses changed.

2013-10-07  Paul Eggert  <eggert@cs.ucla.edu>

	Improve support for popcount and counting trailing zeros (Bug#15550).
	* data.c: Include <count-one-bits.h>, <count-trailing-zeros.h>.
	(USE_MSC_POPCOUNT, POPCOUNT_STATIC_INLINE)
	(NEED_GENERIC_POPCOUNT, popcount_size_t_generic)
	(popcount_size_t_msc, popcount_size_t_gcc):
	Remove; now done by Gnulib.
	(popcount_size_t): Now a macro that defers to Gnulib.
	(count_trailing_zero_bits): Return int, for consistency with
	Gnulib and because Emacs prefers signed to unsigned int.
	Don't assume that size_t is either unsigned int or unsigned long
	or unsigned long long.
	(size_t_to_host_endian): Do not assume that size_t is either
	exactly 32 or exactly 64 bits wide.
	* lisp.h (BITS_PER_SIZE_T): Define consistently with BITS_PER_LONG
	etc., so that it's now an enum constant, not a macro.
	No need to assume that it's either 32 or 64.

2013-10-07  Jan Djärv  <jan.h.d@swipnet.se>

	* nsterm.m (windowDidEnterFullScreen:): setPresentationOptions only
	on >= 10.7.

2013-10-07  Dmitry Antipov  <dmantipov@yandex.ru>

	* insdel.c (insert_from_gap): Prefer ptrdiff_t to int where needed.
	* xdisp.c (handle_fontified_prop): Likewise.  Use bool for boolean.

2013-10-07  Paul Eggert  <eggert@cs.ucla.edu>

	emacs_read and emacs_write now use void *, not char *.
	* alloc.c (valid_pointer_p) [!WINDOWSNT]: Remove now-unnecessary cast.
	* sysdep.c (emacs_read, emacs_write, emacs_write_sig):
	Buffer arg is now void *, not char *.  This matches plain
	'read' and 'write' better, and avoids a constraint violation
	on Solaris 9 with Oracle Studio.

2013-10-07  Dmitry Antipov  <dmantipov@yandex.ru>

	* alloc.c (Fmake_string): For ASCII char initializer, prefer
	memset to explicit loop.  Otherwise copy largest possible chunk
	from initialized to uninitialized part, thus allowing the longer
	memcpy runs and reducing the number of loop iterations.

2013-10-06  Jan Djärv  <jan.h.d@swipnet.se>

	* nsterm.m (ns_update_begin): If native fullscreen and no toolbar,
	hide toolbar (Bug#15388).
	(windowDidEnterFullScreen:): If presentation options are zero,
	set them here (Bug#15388).
	(ns_update_auto_hide_menu_bar): Remove runtime check.
	Don't auto hide dock unless menubar is also auto hidden.

2013-10-05  Xue Fuqiao  <xfq.free@gmail.com>

	* editfns.c (message): Mention batch mode in doc string.

2013-10-05  Jan Djärv  <jan.h.d@swipnet.se>

	* nsterm.m (check_native_fs): Remove erroneous comment.

2013-10-04  Dmitry Antipov  <dmantipov@yandex.ru>

	* xdisp.c (redisplay_internal): Simplify because scan_for_column now
	uses find_newline instead of scan_newline and so doesn't move point.

2013-10-04  Paul Eggert  <eggert@cs.ucla.edu>

	Use hardware support for byteswapping on glibc x86 etc.
	On Fedora 19 x86-64, the new bswap_64 needs 1 instruction,
	whereas the old swap64 needed 30.
	* fringe.c (init_fringe_bitmap) [WORDS_BIGENDIAN]:
	* sound.c (le2hl, le2hs, be2hl) [!WINDOWSNT]:
	Use byteswap.h's macros to swap bytes.
	* lisp.h (swap16, swap32, swap64): Remove.
	All uses replaced by bswap_16, bswap_32, bswap_64.

	* bytecode.c (exec_byte_code): Use some more volatile variables
	to work around local variables getting clobbered by longjmp.
	Port to pre-C99, which doesn't allow decls after stmts.

2013-10-03  Paul Eggert  <eggert@cs.ucla.edu>

	* lisp.h (eassert): Assume that COND is true when optimizing.
	In other words, take on the behavior of eassert_and_assume.
	This makes Emacs 0.2% smaller on my platform (Fedora 19, x86-64).
	(eassert_and_assume): Remove.  All uses replaced by eassert.

	* xdisp.c (Qglyphless_char): Now static.

	Adjust to merge from gnulib.
	* conf_post.h (__has_builtin, assume): Remove; gnulib now does these.
	* lisp.h: Include <verify.h>, for 'assume'.

	* eval.c (clobbered_eassert): New macro.
	(internal_catch, internal_condition_case)
	(internal_condition_case_1, internal_condition_case_2)
	(internal_condition_case_n): Use it instead of eassert
	when the argument contains locals clobbered by longjmp.
	Don't use clobbered locals outside of clobbered_eassert.
	(internal_lisp_condition_case): Use a volatile variable
	to work around a local variable's getting clobbered.

2013-10-03  Stefan Monnier  <monnier@iro.umontreal.ca>

	* lisp.h (struct handler): Merge struct handler and struct catchtag.
	(PUSH_HANDLER): New macro.
	(catchlist): Remove.
	(handlerlist): Always declare.

	* eval.c (catchlist): Remove (merge with handlerlist).
	(handlerlist, lisp_eval_depth): Not static any more.
	(internal_catch, internal_condition_case, internal_condition_case_1)
	(internal_condition_case_2, internal_condition_case_n):
	Use PUSH_HANDLER.
	(unwind_to_catch, Fthrow, Fsignal): Adjust to merged
	handlerlist/catchlist.
	(internal_lisp_condition_case): Use PUSH_HANDLER.  Adjust to new
	handlerlist which can only handle a single condition-case handler at
	a time.
	(find_handler_clause): Simplify since we only a single branch here
	any more.

	* bytecode.c (BYTE_CODES): Add Bpushcatch, Bpushconditioncase
	and Bpophandler.
	(bcall0): New function.
	(exec_byte_code): Add corresponding cases.  Improve error message when
	encountering an invalid byte-code.  Let Bunwind_protect accept
	a function (rather than a list of expressions) as argument.

	* alloc.c (Fgarbage_collect): Merge scans of handlerlist and catchlist,
	and make them unconditional now that they're heap-allocated.

2013-10-03  Stefan Monnier  <monnier@iro.umontreal.ca>

	* charset.c (Fdecode_char, Fencode_char): Remove description of
	`restriction' arg. now that it's hidden by advertised-calling-convention.

2013-10-02  Jan Djärv  <jan.h.d@swipnet.se>

	* macfont.m (mac_ctfont_create_preferred_family_for_attributes):
	Remove unused variable (from mac-port).
	(macfont_draw): Use s->ybase for correct y position.

2013-10-02  Dmitry Antipov  <dmantipov@yandex.ru>

	* frame.h (struct frame): Drop has_minibuffer member because...
	(FRAME_HAS_MINIBUF_P): ...this macro can be implemented without it.
	* frame.c (make_frame, make_minibuffer_frame): Adjust users.

2013-10-02  Dmitry Antipov  <dmantipov@yandex.ru>

	* window.h (struct window): Prefer enum text_cursor_kinds to int
	for phys_cursor_type member.  Move the latter, phys_cursor_width,
	phys_cursor_ascent and phys_cursor_height under HAVE_WINDOW_SYSTEM.
	* window.c (replace_window, make_window): Adjust users.

2013-10-02  Dmitry Antipov  <dmantipov@yandex.ru>

	* fringe.c (toplevel): Do not use HAVE_WINDOW_SYSTEM because
	this module is never compiled otherwise.

2013-10-01  Alp Aker  <alp.tekin.aker@gmail.com>

	* macfont.m (macfont_draw): Use CGRectMake rather than NSMakeRect
	(Bug#15500).

2013-09-29  Eli Zaretskii  <eliz@gnu.org>

	* xdisp.c (get_next_display_element): Don't call face_for_font in
	a build configured --without-x.  (Bug#15484)

2013-09-29  Jan Djärv  <jan.h.d@swipnet.se>

	* window.c (calc_absolute_offset): #elif should be #elif defined.

	* frame.c (delete_frame): Block/unblock input to overcome race
	condition (Bug#15475).

2013-09-29  Andreas Politz  <politza@hochschule-trier.de>

	* frame.c (delete_frame): Record selected frame only after
	calling Qdelete_frame_functions (Bug#15477).

2013-09-28  Jan Djärv  <jan.h.d@swipnet.se>

	* nsterm.m (ns_selection_color): Remove.
	(ns_get_color): Check for ns_selection_(fg|bg)_color using
	NSColor selectedText(Background)Color.  Only for COCOA.
	(ns_term_init): Remove assignment of ns_selection_color, logic
	moved to ns_get_color.

	* nsterm.h (NS_SELECTION_BG_COLOR_DEFAULT): Rename from
	NS_SELECTION_COLOR_DEFAULT.
	(NS_SELECTION_FG_COLOR_DEFAULT): New.

2013-09-28  Eli Zaretskii  <eliz@gnu.org>

	* xdisp.c (Fdump_tool_bar_row): Ifdef away the body if 'struct
	frame' does not have the tool_bar_window member.

2013-09-26  Barry O'Reilly  <gundaetiapo@gmail.com>

	Signal error when reading an empty byte-code object (Bug#15405)
	* lread.c (read1): Signal error.
	* alloc.c (make_byte_code): eassert header size.
	(sweep_vectors): Change an int to size_t.

2013-09-24  Paul Eggert  <eggert@cs.ucla.edu>

	* dispnew.c (clear_glyph_row, copy_row_except_pointers): Use enums
	instead of ints, as it's the usual style for offsetof constants.  See:
	http://lists.gnu.org/archive/html/emacs-devel/2013-09/msg00478.html

	* data.c (POPCOUNT_STATIC_INLINE): New macro, as a hack for popcount.
	This is ugly, but it should fix the performance problem for older
	GCC versions in the short run.  I'll look into integrating the
	Gnulib module for popcount, as a better fix.
	See the thread starting in:
	http://lists.gnu.org/archive/html/emacs-devel/2013-09/msg00474.html
	(popcount_size_t_generic) [NEED_GENERIC_POPCOUNT]:
	(popcount_size_t_msc) [USE_MSC_POPCOUNT]:
	(popcount_size_t_gcc) [USE_GCC_POPCOUNT]:
	(popcount_size_t): Use it.

2013-09-24  Daniel Colascione  <dancol@dancol.org>

	* process.c (Fnetwork_interface_info): Fix build break due to
	vector changes.

2013-09-24  Paul Eggert  <eggert@cs.ucla.edu>

	* dispnew.c (clear_glyph_row, copy_row_except_pointers):
	Prefer signed to unsigned integers where either will do.
	No need for 'const' on locals that do not escape.
	Omit easserts with unnecessary and unportable assumptions about
	alignment.  Avoid unnecessary casts to char *.

2013-09-24  Dmitry Antipov  <dmantipov@yandex.ru>

	Use union for the payload of struct Lisp_Vector.
	This helps to avoid a few glitches dictated by C's aliasing rules.
	* lisp.h (struct Lisp_Vector): Use union for next and
	contents member.  Adjust comment.  Change related users.
	* alloc.c (next_in_free_list, set_next_in_free_list): Remove.
	Related users changed.
	* buffer.c, bytecode.c, ccl.c, character.h, chartab.c, composite.c:
	* composite.h, disptab.h, fns.c, fontset.c, indent.c, keyboard.c:
	* lread.c, msdos.c, process.c, w32menu.c, window.c, xdisp.c:
	* xfaces.c, xfont.c, xmenu.c: Related users changed.

2013-09-24  Dmitry Antipov  <dmantipov@yandex.ru>

	Optimize glyph row clearing and copying routines.
	* dispextern.h (struct glyph_row): Change layout of struct
	glyph_row to help copy_row_except_pointers.  Adjust comment.
	* dispnew.c (null_row): Remove.
	(clear_glyph_row): Use offsetof and memset to find and clear
	just the members that need clearing.  Adjust comment.
	(copy_row_except_pointers): Likewise for copying.

2013-09-24  Paul Eggert  <eggert@cs.ucla.edu>

	Some minor cleanups of recently-added bool vector code.
	* conf_post.h (assume): Always return void.  Use lint version
	only if GCC and MSC versions don't apply.
	* conf_post.h (assume):
	* data.c (USC_MSC_POPCOUNT, count_trailing_zero_bits):
	Depend on _MSC_VER, not __MSC_VER, for consistency with
	the rest of Emacs.
	* data.c (bool_vector_spare_mask, popcount_size_t_generic)
	(popcount_size_t_msc, popcount_size_t_gcc, popcount_size_t)
	(bool_vector_binop_driver, count_trailing_zero_bits)
	(size_t_to_host_endian): Now static, not static inline;
	the latter isn't needed with modern compilers and doesn't
	work with older compilers anyway.

	* alloc.c (valgrind_p): Use bool for boolean.

2013-09-23  Dmitry Antipov  <dmantipov@yandex.ru>

	* xdisp.c (noninteractive_need_newline, message_log_need_newline)
	(overlay_arrow_seen, message_enable_multibyte, line_number_displayed)
	(display_last_displayed_message_p, message_buf_print)
	(message_cleared_p, help_echo_showing_p, hourglass_shown_p):
	Use bool for boolean.
	* dispextern.h (cancel_line, init_desired_glyphs):
	Remove ancient leftover.
	(help_echo_showing_p, hourglass_shown_p):
	* lisp.h (noninteractive_need_newline): Adjust declaration.

2013-09-23  Dmitry Antipov  <dmantipov@yandex.ru>

	* dispnew.c (frame_garbaged, selected_frame, last_nonminibuf_frame):
	Move to...
	* frame.c (frame_garbaged, selected_frame, last_nonminibuf_frame):
	...this file and convert the latter to static.  Adjust comment.
	(make_initial_frame):
	* window.c (init_window_once): Adjust user.
	* frame.h (last_nonminibuf_frame): Remove declaration.
	* lisp.h (selected_frame): Likewise.
	* msdos.c (the_only_display_info): Adjust comment.

2013-09-23  Eli Zaretskii  <eliz@gnu.org>

	* xdisp.c (mouse_face_from_string_pos): Fix off-by-one error in
	computing the end column of mouse-highlight that comes from
	display or overlay strings.  (Bug#15437)
	(note_mouse_highlight): Adapt calculation of last argument to
	mouse_face_from_string_pos to the above change.

	* conf_post.h (__has_builtin): Define to zero, if undefined, on
	all platforms, not just for clang.

2013-09-23  Jan Djärv  <jan.h.d@swipnet.se>

	* filelock.c (lock_file_1): Rearrange to remove compiler warning
	about excess arguments to snprintf.

	* conf_post.h(assume): Use __builtin_unreachable for clang.

2013-09-23  Juanma Barranquero  <lekktu@gmail.com>

	* w32console.c (initialize_w32_display): Remove unused variable hlinfo.
	* w32term.c (w32_scroll_bar_handle_click): Remove unused variable f.

2013-09-23  Daniel Colascione  <dancol@dancol.org>

	* alloc.c (USE_VALGRIND): New macro; on by default
	when ENABLE_CHECKING.
	(mark_maybe_object, mark_maybe_pointer)
	[USE_VALGRIND]: Mark conservatively-scanned regions valid for
	valgrind purposes.
	(valgrind_p) [USE_VALGRIND]: New variable.
	(init_alloc) [USE_VALGRIND]: Initialize valgrind_p.

2013-09-22  Jan Djärv  <jan.h.d@swipnet.se>

	* process.c (wait_reading_process_output): Change int pnamelen to
	socklen_t.

	* nsterm.m (setMarkedText:selectedRange:, deleteWorkingText):
	* nsmenu.m (addDisplayItemWithImage:idx:tag:helpText:enabled:):
	* nsfont.m (ns_get_covering_families, ns_findfonts): Cast NSLog
	argument to unsigned long to avoid warning.
	(nsfont_draw): Use 0.25 instead of  Fix2X (kATSItalicQDSkew).

	* conf_post.h (assume): Fix compiler error: x shall be cond.

2013-09-22  Daniel Colascione  <dancol@dancol.org>

	* xfns.c (x_get_monitor_attributes): Suppress unused variable
	warning when compiling without a window system.

2013-09-22  Daniel Colascione  <dancol@dancol.org>

	* data.c (Qbool_vector_p): New symbol.
	(bool_vector_spare_mask, popcount_size_t_generic)
	(popcount_size_t_msc, popcount_size_t_gcc)
	(popcount_size_t)
	(bool_vector_binop_driver)
	(count_trailing_zero_bits, size_t_to_host_endian)
	(Fbool_vector_exclusive_or)
	(Fbool_vector_union)
	(Fbool_vector_intersection, Fbool_vector_set_difference)
	(Fbool_vector_subsetp, Fbool_vector_not)
	(Fbool_vector_count_matches)
	(Fbool_vector_count_matches_at): New functions.
	(syms_of_data): Intern new symbol, functions.
	* alloc.c (bool_vector_payload_bytes): New function.
	(Fmake_bool_vector): Instead of calling Fmake_vector,
	which performs redundant initialization and argument checking,
	just call allocate_vector ourselves.  Make sure we clear any
	terminating padding to zero.
	(vector_nbytes, sweep_vectors): Use bool_vector_payload_bytes
	instead of open-coding the size calculation.
	(vroundup_ct): New macro.
	(vroundup): Assume argument >= 0; invoke vroundup_ct.
	* casetab.c (shuffle, set_identity): Change lint_assume to assume.
	* composite.c (composition_gstring_put_cache):
	Change lint_assume to assume.
	* conf_post.h (assume): New macro.
	(lint_assume): Remove.
	* dispnew.c (update_frame_1): Change lint_assume to assume.
	* ftfont.c (ftfont_shape_by_flt): Change lint_assume
	to assume.
	* image.c (gif_load): Change lint_assume to assume.
	* lisp.h (eassert_and_assume): New macro.
	(Qbool_vector_p): Declare.
	(CHECK_BOOL_VECTOR, ROUNDUP, BITS_PER_SIZE_T): New macros.
	(swap16, swap32, swap64): New inline functions.
	* macfont.m (macfont_shape): Change lint_assume to assume.
	* ralloc.c: Rename ROUNDUP to PAGE_ROUNDUP throughout.
	* xsettings.c (parse_settings): Use new swap16 and
	swap32 from lisp.h instead of file-specific macros.

2013-09-22  Eli Zaretskii  <eliz@gnu.org>

	* xdisp.c (try_window_id): Don't abort if cursor row could not be
	found (which can legitimately happen when the glyph row at the
	window start is disabled in the current_matrix.  (Bug#15365)

2013-09-22  Paul Eggert  <eggert@cs.ucla.edu>

	Fix syntax.h bug introduced by recent INLINE change.
	syntax.h defined an extern inline function SYNTAX_ENTRY that was
	conditionally compiled one way in some modules, and a different
	way in others.  This doesn't work with extern inline functions,
	which must have the same definition in all modules, because the
	defining code might be shared across modules, depending on the
	implementation.  Symptoms reported by Martin Rudalics in:
	http://lists.gnu.org/archive/html/emacs-devel/2013-09/msg00414.html
	* regex.c, syntax.c (SYNTAX_ENTRY_VIA_PROPERTY): Remove.
	(SYNTAX, SYNTAX_ENTRY, SYNTAX_WITH_FLAGS): New macros,
	overriding the corresponding functions in syntax.h.
	* syntax.h (syntax_property_entry, syntax_property_with_flags)
	(syntax_property): New inline functions.
	(SYNTAX_ENTRY, SYNTAX_WITH_FLAGS, SYNTAX):
	Rewrite in terms of these new functions.

2013-09-21  Eli Zaretskii  <eliz@gnu.org>

	* dired.c (directory_files_internal): Use multibyte_chars_in_text,
	not chars_in_text, whose result depends on the multibyteness of
	the current buffer.  (Bug#15426)

2013-09-20  Paul Eggert  <eggert@cs.ucla.edu>

	Port recent change to hosts where pointers aren't 'long'.
	* xterm.c (x_send_scroll_bar_event, x_scroll_bar_to_input_event):
	Don't assume that pointers are the same width as 'long'.
	Add a compile-time check that a pointer fits into two X slots.

	A simpler, centralized INLINE.
	* conf_post.h (INLINE): Define only if not already defined.
	This allows us to use a single INLINE, defined by one file
	per executable.
	* emacs.c (INLINE): Define it.
	Also, include category.h, charset.h, composite.h, dispextern.h,
	syntax.h, systime.h, so that their INLINE definitions are expanded
	properly for Emacs.
	* blockinput.h, keyboard.c (BLOCKINPUT_INLINE):
	* buffer.h, buffer.c (BUFFER_INLINE):
	* category.h, category.c (CATEGORY_INLINE):
	* character.h, character.c (CHARACTER_INLINE):
	* charset.h, charset.c (CHARSET_INLINE):
	* composite.h, composite.c (COMPOSITE_INLINE):
	* dispextern.h, dispnew.c (DISPEXTERN_INLINE):
	* frame.h, frame.c (FRAME_INLINE):
	* intervals.h, intervals.c (INTERVALS_INLINE):
	* keyboard.h, keyboard.c (KEYBOARD_INLINE):
	* lisp.h, alloc.c (LISP_INLINE):
	* process.h, process.c (PROCESS_INLINE):
	* syntax.h, syntax.c (SYNTAX_INLINE):
	* systime.h, sysdep.c (SYSTIME_INLINE):
	* termhooks.h, terminal.c (TERMHOOKS_INLINE):
	* window.h, window.c (WINDOW_INLINE):
	Remove.  All uses replaced with INLINE.

2013-09-20  Dmitry Antipov  <dmantipov@yandex.ru>

	* xterm.c (handle_one_xevent): Revert part of 2013-09-17 change
	to avoid Bug#15398.

2013-09-19  Eli Zaretskii  <eliz@gnu.org>

	* w32reg.c (w32_get_string_resource): Make the first 2 arguments
	'const char *' to avoid compiler warnings due to similar change in
	the prototype of x_get_string_resource.

2013-09-19  Dmitry Antipov  <dmantipov@yandex.ru>

	* xterm.h (struct x_display_info): New members last_mouse_glyph_frame,
	last_mouse_scroll_bar, last_mouse_glyph and last_mouse_movement_time,
	going to replace static variables below.  Adjust comments.
	* xterm.c (last_mouse_glyph, last_mouse_glyph_frame)
	(last_mouse_scroll_bar, last_mouse_movement_time): Remove.
	(note_mouse_movement, XTmouse_position, x_scroll_bar_note_movement)
	(x_scroll_bar_report_motion, handle_one_xevent, syms_of_xterm):
	Related users changed.
	* w32term.h (struct w32_display_info): New members last_mouse_glyph_frame,
	last_mouse_scroll_bar, last_mouse_scroll_bar_pos, last_mouse_glyph and
	last_mouse_movement_time, going to replace static variables below.
	Adjust comments.
	* w32term.c (last_mouse_glyph_frame, last_mouse_scroll_bar)
	(last_mouse_scroll_bar_pos, last_mouse_glyph, last_mouse_movement_time):
	Remove.
	(note_mouse_movement, w32_mouse_position, w32_scroll_bar_handle_click)
	(x_scroll_bar_report_motion, syms_of_w32term): Related users changed.
	* nsterm.h (struct ns_display_info): New members last_mouse_glyph,
	last_mouse_movement_time and last_mouse_scroll_bar, going to replace
	static variables below.
	* nsterm.m (last_mouse_glyph, last_mouse_movement_time)
	(last_mouse_scroll_bar): Remove.
	(note_mouse_movement, ns_mouse_position, mouseMoved, mouseEntered)
	(mouseExited): Related users changed.

2013-09-19  Dmitry Antipov  <dmantipov@yandex.ru>

	Do not use external array to process X scroll bar messages.
	* xterm.c (scroll_bar_windows, scroll_bar_windows_size): Remove.
	(x_send_scroll_bar_event): Pack window pointer into two slots
	of XClientMessageEvent if we're 64-bit.  Adjust comment.
	(x_scroll_bar_to_input_event): Unpack accordingly.

2013-09-18  Dmitry Antipov  <dmantipov@yandex.ru>

	Ifdef away recent changes which aren't relevant to NS port.
	* dispextern.h (x_mouse_grabbed, x_redo_mouse_highlight)
	[!HAVE_NS]: Declare as such.
	* frame.c (x_mouse_grabbed, x_redo_mouse_highlight)
	[!HAVE_NS]: Define as such.

2013-09-18  Dmitry Antipov  <dmantipov@yandex.ru>

	* frame.c (x_redo_mouse_highlight): New function
	to factor out common code used in W32 and X ports.
	* dispextern.h (x_redo_mouse_highlight): Add prototype.
	* xterm.h (struct x_display_info):
	* w32term.h (struct w32_display_info):
	* nsterm.h (struct ns_display_info): New members
	last_mouse_motion_frame, last_mouse_motion_x and
	last_mouse_motion_y, going to replace static variables below.
	* xterm.c (last_mouse_motion_event, last_mouse_motion_frame)
	(redo_mouse_highlight): Remove.
	(note_mouse_movement, syms_of_xterm): Adjust user.
	(handle_one_xevent): Likewise.  Use x_redo_mouse_highlight.
	* w32term.c (last_mouse_motion_event, last_mouse_motion_frame)
	(redo_mouse_highlight): Remove.
	(note_mouse_movement, syms_of_w32term): Adjust user.
	(w32_read_socket): Likewise.  Use x_redo_mouse_highlight.
	* nsterm.m (last_mouse_motion_position, last_mouse_motion_frame):
	Remove.
	(note_mouse_movement, mouseMoved, syms_of_nsterm):
	* nsfns.m (compute_tip_xy): Adjust user.

2013-09-18  Dmitry Antipov  <dmantipov@yandex.ru>

	* frame.c (x_mouse_grabbed): New function.
	* dispextern.h (x_mouse_grabbed): Add prototype.
	(last_mouse_frame): Remove declaration.
	* xterm.h (struct x_display_info):
	* w32term.h (struct w32_display_info):
	* nsterm.h (struct ns_display_info): New member
	last_mouse_frame, going to replace...
	* xdisp.c (last_mouse_frame): ...global variable.
	(note_tool_bar_highlight):
	* w32term.c (w32_mouse_position, w32_read_socket):
	* xterm.c (XTmouse_position, handle_one_xevent):
	Use x_mouse_grabbed.
	* nsterm.m (ns_mouse_position, mouseDown): Adjust user.

2013-09-17  Dmitry Antipov  <dmantipov@yandex.ru>

	* w32term.c (w32_read_socket): Avoid temporary
	variables in a call to x_real_positions.
	* xterm.c (handle_one_xevent): Likewise.

2013-09-17  Dmitry Antipov  <dmantipov@yandex.ru>

	* frame.h (x_set_bitmap_icon) [!HAVE_NS]: New function.
	(x_icon_type): Remove prototype.
	(x_bitmap_icon) [!HAVE_NS]: Declare as such.
	* frame.c (x_icon_type): Remove.
	* w32term.c (x_make_frame_visible, x_iconify_frame):
	* xterm.c (x_make_frame_visible, x_iconify_frame):
	Use x_set_bitmap_icon to factor out common code.

2013-09-17  Dmitry Antipov  <dmantipov@yandex.ru>

	* dispextern.h (check_x_display_info, x_get_string_resource):
	Declare here just once and unify the latter.
	* frame.c (check_x_display_info, x_get_string_resource):
	* nsterm.h (check_x_display_info):
	* xrdb.c (x_get_string_resource):
	* xterm.h (check_x_display_info): Remove prototypes.
	* nsfns.m (x_get_string_resource): Likewise.  Adjust definition.
	* w32reg.c (x_get_string_resource): Likewise.
	(w32_get_rdb_resource): Adjust user.

2013-09-17  Dmitry Antipov  <dmantipov@yandex.ru>

	* xterm.h (struct x_display_info): New member
	x_pending_autoraise_frame, going to replace...
	* xterm.c (pending_autoraise_frame): ...static variable.
	(x_new_focus_frame, XTread_socket): Adjust users.
	* w32term.h (struct w32_display_info): New member
	w32_pending_autoraise_frame, going to replace...
	* w32term.c (pending_autoraise_frame): ...global variable.
	(x_new_focus_frame, w32_read_socket): Adjust users.

2013-09-17  Glenn Morris  <rgm@gnu.org>

	* xdisp.c (message_dolog): If we create *Messages*,
	switch it to messages-buffer-mode.

2013-09-17  Paul Eggert  <eggert@cs.ucla.edu>

	Don't overuse 'const' in types of locals.
	* bidi.c (bidi_count_bytes):
	* gtkutil.c, gtkutil.h (xg_event_is_for_menubar)
	(xg_event_is_for_scrollbar):
	* xselect.c (x_handle_property_notify)
	(x_handle_selection_notify, x_handle_dnd_message):
	* xsettings.c, xsettings.h (xft_settings_event):
	* xterm.c (x_handle_net_wm_state, handle_one_event)
	(x_menubar_window_to_frame, x_detect_focus_change)
	(construct_mouse_click, note_mouse_movement)
	(x_scroll_bar_to_input_event, x_scroll_bar_expose)
	(x_scroll_bar_handle_click, x_scroll_bar_note_movement)
	(handle_one_xevent, x_handle_net_wm_state):
	* xterm.h (x_handle_property_notify, x_handle_selection_notify)
	(x_handle_dnd_message):
	Avoid unnecessary 'const', typically the second 'const' in
	'const foo * const arg', a 'const' that does not affect the API
	and doesn't significantly help the human reader.

2013-09-17  Dmitry Antipov  <dmantipov@yandex.ru>

	* image.c (fn_g_type_init) [WINDOWSNT]: Define and load
	only if Glib < 2.36.0.
	(fn_g_type_init) [!WINDOWSNT]: Define only if Glib < 2.36.0.
	* xsettings.c (init_gconf, init_gsettings): Do not check
	for g_type_init.
	* xterm.c (handle_one_xevent): Do not call to x_clear_area
	if GTK >= 2.7.0.
	(toplevel) [USE_MOTIF]: Include xlwmenu.h to pacify GCC.

2013-09-16  Jan Djärv  <jan.h.d@swipnet.se>

	* xsettings.c (init_gconf, init_gsettings): Check for Glib 2.36.0
	before calling g_type_init.

	* font.c (syms_of_font): Move call to syms_of_(ns|mac)font ...

	* nsterm.m (syms_of_nsterm): ... to here.

2013-09-16  Dmitry Antipov  <dmantipov@yandex.ru>

	* xterm.c (toolkit_scroll_bar_interaction): Use bool for boolean.
	(ignore_next_mouse_click_timeout): Use Time as X does.
	(handle_one_xevent): Avoid cast and use unsigned comparison.

2013-09-16  Dmitry Antipov  <dmantipov@yandex.ru>

	Do not copy X event in handle_one_xevent except KeyPress case.
	Wnen XEvent is processed, it is unlikely to be changed except
	KeyPress case, so we can avoid copying and use const pointer to
	const data to make sure that an event is not changed elsewhere.
	* xterm.c (handle_one_xevent): Change 2nd arg to 'const XEvent *
	const' and do not create local copy except for the KeyPress event.
	Use casts to avoid a few glitches.  Adjust formatting.  Add comments.
	(SET_SAVED_BUTTON_EVENT): Remove and move the code to the only user.
	(x_handle_net_wm_state, x_menubar_window_to_frame)
	(x_detect_focus_change, construct_mouse_click, note_mouse_movement)
	(x_scroll_bar_to_input_event, x_scroll_bar_expose)
	(x_scroll_bar_handle_click, x_scroll_bar_note_movement):
	* gtkutil.c (xg_event_is_for_menubar, xg_event_is_for_scrollbar):
	* xselect.c (x_handle_property_notify, x_handle_selection_notify)
	(x_handle_dnd_message):
	* xsettings.c (xft_settings_event):
	Use 'const XEvent * const' where appropriate.
	* xterm.h, gtkutil.h, xsettings.h: Adjust related prototypes.

2013-09-16  Dmitry Antipov  <dmantipov@yandex.ru>

	Fix X event waiting to handle multiple frames.
	* frame.h (struct frame) [HAVE_X_WINDOWS]: New member wait_event_type.
	* xterm.c (pending_event_wait): Remove.  Adjust users.
	(x_detect_focus_change): Pass frame arg.
	(handle_one_xevent): Find related frame early and clear per-frame
	wait_event_type only if this is an event for the relevant frame.
	(x_wait_for_event): Use per-frame wait_event_type.

2013-09-15  Jan Djärv  <jan.h.d@swipnet.se>

	* nsfns.m (Fx_create_frame): Fix font driver registration for
	GNUstep.

	* font.c (syms_of_font): Check MAC_OS_X_VERSION_MAX_ALLOWED >= 1050
	for syms_of_macfont.

	* nsterm.m: Include macfont.h.
	(ns_tmp_flags, ns_tmp_font): Remove.
	(ns_compute_glyph_string_overhangs): Check for driver Qns.
	(ns_draw_glyph_string): Use local variables instead of ns_tmp_flags,
	ns_tmp_font.  Call ns_draw_text_decoration here instead of nsfont.m.
	(changeFont:): Fix code style.  Check for font driver type when
	getiing font.

	* nsterm.h (FONT_DESCENT, FONT_ASCENT): Define to (f)->ascent and
	(f)->descent.

	* nsfont.m (ns_tmp_flags, ns_tmp_font): Remove.
	(nsfont_open): Set font driver type.
	Set font->ascent and font->descent.  Figure out font instead of
	ns_tmp_font, and flags instead of ns_tmp_flags.
	Fix indentation.  Remove call to ns_draw_text_decoration,
	moved to nsterm.

	* nsfns.m: Include macfont.h.
	(Fx_create_frame): Register macfont driver, make a better default font.
	(Fns_popup_font_panel): Get font from macfont driver, if used.

	* macfont.m, macfont.h, macuvs.h: New files.

	* font.h: Declare syms_of_macfont.

	* font.c (syms_of_font): Call syms_of_macfont.

	* Makefile.in (NS_OBJ, SOME_MACHINE_OBJECTS): Add macfont.o.

2013-09-15  Dmitry Antipov  <dmantipov@yandex.ru>

	Drop VERTICAL_SCROLL_BAR_WIDTH_TRIM.  For X, it is zero since 1999,
	and it is always zero for others, so I assume that this is an ancient
	leftover which nobody will want to change any more.
	* xterm.h, w32term.h, nsterm.h (VERTICAL_SCROLL_BAR_WIDTH_TRIM): Remove.
	(VERTICAL_SCROLL_BAR_INSIDE_WIDTH):
	* frame.c (x_set_scroll_bar_width):
	* w32fns.c (w32_createscrollbar):
	* w32term.c (w32_set_vertical_scroll_bar):
	* xfns.c (x_set_scroll_bar_default_width):
	* xterm.c (XTflash, x_scroll_bar_create, XTset_vertical_scroll_bar)
	(x_scroll_bar_expose): Related users changed.

2013-09-15  Dmitry Antipov  <dmantipov@yandex.ru>

	* xterm.h (FRAME_X_SCREEN_NUMBER): Add comment.
	(BLACK_PIX_DEFAULT, WHITE_PIX_DEFAULT): Use FRAME_X_SCREEN_NUMBER.
	(SCROLL_BAR_X_WIDGET, SET_SCROLL_BAR_X_WIDGET) [USE_X_TOOLKIT]:
	Define as such.
	* frame.h (FRAME_SMALLEST_CHAR_WIDTH, FRAME_SMALLEST_FONT_HEIGHT):
	Define once here...
	* nsterm.h, w32term.h, xterm.h: ...and not here.
	* w32term.h (SCROLL_BAR_X_WIDGET, SET_SCROLL_BAR_X_WIDGET):
	Remove unused Xisms.
	* xterm.c, xfns.c (toplevel): Remove #ifdef HAVE_X_WINDOWS because
	these modules are never compiled otherwise.

2013-09-14  Eli Zaretskii  <eliz@gnu.org>

	* buffer.c (syms_of_buffer) <left-margin-width, right-margin-width>:
	Doc fix.  (Bug#15375)

2013-09-13  Dmitry Antipov  <dmantipov@yandex.ru>

	Unify Fx_focus_frame between all ports.
	* frame.h (x_focus_frame): New prototype.
	* xfns.c (Fx_focus_frame): Remove.
	(syms_of_xfns): Do not defsubr it.
	(x_focus_frame): X implementation.
	* nsfns.m (Fx_focus_frame): Remove.
	(syms_of_nsfns): Do not defsubr it.
	(x_focus_frame): NS implementation.
	* w32term.c (Fx_focus_frame): Remove.
	(x_focus_on_frame): Rename to...
	(x_focus_frame): W32 implementation.
	* w32term.h (x_focus_on_frame): Remove prototype.
	* w32fns.c (Fx_focus_frame): Remove.
	(syms_of_w32fns): Do not defsubr it.
	* frame.c (Fx_focus_frame): Define here.
	(syms_of_frame): Defsubr here.
	* gtkutil.c (xg_tool_bar_callback): Use x_focus_frame.

2013-09-13  Dmitry Antipov  <dmantipov@yandex.ru>

	Unify FRAME_window_system_DISPLAY_INFO macros between all ports.
	All of them are replaced with FRAME_DISPLAY_INFO, defined in
	each port to reference the port-specific window system data.
	* msdos.h (FRAME_X_DISPLAY_INFO): Remove.
	(FRAME_DISPLAY_INFO): Define.
	* w32term.h (FRAME_W32_DISPLAY_INFO, FRAME_X_DISPLAY_INFO): Remove.
	(FRAME_DISPLAY_INFO): Define.  Adjust users.
	* xterm.h (FRAME_X_DISPLAY_INFO): Remove.
	(FRAME_DISPLAY_INFO): Define.  Adjust users.
	* frame.h (FRAME_RES_X, FRAME_RES_Y): Unify.
	* font.c, frame.c, gtkutil.c, image.c, menu.c, msdos.c, nsfns.m:
	* nsfont.m, nsterm.m, w32fns.c, w32font.c, w32menu.c, w32term.c:
	* w32xfns.c, widget.c, xdisp.c, xfaces.c, xfns.c, xfont.c, xmenu.c:
	* xselect.c, xterm.c: All related users changed.

2013-09-13  Dmitry Antipov  <dmantipov@yandex.ru>

	* xterm.h (x_window_to_frame, x_any_window_to_frame)
	(x_menubar_window_to_frame): Remove prototypes.
	* xfns.c (x_window_to_frame, x_any_window_to_frame)
	(x_menubar_window_to_frame, x_top_window_to_frame):
	Move from here...
	* xterm.c (x_window_to_frame, x_any_window_to_frame)
	(x_menubar_window_to_frame, x_top_window_to_frame):
	...to here and convert all but the last to static.

2013-09-12  Eli Zaretskii  <eliz@gnu.org>

	* lisp.mk (lisp): Add w32-common-fns.elc.

2013-09-12  Xue Fuqiao  <xfq.free@gmail.com>

	* charset.c (char_charset): Document an exception for char-charset.

2013-09-12  Dmitry Antipov  <dmantipov@yandex.ru>

	* xterm.h (x_display_info): New field last_user_time...
	* xterm.c (toplevel): ...to replace static last_user_time.
	(handle_one_xevent, x_ewmh_activate_frame): Adjust users.

2013-09-12  Dmitry Antipov  <dmantipov@yandex.ru>

	* xterm.c (x_set_scroll_bar_thumb) [USE_LUCID && !HAVE_XAW3D]: Clip
	scroll bar values to prevent thumb from disappear and update comment.

2013-09-11  Glenn Morris  <rgm@gnu.org>

	* emacs.c (usage_message): Possessive apostrophe tweak.

2013-09-11  Dmitry Antipov  <dmantipov@yandex.ru>

	* nsterm.m (syms_of_nsterm): Use Qns.
	* w32fns.c (Fx_open_connection): Remove old '#if 0' code.
	* w32term.c (w32_create_terminal, syms_of_w32term): Use Qw32.
	* xfns.c (x_display_info_for_name, Fx_open_connection):
	Remove old '#if 0' code.
	(syms_of_xfns): Use Qx.
	* termhooks.h (fullscreen_hook): Remove the leftover.
	(struct terminal): Fix typo in comment.

2013-09-11  Dmitry Antipov  <dmantipov@yandex.ru>

	Cleaning up a few X scroll bar bits.
	* termhooks.h (enum scroll_bar_part): Add scroll_bar_nowhere member.
	* xterm.h (struct scroll_bar) [USE_TOOLKIT_SCROLL_BARS && USE_LUCID]:
	New member last_seen_part, going to replace...
	* xterm.c [USE_TOOLKIT_SCROLL_BARS]: ...global last_scroll_bar_part.
	(xt_action_hook) [USE_LUCID]: Adjust user.
	(xm_scroll_callback, xg_scroll_callback): Do not bloat with
	Lucid-specific scroll bar support.
	(xaw_jump_callback, xaw_scroll_callback): Prefer enum scroll_par_part
	to int and adjust to use last_seen_part member.
	(x_set_toolkit_scroll_bar_thumb) [USE_LUCID]: Adjust user.
	(x_scroll_bar_create) [USE_TOOLKIT_SCROLL_BARS && USE_LUCID]:
	Initialize last_seen_part.

2013-09-11  Stefan Monnier  <monnier@iro.umontreal.ca>

	* insdel.c (insert_from_buffer_1): Don't mark buffer as modified when
	insert-buffer-substring an empty string.

2013-09-11  Paul Eggert  <eggert@cs.ucla.edu>

	* xdisp.c (Ftool_bar_lines_needed): Declare as 'const' if ifdeffed out,
	avoiding a GCC warning.

2013-09-11  Dmitry Antipov  <dmantipov@yandex.ru>

	Ifdef away frame tool bar code when it is not really used.
	* frame.h (struct frame) [HAVE_WINDOW_SYSTEM && !USE_GTK && !HAVE_NS]:
	Move tool_bar_window, desired_tool_bar_string, current_tool_bar_string
	and minimize_tool_bar_window_p under the above.
	(fset_current_tool_bar_string, fset_desired_tool_bar_string)
	(fset_tool_bar_window): Likewise.
	* dispnew.c (clear_current_matrices, clear_desired_matrices)
	(adjust_frame_glyphs_for_window_redisplay, free_glyphs, update_frame)
	(change_frame_size_1):
	* window.c (window_from_coordinates, Frecenter): Adjust users.
	* window.h (WINDOW_TOOL_BAR_P): Define to zero when frame tool bar
	code is not really used.
	* xdisp.c (build_desired_tool_bar_string, display_tool_bar_line)
	(tool_bar_lines_needed, MAX_FRAME_TOOL_BAR_HEIGHT, tool_bar_item_info)
	(get_tool_bar_item, handle_tool_bar_click, note_tool_bar_highlight)
	[!USE_GTK && !HAVE_NS]: Define as such.
	(Ftool_bar_lines_needed, redisplay_tool_bar, show_mouse_face)
	(note_mouse_highlight, expose_frame):
	* xfns.c (x_set_tool_bar_lines):
	* xterm.c (handle_one_xevent): Adjust users.

2013-09-11  Paul Eggert  <eggert@cs.ucla.edu>

	Fix corruption with multiple emacsclient -t instances (Bug#15222).
	This bug was introduced by my 2013-08-26 patch, which incorrectly
	assumed that the terminfo implementation doesn't use termcap buffers.
	* term.c (init_tty) [TERMINFO]: Remove optimization, as
	these buffers apparently are used after all.
	* termchar.h (TERMCAP_BUFFER_SIZE) [TERMINFO]: Define here too.
	(struct tty_display_info): Define members termcap_term_buffer and
	termcap_strings_buffer even if TERMINFO.

2013-09-11  Dmitry Antipov  <dmantipov@yandex.ru>

	Fix last change.
	* data.c (Feqlsign, Flss, Fgtr, Fleq, Fgeq): Add convenient
	'usage' docstring entry to pacify make-docfile.

2013-09-11  Barry O'Reilly  <gundaetiapo@gmail.com>

	Change comparison functions =, <, >, <=, >= to take many arguments.
	* data.c: Change comparison functions' interface and implementation.
	* lisp.h: Make arithcompare available for efficient two arg
	comparisons.
	* bytecode.c: Use arithcompare.
	* fileio.c: Use new interface.

2013-09-11  Stefan Monnier  <monnier@iro.umontreal.ca>

	* keyboard.c (read_char): Don't break immediate_echo (bug#15332).

2013-09-10  Stefan Monnier  <monnier@iro.umontreal.ca>

	* eval.c (Feval): Document the new use of `lexical'.

2013-09-09  Dmitry Antipov  <dmantipov@yandex.ru>

	Review and drop old frame resize hack.
	* frame.h (struct frame): Remove force_flush_display_p.
	* dispnew.c (update_frame): Adjust user and don't call
	flush_frame here.  The comment has said that there was an issues
	with redisplaying fringes, but I don't see any differences with
	and without this hack.  Hopefully we can continue without it.
	* xdisp.c (clear_garbaged_frames): Adjust user and do not clear
	current frame matrices twice if resized_p is set.

2013-09-09  Dmitry Antipov  <dmantipov@yandex.ru>

	Do not populate pure Xism x_sync to other ports.
	* frame.h (x_sync): Move under HAVE_X_WINDOWS.
	* frame.c (other_visible_frames) [HAVE_X_WINDOWS]: Use as such.
	* nsfns.m, w32xfns.c (x_sync): Remove no-op.
	* w32term.h (x_sync): Remove prototype.

2013-09-09  Dmitry Antipov  <dmantipov@yandex.ru>

	Cleanup frame flushing.
	* dispextern.h (struct redisplay_interface):
	Drop flush_display_optional because flush_display is enough
	for X and flushing via RIF is just a no-op for others.
	* frame.h (flush_frame): New function.
	* dispnew.c (update_frame):
	* minibuf.c (read_minibuf):
	* xdisp.c (echo_area_display, redisplay_preserve_echo_area):
	Use it.
	* keyboard.c (detect_input_pending_run_timers): Do not flush
	all frames but selected one in redisplay_preserve_echo_area.
	* nsterm.m (ns_flush): Remove no-op.
	(ns_redisplay_interface): Adjust user.
	* w32term.h (x_flush): Remove no-op.
	(w32_redisplay_interface): Adjust user.
	* xterm.c (x_flush): Simplify because we do not flush all
	frames at once any more.  Adjust comment.
	(x_redisplay_interface): Adjust user.

2013-09-07  Paul Eggert  <eggert@cs.ucla.edu>

	Port --without-x --enable-gcc-warnings to Fedora 19.
	* gfilenotify.c (globals_of_gfilenotify):
	Call g_type_init only if using an older glib version that needs it.

2013-09-06  Dmitry Antipov  <dmantipov@yandex.ru>

	* lisp.h (last_glyphless_glyph_frame, last_glyphless_glyph_face_id)
	(last_glyphless_glyph_merged_face_id): Remove declarations.
	* dispextern.h (merge_glyphless_glyph_face): Add prototype.
	* xdisp.c (last_glyphless_glyph_frame, last_glyphless_glyph_face_id)
	(last_glyphless_glyph_merged_face_id): Now static.
	(merge_escape_glyph_face): New function, refactored from...
	(get_next_display_element): ...here.
	(merge_glyphless_glyph_face): New function, refactored from...
	(produce_glyphless_glyph): ...here...
	* term.c (produce_glyphless_glyph): ...and here.

2013-09-06  Stefan Monnier  <monnier@iro.umontreal.ca>

	* eval.c (eval_sub): Only call Ffunction if necessary.

2013-09-06  Dmitry Antipov  <dmantipov@yandex.ru>

	Attempt to make redisplay more selective when changing cursor type.
	* frame.h (struct frame): New bitfield cursor_type_changed.
	* xdisp.c (cursor_type_changed): Remove.
	(try_cursor_movement, redisplay_window, try_window_id)
	(set_frame_cursor_types, try_window_reusing_current_matrix):
	Adjust to use per-frame bitfield.
	(redisplay_internal): Look for cursor type change on each visible
	frame and consider all frames if cursor type has been changed on
	the frame other than selected.  If cursor type has been changed on
	selected frame only, do not use fast update.

2013-09-06  Dmitry Antipov  <dmantipov@yandex.ru>

	Attempt to make redisplay more selective when changing fonts.
	* frame.h (struct frame): New bitfield fonts_changed.
	* dispextern.h (fonts_changed_p, adjust_glyphs): Remove declaration.
	(adjust_frame_glyphs): Add prototype.
	* dispnew.c (fonts_changed_p): Remove.
	(adjust_glyphs): Remove because we do not
	adjust matrices on all frames at once any more.
	(adjust_frame_glyphs): Block and unblock input here.
	(adjust_glyph_matrix): Use fonts_changed.
	(change_frame_size_1): Use adjust_frame_glyphs.
	* font.c (font_open_entity): Use fonts_changed.
	* frame.c (set_menu_bar_lines, Fmake_terminal_frame):
	* w32fns.c (x_set_menu_bar_lines, x_set_tool_bar_lines, Fx_show_tip):
	* window.c (Fdelete_other_windows_internal, Fwindow_resize_apply)
	(Fsplit_window_internal, Fdelete_window_internal, grow_mini_window)
	(shrink_mini_window, Fresize_mini_window_internal)
	(window_scroll_pixel_based, Fset_window_configuration)
	(apply_window_adjustment, Fset_window_vscroll):
	* xfns.c (x_set_menu_bar_lines, x_set_tool_bar_lines, Fx_show_tip):
	Use adjust_frame_glyphs.
	* xdisp.c (redisplay_tool_bar, redisplay_window, try_window)
	(try_window_reusing_current_matrix, try_window_id, display_line)
	(IT_EXPAND_MATRIX_WIDTH): Use fonts_changed.
	(redisplay_internal): Consider fonts_changed and adjust frame
	matrices for each frame only if the frame is visible.  If font
	has been changed on some frame during full redisplay, retry
	only visible frames where the font has been actually changed.

2013-09-05  Dmitry Antipov  <dmantipov@yandex.ru>

	Cache current header and mode line height for each window.
	* window.h (struct window): New fields mode_line_height
	and header_line_height.
	* window.c (make_window): Initialize them.
	* dispextern.h (CURRENT_MODE_LINE_HEIGHT)
	(CURRENT_HEADER_LINE_HEIGHT): Use them.  Adjust comment.
	(current_mode_line_height, current_header_line_height):
	Remove declaration.
	* xdisp.c (current_mode_line_height, current_header_line_height):
	Remove.
	(pos_visible_p, init_xdisp): Adjust user.
	(redisplay_window): Invalidate mode_line_height and
	header_line_height if current and desired matrices do not agree.

2013-09-05  Dmitry Antipov  <dmantipov@yandex.ru>

	* fontset.c, window.c, xdisp.c (toplevel): Use TERM_HEADER.
	* xfaces.c (toplevel) [HAVE_X_WINDOWS]: Do not include xterm.h twice.

2013-09-05  Dmitry Antipov  <dmantipov@yandex.ru>

	Make --without-x compatible with --enable-gcc-warnings.
	* font.c (register_font_driver): Move check under HAVE_WINDOW_SYSTEM.
	* font.h (struct font_driver): Move draw, get_bitmap and free_bitmap
	members under HAVE_WINDOW_SYSTEM.
	* keyboard.c (make_lispy_focus_out): Likewise.
	(record_menu_key): Move under HAVE_MENUS.
	* xdisp.c (toplevel): Move hourglass_shown_p, hourglass_atimer and
	THIN_SPACE_WIDTH under HAVE_WINDOW_SYSTEM.
	(syms_of_xdisp): Adjust user.
	(window_box_edges): Define only if HAVE_WINDOW_SYSTEM.
	(start_hourglass, cancel_hourglass):
	* xfaces.c (toplevel): Likewise with PT_PER_INCH,
	clear_font_table_count, CLEAR_FONT_TABLE_COUNT
	and CLEAR_FONT_TABLE_NFONTS.
	(set_font_frame_param, clear_face_gcs, realize_non_ascii_face):
	Declare only if HAVE_WINDOW_SYSTEM.
	(lface_same_font_attributes_p, clear_face_gcs): Define only
	if HAVE_WINDOW_SYSTEM.

2013-09-05  Dmitry Antipov  <dmantipov@yandex.ru>

	* frame.c (check_minibuf_window): Update 'frame' with frame pointer.
	* xterm.c (x_scroll_bar_handle_click) [!USE_TOOLKIT_SCROLL_BARS]:
	Don't pass C integer to XINT (tiny fix for 2013-09-03 change).

2013-09-05  Stefan Monnier  <monnier@iro.umontreal.ca>

	* cmds.c (Fself_insert_command): Don't pass a non-integer to XINT.

2013-09-04  Paul Eggert  <eggert@cs.ucla.edu>

	* alloc.c (make_event_array): First arg is now ptrdiff_t, not int.
	This fixes a type error on hosts where ptrdiff_t is wider than int.

2013-09-04  Stefan Monnier  <monnier@iro.umontreal.ca>

	* keyboard.c (read_key_sequence_vs): New function.
	(Fread_key_sequence_vector, Fread_key_sequence): Use it to factor out
	common code.

	* callint.c (Fcall_interactively): Always return a vector for 'K'.

2013-09-04  Paul Eggert  <eggert@cs.ucla.edu>

	Makefile improvements.
	* Makefile.in (config.status): Don't use double-colon rules, as
	they are not portable according to POSIX.  Fix shell typo with `;
	I guess this rule has never been tested?
	(VCSWITNESS): New macro, to override any environment var.

2013-09-04  Dmitry Antipov  <dmantipov@yandex.ru>

	* xterm.h (struct x_display_info): Do not track X connection
	fd separately because it is always available from Display.
	* xterm.c (x_term_init, x_delete_terminal, x_delete_display):
	Adjust users.

2013-09-03  Dmitry Antipov  <dmantipov@yandex.ru>

	* buffer.c (drop_overlay):
	* fileio.c (restore_point_unwind): Prefer unchain_marker to
	Fset_marker (X, Qnil, ...) (which is the same but a bit slower).

2013-09-03  Dmitry Antipov  <dmantipov@yandex.ru>

	* buffer.c (Fmake_overlay, Fmove_overlay):
	* intervals.c (set_point_from_marker):
	* print.c (PRINTPREPARE): Prefer signal_error
	to plain error and report unsuitable marker too.

2013-09-03  Dmitry Antipov  <dmantipov@yandex.ru>

	* xterm.h (struct scroll_bar): Prefer int to Lisp_Object
	for 'dragging' member.
	(struct x_output): Remove set-but-unused leftovers
	'left_before_move' and 'top_before_move'.
	* gtkutil.c (xg_set_toolkit_scroll_bar_thumb):
	* xterm.c (xt_action_hook, xm_scroll_callback, xg_scroll_callback)
	(xg_end_scroll_callback, xaw_jump_callback, xaw_scroll_callback)
	(x_set_toolkit_scroll_bar_thumb, x_scroll_bar_create)
	(x_scroll_bar_set_handle, XTset_vertical_scroll_bar)
	(x_scroll_bar_handle_click, x_scroll_bar_note_movement)
	(x_scroll_bar_report_motion, x_set_offset): Related users changed.
	* xfns.c, image.c (XLIB_ILLEGAL_ACCESS): No longer needed.

2013-09-03  Jan Djärv  <jan.h.d@swipnet.se>

	* nsfont.m (INVALID_GLYPH): New define.
	(nsfont_encode_char): Use INVALID_GLYPH.
	(ns_uni_to_glyphs): Ditto, check for NSNullGlyph (Bug#15138).

2013-09-02  Dmitry Antipov  <dmantipov@yandex.ru>

	* xterm.c (x_last_mouse_movement_time): Revert last change.
	This code should use XDisplayMotionBufferSize to check display's
	motion history first, and there are few other issues as well.
	(x_scroll_bar_note_movement): Pass XMotionEvent rather than XEvent.
	(handle_one_xevent): Adjust user.

2013-09-02  Martin Rudalics  <rudalics@gmx.at>

	* dispnew.c (Flast_nonminibuf_frame): Move from here ...
	* frame.c (Flast_nonminibuf_frame): ... to here.
	(check_minibuf_window): Don't abort if no window was found
	(Bug#15247).

2013-09-02  Dmitry Antipov  <dmantipov@yandex.ru>

	Use XGetMotionEvents to ask the last mouse motion time from X server.
	* xterm.c (X_MOTION_HISTORY): Default to 1.
	(x_last_mouse_movement_time) [X_MOTION_HISTORY]: New function.
	(x_last_mouse_movement_time) [!X_MOTION_HISTORY]: Legacy version.
	(note_mouse_movement, x_scroll_bar_note_movement) [!X_MOTION_HISTORY]:
	Ifdef away legacy code.
	(XTmouse_position, x_scroll_bar_report_motion):
	Use x_last_mouse_movement_time.
	(handle_one_xevent): Use event.xunmap and not event.xmap when handling
	UnmapNotify event.

2013-09-02  Dmitry Antipov  <dmantipov@yandex.ru>

	* msdos.c (last_mouse_window): Move to...
	(dos_rawgetc): ...this function and adjust comment.
	* nsterm.m (last_window): Rename to last_mouse_window, move to...
	(mouseMoved): ...this function and adjust comment.
	* w32term.c (last_window): Likewise with...
	(w32_read_socket): ...this function.
	* xterm.c (last_window): Likewise with...
	(handle_one_xevent): ...this function.

2013-09-02  Dmitry Antipov  <dmantipov@yandex.ru>

	* window.h (Vmouse_window, Vmouse_event): Remove the leftovers.
	* xterm.c (toplevel): Drop obsolete comment and move compose_status...
	(handle_one_xevent): ...to here.
	(STORE_KEYSYM_FOR_DEBUG): Move under ENABLE_CHECKING and make no-op
	otherwise.

2013-09-02  Dmitry Antipov  <dmantipov@yandex.ru>

	* msdos.c (IT_set_terminal_window): Remove no-op.
	(initialize_msdos_display): Adjust terminal setup.
	* w32console.c (w32con_set_terminal_window): Remove no-op.
	(initialize_w32_display): Adjust terminal setup.
	* w32term.c (w32_set_terminal_window): Remove no-op.
	(w32_create_terminal): Adjust terminal setup.
	* xterm.c (XTset_terminal_window): Remove no-op.
	(x_create_terminal): Adjust terminal setup.

2013-09-01  Dmitry Antipov  <dmantipov@yandex.ru>

	* nsterm.m (ns_set_terminal_modes, ns_reset_terminal_modes):
	Remove no-ops.
	(ns_create_terminal): Adjust terminal setup.
	* w32term.c (w32_set_terminal_modes, w32_reset_terminal_modes):
	Remove no-ops.
	(w32_create_terminal): Adjust terminal setup.
	* xterm.c (XTset_terminal_modes, XTreset_terminal_modes):
	Remove no-ops.
	(x_create_terminal): Adjust terminal setup.

2013-09-01  Dmitry Antipov  <dmantipov@yandex.ru>

	* dispextern.h (SET_TEXT_POS_FROM_MARKER): Indent.
	(CLIP_TEXT_POS_FROM_MARKER): New macro.
	* dispnew.c (buffer_posn_from_coords):
	* window.c (Fwindow_end, displayed_window_lines):
	* xdisp.c (redisplay_mode_lines): Use it.

2013-09-01  Jan Djärv  <jan.h.d@swipnet.se>

	* fontset.c (face_for_char): Check char in the current face font first
	if HAVE_NS (Bug#15138).

2013-08-31  Martin Rudalics  <rudalics@gmx.at>

	* window.c (temp_output_buffer_show): Make sure window returned
	by display_buffer is live (Bug#15213).

2013-08-30  Dmitry Antipov  <dmantipov@yandex.ru>

	Minor cleanup to avoid forward declarations.
	* coding.h (struct ccl_spec): Remove forward declaration.
	* composite.h (toplevel): Include font.h.
	(struct composition_it, struct face, struct font_metrics):
	Remove forward declaration.
	* dispextern.h (struct image, struct atimer): Likewise.
	* emacsgtkfixed.h (struct frame): Likewise.
	* emacsgtkfixed.c (toplevel): Reorder headers and drop stdio.h.
	* font.h (struct font_driver, struct font, struct glyph_string)
	(struct face): Remove forward declaration.
	* fontset.h (struct face, struct font): Likewise.
	* frame.h (toplevel): Style cleanup.
	(enum output_method): Move to...
	* termhooks.h (enum output_method): ...here.
	(struct glyph, struct frame, struct ns_display_info)
	(struct x_display_info, struct w32_display_info):
	Remove forward declaration.
	* xterm.h (toplevel): Include termhooks.h.
	(struct font, struct window, struct glyph_matrix, struct frame)
	(struct input_event, struct face, struct image): Remove forward
	declaration.
	* gtkutil.h (struct _widget_value): Likewise.
	* keyboard.h (toplevel): Include termhooks.h.
	(struct input_event): Remove forward declaration.

2013-08-29  Dmitry Antipov  <dmantipov@yandex.ru>

	* intervals.c (set_point_from_marker): New function.
	* editfns.c (Fgoto_char):
	* process.c (Finternal_default_process_filter):
	* window.c (select_window_1): Use it.
	* buffer.h (set_point_from_marker): Add prototype.

2013-08-29  Eli Zaretskii  <eliz@gnu.org>

	* w32.c (term_winsock): Call release_listen_threads before calling
	WSACleanup.
	(_sys_wait_accept): Wait for accept event in a loop with a finite
	timeout, instead of waiting indefinitely.  Will hopefully avoid
	hanging during exit because WSACleanup deadlocks waiting for the
	event object to be released.  (Bug#14333)

	* w32proc.c (release_listen_threads): New function, signals all
	the reader threads that listen for connections to stop waiting.

	* w32.h (release_listen_threads): Add prototype.

2013-08-29  Dmitry Antipov  <dmantipov@yandex.ru>

	* alloc.c (Fmake_marker, build_marker): Zero need_adjustment
	field of new marker (for sanity and safety).
	* lisp.h (XSETMARKER): Remove unused macro (it doesn't work
	anyway because XMISCTYPE is a function and can't be an lvalue).

2013-08-29  Dmitry Antipov  <dmantipov@yandex.ru>

	* xterm.c (x_clear_area): Lost 7th arg because it is always False.
	(x_after_update_window_line, x_scroll_bar_create)
	(x_scroll_bar_set_handle, XTset_vertical_scroll_bar)
	(handle_one_xevent, x_clear_frame_area):
	* gtkutil.c (xg_clear_under_internal_border, xg_update_scrollbar_pos):
	* xfns.c (x_set_menu_bar_lines, x_set_tool_bar_lines): Adjust users.
	* xterm.h (x_clear_area): Adjust prototype.

2013-08-29  Dmitry Antipov  <dmantipov@yandex.ru>

	Hook scanning and indentation functions to find_newline.  This helps
	to avoid duplicated code and renders more respect to newline cache.
	* lisp.h (scan_newline): Prefer ptrdiff_t to EMACS_INT.
	* cmds.c (Fforward_line):
	* indent.c (scan_for_column, Fcurrent_indentation, indented_beyond_p):
	Use find_newline and avoid unnecessary point movements.
	* search.c (scan_newline): Implement on top of find_newline.

2013-08-28  Stefan Monnier  <monnier@iro.umontreal.ca>

	* eval.c (Ffuncall): Fix handling of ((lambda ..) ..) in lexically
	scoped code (bug#11258).

2013-08-28  Davor Cubranic  <cubranic@stat.ubc.ca> (tiny change)

	* nsterm.m (last_window): New variable.
	(EV_TRAILER2): New macro.
	(EV_TRAILER): Call EV_TRAILER2.
	(mouseMoved:): Add support for mouse-autoselect-window
	on nextstep (Bug#6888).

2013-08-28  Andreas Schwab  <schwab@suse.de>

	* regex.c (CHAR_CHARSET, CHARSET_LEADING_CODE_BASE, CHAR_HEAD_P)
	(SINGLE_BYTE_CHAR_P, SAME_CHARSET_P, MAKE_CHAR, BYTE8_TO_CHAR):
	Remove unused macro definitions.
	(CHARSET_RANGE_TABLE_BITS, EXTEND_RANGE_TABLE)
	(SET_RANGE_TABLE_WORK_AREA_BIT, SET_RANGE_TABLE_WORK_AREA):
	Only define if emacs.

2013-08-28  Dmitry Antipov  <dmantipov@yandex.ru>

	Prefer enum glyph_row_area to int where appropriate.
	* dispextern.h (enum glyph_row_area): Add ANY_AREA member.
	Fix comment.
	(window_box, window_box_width, window_box_left, window_box_left_offset)
	(window_box_right, window_box_right_offset): Adjust prototypes.
	* xdisp.c (window_box, window_box_width, window_box_left)
	(window_box_left_offset, window_box_right, window_box_right_offset):
	Use enum glyph_row_area.  Adjust users and tweak comment where needed.
	(window_box_edges): Likewise.  Lost 2nd arg since it is always ANY_AREA.
	* nsterm.m (ns_clip_to_row):
	* w32term.c (w32_clip_to_row):
	* xterm.c (x_clip_to_row): Likewise.

2013-08-28  Dmitry Antipov  <dmantipov@yandex.ru>

	* buffer.c (Foverlays_at, Foverlays_in, Fnext_overlay_change)
	(Fprevious_overlay_change): Fast path for buffer with no overlays.

2013-08-28  Paul Eggert  <eggert@cs.ucla.edu>

	* Makefile.in (SHELL): Now @SHELL@, not /bin/sh,
	for portability to hosts where /bin/sh has problems.

2013-08-28  Dmitry Antipov  <dmantipov@yandex.ru>

	Redesign redisplay interface to drop global output_cursor.
	* dispextern.h (struct redisplay_interface): Remove cursor_to member.
	(toplevel): Remove declaration of output_cursor.
	(set_output_cursor, x_cursor_to): Remove prototype.
	* window.h (struct window): New member output_cursor.
	(output_cursor_to): New function to replace RIF member.
	* dispnew.c (redraw_overlapped_rows, update_marginal_area)
	(update_text_area, set_window_cursor_after_update): Use it.
	* xdisp.c (output_cursor, set_output_cursor, x_cursor_to): Remove.
	(x_write_glyphs, x_insert_glyphs, x_clear_end_of_line):
	* nsterm.m (ns_update_window_begin, ns_update_window_end):
	* w32term.c (x_update_window_begin, x_update_window_end):
	* xterm.c (x_update_window_begin, x_update_window_end):
	Adjust to use per-window output cursor.

2013-08-27  Paul Eggert  <eggert@cs.ucla.edu>

	Simplify SELECT_TYPE-related code.
	Like EMACS_TIME, this portability layer is no longer needed, since
	Emacs has been using fd_set as a portability layer for some time.
	* sysselect.h (FD_SETSIZE): Rename from MAXDESC.  All uses changed.
	(SELECT_TYPE): Remove.  All uses changed to fd_set.
	(fd_set) [!FD_SET]: New typedef.

	Simplify EMACS_TIME-related code.
	This portability layer is no longer needed, since Emacs has been
	using struct timespec as a portability layer for some time.
	* atimer.h, buffer.h, dispextern.h, xgselect.h:
	Include <time.h> rather than "systime.h"; that's all that's needed now.
	* dispnew.c: Include <timespec.h> rather than "systime.h";
	that's all that's needed now.
	* systime.h (EMACS_TIME): Remove.  All uses changed to struct timespec.
	(EMACS_TIME_RESOLUTION): Remove.  All uses changed to
	TIMESPEC_RESOLUTION.
	(LOG10_EMACS_TIME_RESOLUTION): Remove.  All uses changed to
	LOG10_TIMESPEC_RESOLUTION.
	(EMACS_SECS, emacs_secs_addr): Remove.  All uses changed to tv_sec.
	(EMACS_NSECS): Remove.  All uses changed to tv_nsec.
	(make_emacs_time): Remove.  All used changed to make_timespec.
	(invalid_timespec): Rename from invalid_emacs_time.  All uses changed.
	(current_timespec): Rename from current_emacs_time.  All uses changed.
	(add_emacs_time): Remove.  All uses changed to timespec_add.
	(sub_emacs_time): Remove.  All uses change dot timespec_sub.
	(EMACS_TIME_SIGN): Remove.  All uses changed to timespec_sign.
	(timespec_valid_p): Rename from EMACS_TIME_VALID_P.  All uses changed.
	(EMACS_TIME_FROM_DOUBLE): Remove.  All uses changed to dtotimespec.
	(EMACS_TIME_TO_DOUBLE): Remove.  All uses changed to timespectod.
	(current_timespec): Rename from current_emacs_time.  All uses changed.
	(EMACS_TIME_EQ, EMACS_TIME_LT, EMACS_TIME_LE): Remove.  All uses
	changed to timespec_cmp.
	* xgselect.c: Include <timespec.h>, since our .h files don't.

2013-08-27  Dmitry Antipov  <dmantipov@yandex.ru>

	* xterm.h (FONT_TYPE_FOR_UNIBYTE, FONT_TYPE_FOR_MULTIBYTE:)
	* nsterm.h (FONT_TYPE_FOR_UNIBYTE, FONT_TYPE_FOR_MULTIBYTE):
	Remove the leftovers.
	* gtkutil.c (toplevel): Do not declare Qxft but include
	font.h to do so.
	* image.c (toplevel): Do not declare Vlibrary_cache because
	it's already done in lisp.h.

2013-08-27  Dmitry Antipov  <dmantipov@yandex.ru>

	* lisp.h (Mouse_HLInfo): Move from here...
	* dispextern.h (Mouse_HLInfo): ...to here and offload lisp.h.
	(reset_mouse_highlight): New function.
	* msdos.c (dos_set_window_size, IT_update_begin)
	(internal_terminal_init):
	* nsterm.m (ns_update_window_end, x_free_frame_resources)
	(ns_initialize_display_info):
	* w32console.c (initialize_w32_display):
	* w32term.c (x_update_window_end, x_free_frame_resources)
	(w32_initialize_display_info):
	* xterm.c (x_update_window_end, x_free_frame_resources, x_term_init):
	* window.c (Fdelete_other_windows_internal):
	* xdisp.c (clear_mouse_face, cancel_mouse_face): Use it.
	* termchar.h (toplevel):
	* xterm.h (toplevel): Include dispextern.h.

2013-08-26  Paul Eggert  <eggert@cs.ucla.edu>

	Fix minor problems found by static checking.
	* image.c (XGetPixel, XPutPixel) [HAVE_NS]: Now static.
	(expect): Avoid nested-if warning.
	(x_build_heuristic_mask) [HAVE_NS]: Avoid unused-var warning.
	* nsmenu.m (fillWithWidgetValue:): Avoid type warning.
	* nsterm.h, nsterm.m (ns_select):
	* xgselect.c, xgselect.h (xg_select):
	Adjust signature to better match pselect's.
	* nsterm.m (ns_select):
	Don't set *TIMEOUT, since pselect doesn't.
	* regex.c (whitespace_regexp): Now const_re_char *, to avoid
	diagnostic about assigning const char * to it.
	* xfaces.c (x_display_info) [HAVE_NS]: Remove; unused.

2013-08-26  Stefan Monnier  <monnier@iro.umontreal.ca>

	* lread.c (substitute_object_recurse): Handle hash-tables as well
	(bug#15190).

2013-08-26  Paul Eggert  <eggert@cs.ucla.edu>

	Fix unlikely core dump in init_tty, and simplify terminfo case.
	* term.c (init_tty) [TERMINFO]: Fix check for buffer overrun.
	The old version incorrectly dumped core if malloc returned a
	buffer containing only non-NUL bytes.
	(init_tty): Do not allocate or free termcap buffers; the
	struct does that for us now.
	* termchar.h (TERMCAP_BUFFER_SIZE) [!TERMINFO]: New constant.
	(struct tty_display_info): Define members termcap_term_buffer and
	termcap_strings_buffer only if !TERMINFO, since terminfo doesn't
	use them.  Allocate them directly in struct rather than indirectly
	via a pointer, to simplify init_tty.

	* frame.c (check_minibuf_window): Initialize 'window' properly,
	so that Emacs reliably aborts later if 'window' is not initialized.

2013-08-26  Jan Djärv  <jan.h.d@swipnet.se>

	* gtkutil.c (xg_initialize): Set gtk-menu-bar-accel to "" instead
	of VoidSymbol (Bug#15154).

2013-08-26  Dmitry Antipov  <dmantipov@yandex.ru>

	* lisp.h (Mouse_HLInfo): Drop set-but-unused members
	mouse_face_beg_y and mouse_face_end_y.
	* xdisp.c (note_tool_bar_highlight, mouse_face_from_buffer_pos)
	(mouse_face_from_string_pos, note_mode_line_or_margin_highlight):
	Adjust users and update comment where appropriate.

2013-08-26  Martin Rudalics  <rudalics@gmx.at>

	* frame.c (check_minibuf_window): New function.
	(delete_frame, Fmake_frame_invisible, Ficonify_frame):
	Call check_minibuf_window (Bug#15183).

2013-08-26  Dmitry Antipov  <dmantipov@yandex.ru>

	* window.h (struct window): Replace last_cursor with last_cursor_vpos
	because this is the only last cursor data we need to keep and consult.
	* window.c (replace_window, set_window_buffer, Fsplit_window_internal):
	* xdisp.c (mark_window_display_accurate_1, try_cursor_movement):
	Adjust users.

2013-08-26  Dmitry Antipov  <dmantipov@yandex.ru>

	Fix recovering from possible decompression error.
	Since insert_from_gap doesn't always move point, we can't use PT as
	the position where the partially decompressed data ends, and
	should count how many bytes was produced so far.
	* decompress.c (struct decompress_unwind_data): Add nbytes member.
	(unwind_decompress): Really delete partially uncompressed data.
	(Fzlib_decompress_region): Take decompressed data size into account.

2013-08-26  Dmitry Antipov  <dmantipov@yandex.ru>

	* syntax.c (init_syntax_once): Adjust comment and do an early
	initialization of Qchar_table_extra_slots just once...
	* casetab.c (init_casetab_once):
	* category.c (init_category_once):
	* character.c (syms_of_character):
	* coding.c (syms_of_coding):
	* xdisp.c (syms_of_xdisp): ...and omit it here.

2013-08-24  Eli Zaretskii  <eliz@gnu.org>

	* xdisp.c (get_next_display_element): Don't apply to characters
	from a display vector the logic of setting it->end_of_box_run_p
	suitable for characters from a buffer.  (Bug#15175)

	* w32.c (fdutimens): Call 'utime', which is implemented on w32.c
	to handle directories, rather than '_utime' which doesn't.
	(Bug#15176)

2013-08-24  Jan Djärv  <jan.h.d@swipnet.se>

	* gtkutil.c (x_wm_set_size_hint): Don't set hints when maximized
	or fullscreen (Bug#14627).

2013-08-24  Paul Eggert  <eggert@cs.ucla.edu>

	System-dependent integer overflow fixes.
	* process.c (Fset_process_window_size): Signal an error if
	the window size is outside the range supported by the lower level.
	* sysdep.c (set_window_size): Return negative on error,
	nonnegative on success, rather than -1, 0, 1 on not in system,
	failure, success.  This is simpler.  Caller changed.
	(serial_configure): Remove unnecessary initialization of local.
	(procfs_get_total_memory) [GNU_LINUX]: Don't assume system memory
	size fits in unsigned long; this isn't true on some 32-bit hosts.
	Avoid buffer overrun if some future version of /proc/meminfo has a
	variable name longer than 20 bytes.
	(system_process_attributes) [__FreeBSD__]:
	Don't assume hw.availpages fits in 'int'.

2013-08-23  Paul Eggert  <eggert@cs.ucla.edu>

	Don't let very long directory names overrun the stack.
	Fix some related minor problems involving "//", vfork.
	* callproc.c (encode_current_directory): New function.
	(call_process): Don't append "/"; not needed.
	* fileio.c (file_name_as_directory_slop): New constant.
	(file_name_as_directory): Allow SRC to be longer than SRCLEN;
	this can save the caller having to alloca.
	(Ffile_name_as_directory, Fdirectory_file_name, Fexpand_file_name):
	Use SAFE_ALLOCA, not alloca.
	(directory_file_name, Fexpand_file_name): Leave leading "//"
	alone, since it can be special even on POSIX platforms.
	* callproc.c (call_process):
	* process.c (Fformat_network_address):
	* sysdep.c (sys_subshell):
	Use encode_current_directory rather than rolling our own.
	(create_process): No need to encode directory; caller does that now.
	* process.h (encode_current_directory): New decl.
	* sysdep.c (sys_subshell): Work even if vfork trashes saved_handlers.
	Rework to avoid 'goto xyzzy;'.

2013-08-23  Eli Zaretskii  <eliz@gnu.org>

	* xdisp.c (handle_face_prop): If the default face was remapped use
	the remapped face for strings from prefix properties.  (Bug#15155)

2013-08-23  Dmitry Antipov  <dmantipov@yandex.ru>

	Minor cleanup for redisplay interface and few related functions.
	* frame.h (enum text_cursor_kinds): Move from here...
	* dispextern.h (enum text_cursor_kinds): ...to here.
	(toplevel): Drop unnecessary declarations.
	(struct redisplay_interface): Use bool and enum text_cursor_kinds
	in update_window_end_hook and draw_window_cursor functions.
	(display_and_set_cursor, x_update_cursor): Adjust prototypes.
	* nsterm.m (ns_update_window_end, ns_draw_window_cursor):
	* w32term.c (x_update_window_end, w32_draw_window_cursor):
	* xterm.c (x_update_window_end, x_draw_window_cursor):
	* xdisp.c (display_and_set_cursor, update_window_cursor)
	(update_cursor_in_window_tree, x_update_cursor): Use bool and
	enum text_cursor_kinds where appropriate.

2013-08-23  Dmitry Antipov  <dmantipov@yandex.ru>

	Redesign redisplay interface to drop updated_row and updated_area.
	* dispextern.h (updated_row, updated_area): Remove declaration.
	(struct redisplay_interface): Pass glyph row and row area parameters
	to write_glyphs, insert_glyphs and clear_end_of_line functions.
	(x_write_glyphs, x_insert_glyphs, x_clear_end_of_line):
	Adjust prototypes.
	* dispnew.c (updated_row, updated_area): Remove.
	(redraw_overlapped_rows, update_window_line): Adjust user.
	(update_marginal_area, update_text_area): Likewise.  Pass updated row
	as a parameter.  Prefer enum glyph_row_area to int where appropriate.
	* xdisp.c (x_write_glyphs, x_insert_glyphs, x_clear_end_of_line):
	Adjust users.

2013-08-22  Paul Eggert  <eggert@cs.ucla.edu>

	* process.c (flush_pending_output): Remove stub.
	All uses removed.

2013-08-21  Paul Eggert  <eggert@cs.ucla.edu>

	* callproc.c: Fix race that killed background processes (Bug#15144).
	(call_process): New arg TEMPFILE_INDEX.  Callers changed.
	Record deleted process-id in critical section, not afterwards.
	Don't mistakenly kill process created by a call-process invocation
	that discards output and does not wait.

2013-08-21  Dmitry Antipov  <dmantipov@yandex.ru>

	Fix compilation with GC_MARK_STACK == GC_USE_GCPROS_AS_BEFORE
	and GC_MARK_STACK == GC_USE_GCPROS_CHECK_ZOMBIES.
	* alloc.c (toplevel): Remove unnecessary nested #if...#endif.
	(mark_maybe_object) [!GC_MARK_STACK]: Define to emacs_abort
	to shut up compiler in mark_object.
	(dump_zombies): Convert to global and add EXTERNALLY_VISIBLE.

2013-08-21  Paul Eggert  <eggert@cs.ucla.edu>

	* process.c (allocate_pty) [PTY_OPEN]: Set fd's FD_CLOEXEC flag.
	We can't portably rely on PTY_OPEN doing that, even if
	it calls posix_openpt with O_CLOEXEC.

2013-08-20  Kenichi Handa  <handa@gnu.org>

	* character.c (string_char): Improve commentary.

2013-08-20  Paul Eggert  <eggert@cs.ucla.edu>

	* image.c (SIGNATURE_DIGESTSIZE): Remove.
	(struct animation_cache): Make signature a flexible array member.
	All uses changed.  This is a tad slower but may insulate us better
	from future changes to ImageMagick.

2013-08-19  Paul Eggert  <eggert@cs.ucla.edu>

	* image.c: Shrink memory needed for animation cache.
	(SIGNATURE_DIGESTSIZE): New constant.
	(struct animation_cache): Make 'signature' a fixed size array of bytes.
	(imagemagick_create_cache): Copy the signature.  This saves
	several KB of memory that ImageMagick wastes per signature.
	Don't bother updating the update_time, as the caller does that now.
	(imagemagick_prune_animation_cache): Don't destroy the signature, as
	it's a fixed size struct member now.
	(imagemagick_get_animation_cache): Always destroy the signature,
	as it's now imagemagick_create_cache's responsibility to copy it.
	Avoid duplicate calls to strcmp and to imagemagick_create_cache,
	and use memcmp rather than strcmp.
	eassert that ImageMagick returns a signature of the specified length.

2013-08-19  Lars Magne Ingebrigtsen  <larsi@gnus.org>

	* image.c (imagemagick_get_animation_cache): Don't segfault on
	each invocation.
	(imagemagick_get_animation_cache): Revert to previous definition
	so that it actually works.  But keep the memory leak fix.
	(imagemagick_get_animation_cache): Fix memory leak.

2013-08-19  Paul Eggert  <eggert@cs.ucla.edu>

	* image.c: Fix animation cache signature memory leak.
	Fix some other minor performance problems while we're at it.
	(imagemagick_create_cache): Clear just the members that
	need clearing.  Don't set update_time, as caller does that now.
	(imagemagick_prune_animation_cache, imagemagick_get_animation_cache):
	Simplify by using pointer-to-pointer instead of a prev pointer.
	(imagemagick_prune_animation_cache): Use make_emacs_time rather
	than EMACS_TIME_FROM_DOUBLE, and DestroyString rather than free.
	(imagemagick_get_animation_cache): Don't xstrdup the image signature;
	it's already a copy.  Free the signature probe unless it's cached.

	* process.c (handle_child_signal): Fix crash; deleted pid (Bug#15106).
	This was introduced by my 2013-08-12 fix for Bug#15035.

2013-08-19  Dmitry Antipov  <dmantipov@yandex.ru>

	* image.c (imagemagick_create_cache, imagemagick_get_animation_cache)
	(imagemagick_prune_animation_cache): Now static.

2013-08-18  Lars Magne Ingebrigtsen  <larsi@gnus.org>

	* image.c (imagemagick_get_animation_cache): Don't segfault when
	pruning all entries.

2013-08-18  Ken Brown  <kbrown@cornell.edu>

	* sheap.c (STATIC_HEAP_SIZE): Adjust to current needs; use bigger
	static heap if ENABLE_CHECKING is defined.
	(max_bss_sbrk_ptr): New variable.
	(bss_sbrk): Use it.
	(report_sheap_usage): Report maximum static heap usage instead of
	ending static heap usage.

2013-08-17  Eli Zaretskii  <eliz@gnu.org>

	* decompress.c (Fzlib_available_p) [WINDOWSNT]: Update the value
	of zlib_initialized according to the results of calling
	init_zlib_functions.

2013-08-16  Lars Magne Ingebrigtsen  <larsi@gnus.org>

	* image.c: Implement an ImageMagick per-image cache.
	(imagemagick_get_animation_cache): Fix a double-free error.
	(imagemagick_load_image): Remove the ping_wand code, which only
	apparently saved time on invalid animated images, and slowed down
	everything else.  Optimise for the common case.

2013-08-16  Xue Fuqiao  <xfq.free@gmail.com>

	* buffer.c (syms_of_buffer) <buffer-undo-list>: Doc fix.

	* editfns.c (insert_before_markers): Mention overlay in the doc string.

	* marker.c (set_marker): Remove documentation of undefined behavior.

2013-08-15  Lars Magne Ingebrigtsen  <larsi@gnus.org>

	* image.c (imagemagick_compute_animated_image): Animate correctly
	when sub-images are smaller than the main image.
	(imagemagick_compute_animated_image): Setting the iterator row to
	zero is apparently not allowed.
	(imagemagick_compute_animated_image): Allow images that say they
	have sub-images that are bigger than the main image, but just crop
	them.

2013-08-15  Jan Djärv  <jan.h.d@swipnet.se>

	* nsmenu.m (menuWillOpen:): Fix preprocessor test (Bug#15001).

2013-08-15  Lars Magne Ingebrigtsen  <larsi@gnus.org>

	* image.c (imagemagick_compute_animated_image): Respect the GIF
	disposal methods.

2013-08-15  Ken Brown  <kbrown@cornell.edu>

	* emacs.c (main): Update comment about G_SLICE_ALWAYS_MALLOC.
	* gmalloc.c (memalign) [CYGWIN]: Revert last change; it's not
	needed.

2013-08-15  Paul Eggert  <eggert@cs.ucla.edu>

	Fix minor problems found by static checking.
	* frame.c (delete_frame):
	* xdisp.c (next_element_from_display_vector):
	Avoid uninitialized local.
	* image.c (imagemagick_compute_animated_image): Port to C89.
	Prefer usual GNU indentation style for loops.
	Be more careful about bizarrely large sizes, by using ptrdiff_t
	instead of int.

2013-08-15  Dmitry Antipov  <dmantipov@yandex.ru>

	Fix infinite frame selection loop (Bug#15025).
	* frame.c (delete_frame): Prefer fast ad-hoc loop to next_frame.

2013-08-15  Eli Zaretskii  <eliz@gnu.org>

	* xdisp.c (compute_window_start_on_continuation_line):
	When WORD_WRAP is in effect, use move_it_to instead of move_it_by_lines
	to make sure we end up setting the window start at the leftmost
	visible character of the display line.  This avoids funky
	horizontal shifting because the window start is not kept on the
	same position.  (Bug#15090)
	(next_element_from_display_vector): Support 'box' face attribute
	in the face definitions of a display vector.  (Bug#15099)

2013-08-15  Lars Magne Ingebrigtsen  <larsi@gnus.org>

	* image.c (imagemagick_compute_animated_image): Implement animated
	images (bug#14700).
	(imagemagick_compute_animated_image): Fix some compilation
	warnings.  Implement a very simple cache to make the animation
	usable at all, but it should be replaced with a per-image cache.

2013-08-15  Dmitry Antipov  <dmantipov@yandex.ru>

	* lisp.h (FOR_EACH_ALIST_VALUE): New macro
	to do `for' loops over alist values.
	* buffer.h (FOR_EACH_BUFFER):
	* process.c (FOR_EACH_PROCESS): Use it.
	(handle_child_signal, status_notify, Fget_buffer_process)
	(kill_buffer_processes): Use FOR_EACH_PROCESS.

2013-08-15  Dmitry Antipov  <dmantipov@yandex.ru>

	* term.c (get_named_tty, create_tty_output, tty_free_frame_resources)
	(tty_free_frame_resources, delete_tty): Prefer eassert to emacs_abort.
	* image.c (make_image_cache): For struct image_cache, prefer xmalloc
	to xzalloc and so avoid redundant call to memset.
	* xterm.c (x_term_init): Avoid unnecessary initializations of dpyinfo
	members because it is allocated with xzalloc and so already zeroed.

2013-08-14  Ken Brown  <kbrown@cornell.edu>

	* gmalloc.c (memalign) [CYGWIN]: Rename to emacs_memalign
	(Bug#15094).

2013-08-14  Dmitry Antipov  <dmantipov@yandex.ru>

	Utility function and macro to copy Lisp string to C string.
	* lisp.h (xlispstrdupa): New macro.
	(xlispstrdup): New prototype.
	* alloc.c (xlispstrdup): New function.
	* callint.c (Fcall_interactively):
	* fileio.c (Ffile_name_directory, Fexpand_file_name)
	(Fsubstitute_in_file_name):
	* frame.c (Fmake_terminal_frame): Use xlispstrdupa.
	* image.c (x_create_bitmap_from_file):
	* w32term.c (w32_term_init):
	* xterm.c (x_term_init): Use xlispstrdup.

2013-08-14  Lars Magne Ingebrigtsen  <larsi@gnus.org>

	* image.c (imagemagick_load_image): Make animated pictures work.
	There's still some problems with background color settings, though
	(bug#14700).

	* decompress.c (unwind_decompress): Always restore point.

2013-08-14  Xue Fuqiao  <xfq.free@gmail.com>

	* marker.c (set_marker): Reformat documentation.

2013-08-14  Paul Eggert  <eggert@cs.ucla.edu>

	* xdisp.c (cursor_type_changed): Now static.

	* image.c (imagemagick_filename_hint): New arg HINT_BUFFER.
	Use changed.  This avoids the need to call xmalloc and for the
	caller to call xfree, and avoids memory leaks in some situations.

2013-08-14  Dmitry Antipov  <dmantipov@yandex.ru>

	* xdisp.c (adjust_window_ends): Move duplicated code to new function.
	(try_window, try_window_reusing_current_matrix, try_window_id): Use it.
	(redisplay_window): If window_end_valid is cleared due to non-zero
	windows_or_buffers_changed, clear current_matrix_up_to_date_p and
	so do not call to try_cursor_movement for that window.

2013-08-14  Dmitry Antipov  <dmantipov@yandex.ru>

	* window.h (struct window): Convert window_end_pos and
	window_end_vpos from Lisp_Object to ptrdiff_t and int, respectively.
	(wset_window_end_pos, wset_window_end_vpos): Remove.
	* dispnew.c (adjust_glyph_matrix):
	* window.c (Fwindow_end, replace_window, set_window_buffer)
	(make_window):
	* xdisp.c (check_window_end, move_it_to, redisplay_internal)
	(set_vertical_scroll_bar, redisplay_window, try_window)
	(try_window_reusing_current_matrix, find_first_unchanged_at_end_row)
	(try_window_id, decode_mode_spec, mouse_face_from_buffer_pos)
	(note_mouse_highlight): Adjust users.
	(try_cursor_movement): Likewise.  Convert old precondition to eassert.
	Add comment.

2013-08-14  Dmitry Antipov  <dmantipov@yandex.ru>

	Fix --enable-gcc-warnings errors introduced in 2013-08-13 commit.
	* image.c (imagemagick_filename_hint): Use `const char *' and
	prefer SSDATA to SDATA to avoid warnings.

2013-08-14  Dmitry Antipov  <dmantipov@yandex.ru>

	Cleanup window fringes, margins and scroll bars adjustments.
	* window.c (set_window_fringes, set_window_margins)
	(set_window_scroll_bars, apply_window_adjustment): New functions.
	(set_window_buffer, Fset_window_margins, Fset_window_fringes)
	(Fset_window_scroll_bars): Use them.

2013-08-14  Dmitry Antipov  <dmantipov@yandex.ru>

	* window.h (struct window): Convert scroll_bar_width
	from Lisp_Object to integer.  Adjust comment.
	(WINDOW_CONFIG_SCROLL_BAR_WIDTH, WINDOW_CONFIG_SCROLL_BAR_COLS):
	Adjust users.
	* window.c (wset_scroll_bar_width): Remove.
	(make_window): Initialize scroll_bar_width.
	(Fsplit_window_internal): Use direct assignment.
	(Fset_window_configuration, save_window_save):
	Convert Lisp_Object to integer and back where appropriate.
	(Fset_window_scroll_bars): Adjust user.  Return t if any scroll
	bar was actually changed, and mention this in docstring.

2013-08-13  Paul Eggert  <eggert@cs.ucla.edu>

	* decompress.c: Minor simplifications.
	(Fzlib_decompress_region): Don't bother verifying
	that avail_out <= UINT_MAX, as that was confusing.
	Mention the restriction in a comment instead.
	Prefer 'int' to 'ptrdiff_t' when 'int' is wide enough.

2013-08-13  Jan Djärv  <jan.h.d@swipnet.se>

	* nsmenu.m (x_activate_menubar): Check for OSX >= 10.5
	(trackingNotification:): Call ns_check_menu_open only for OSX >= 10.5.

2013-08-13  Lars Magne Ingebrigtsen  <larsi@gnus.org>

	* image.c (imagemagick_filename_hint): Check for errors in the
	alist structure.

2013-08-13  Eli Zaretskii  <eliz@gnu.org>

	* window.c (Fwindow_margins): Return nil when there's no marginal
	area, as per the documented API.

	* w32term.c (x_scroll_bar_create): Use ALLOCATE_PSEUDOVECTOR, not
	Fmake_vector, as scroll bar's struct members are not all Lisp
	objects now.  This avoids crashes in GC.

	* w32term.h (struct scroll_bar): Convert fringe_extended_p to a
	bool, so its address could be taken.

2013-08-13  Lars Magne Ingebrigtsen  <larsi@gnus.org>

	* image.c (imagemagick_filename_hint): New function to possibly
	apply `image-content-type-suffixes'.
	(imagemagick_load_image): Use it.

2013-08-13  Eli Zaretskii  <eliz@gnu.org>

	* decompress.c (Fzlib_decompress_region) [WINDOWSNT]: Return Qnil
	if loading zlib failed.

2013-08-13  Jan Djärv  <jan.h.d@swipnet.se>

	* nsterm.m (ns_set_vertical_scroll_bar): Fix breakage intruduced by
	2013-08-13 checkin below.  Change bool to BOOL, rule is:
	All Obj-C code uses BOOL, except for interfaces callable from C.

	* nsterm.h: Fix CGFloat for OSX 10.4 (Bug#15086).

2013-08-13  Dmitry Antipov  <dmantipov@yandex.ru>

	* window.h (WINDOW_FRINGE_EXTENDED_P): New macro.
	* nsterm.m (ns_set_vertical_scroll_bar): Use it.  Use convenient
	bool instead of BOOL.
	* w32term.h (struct scroll_bar): Convert fringe_extended_p
	from Lisp_Object to bitfield.  Adjust comment.
	* w32term.c (x_scroll_bar_create): Adjust user.
	Use WINDOW_FRINGE_EXTENDED_P and bool for boolean.
	* xterm.c (XTset_vertical_scroll_bar): Likewise.
	Use bool for boolean.
	* xterm.h (struct scroll_bar): Prefer commonly used `unsigned'
	to `unsigned int' when defining a bitfield.

2013-08-13  Paul Eggert  <eggert@cs.ucla.edu>

	* decompress.c (Fzlib_decompress_region): Try to clarify 'avail_out'.

2013-08-13  Dmitry Antipov  <dmantipov@yandex.ru>

	* window.h (struct window): Convert left_margin_cols and
	right_margin_cols from Lisp_Objects to integers.  Adjust comment.
	(WINDOW_LEFT_MARGIN_COLS, WINDOW_RIGHT_MARGIN_COLS)
	(WINDOW_LEFT_MARGIN_WIDTH, WINDOW_RIGHT_MARGIN_WIDTH):
	Adjust users.
	* dispnew.c (margin_glyphs_to_reserve): Convert 3rd arg to int.
	Adjust comment.
	(showing_window_margins_p, update_window_line, update_frame_1):
	* fringe.c (draw_fringe_bitmap_1):
	* xdisp.c (window_box_width): Adjust users.
	* window.c (wset_left_margin_cols, wset_right_margin_cols): Remove.
	(adjust_window_margins, set_window_buffer, Fsplit_window_internal):
	Use direct assignment.
	(Fset_window_configuration, save_window_save, Fwindow_margins):
	Convert Lisp_Object to integer and back where appropriate.
	(Fset_window_margins): Adjust user.  Return t if any margin
	was actually changed, and mention this in docstring.

2013-08-13  Xue Fuqiao  <xfq.free@gmail.com>

	* syntax.c (forward_word):
	* cmds.c (forward_char, backward_char): Mention the optional argument.

2013-08-13  Dmitry Antipov  <dmantipov@yandex.ru>

	* window.h (struct window): Convert left_fringe_width
	and right_fringe_width from Lisp_Objects to integers.
	Adjust comment.
	(WINDOW_FRINGE_COLS, WINDOW_LEFT_FRINGE_WIDTH)
	(WINDOW_RIGHT_FRINGE_WIDTH): Adjust users.
	* window.c (wset_left_fringe_width, wset_right_fringe_width):
	Remove.
	(make_window): Initialize new integer fields to -1.
	(Fsplit_window_internal): Use direct assignment.
	(Fset_window_configuration, save_window_save):
	Convert Lisp_Object to integer and back where appropriate.
	(Fset_window_fringes): Adjust user.  Return t if any fringe
	was actually changed, and mention this in docstring.

2013-08-13  Dmitry Antipov  <dmantipov@yandex.ru>

	* keyboard.c (Fdiscard_input): Do not increment update_mode_lines.
	* nsfns.m (x_set_cursor_type):
	* w32fns.c (x_set_cursor_type):
	* xfns.c (x_set_cursor_type): Do not set cursor_type_changed here...
	* xdisp.c (set_frame_cursor_types): ...but in common code.

2013-08-13  Dmitry Antipov  <dmantipov@yandex.ru>

	* font.c (clear_font_cache): New function, stripped from...
	(Fclear_font_cache): ...here, which now uses the function
	above.  Adjust comment.
	* font.h (clear_font_cache): Add prototype.
	* xfaces.c (clear_face_cache): Use clear_font_cache.

2013-08-13  Dmitry Antipov  <dmantipov@yandex.ru>

	* window.c (Fset_window_start): Compare `w', not `window' because
	`w' might not be equal to `window' after call to decode_live_window.

2013-08-12  Paul Eggert  <eggert@cs.ucla.edu>

	* process.c (deactivate_process): Reset fds to -1 (Bug#15035).
	This fixes a problem introduced by the Bug#15035 patch
	when using GPG.  Reported by Herbert J. Skuhra.

2013-08-12  Eli Zaretskii  <eliz@gnu.org>

	* decompress.c <zlib_initialized> [WINDOWSNT]: New static variable.
	(Fzlib_decompress_region) [WINDOWSNT]: Call init_zlib_functions if
	not yet initialized.

2013-08-12  Lars Magne Ingebrigtsen  <larsi@gnus.org>

	* decompress.c (Fzlib_decompress_region): Support zlib
	decompression, too, and rename.

2013-08-12  Paul Eggert  <eggert@cs.ucla.edu>

	Minor zlib configuration tweaks.
	* decompress.c (fn_inflateInit2) [!WINDOWSNT]:
	Don't assume presence of fn_inflateInit2_ zlib internal function.

2013-08-12  Lars Magne Ingebrigtsen  <larsi@gnus.org>

	* decompress.c (Fzlib_decompress_gzipped_region): Rename to
	include the zlib prefix.

2013-08-12  Eli Zaretskii  <eliz@gnu.org>

	* decompress.c [WINDOWSNT]: Include windows.h and w32.h.
	(DEF_ZLIB_FN, LOAD_ZLIB_FN) [WINDOWSNT]: New macros.  Use them to
	define static variables that are pointers to zlib functions to be
	dynamically loaded.
	(init_zlib_functions) [WINDOWSNT]: New function.
	(fn_inflateInit2_, fn_inflate, fn_inflateEnd, fn_inflateInit2):
	New macros.
	(Fdecompress_gzipped_region, unwind_decompress): Use the fn_*
	macros instead of invoking the zlib functions directly.
	(syms_of_decompress): DEFSYM Qzlib_dll.
	Staticpro Szlib_available_p.

2013-08-12  Dmitry Antipov  <dmantipov@yandex.ru>

	Avoid looping over all frame windows to freeze and unfreeze.
	* window.h (struct window): Drop frozen_window_start_p.
	(freeze_window_starts): Drop prototype.
	* frame.h (struct frame): New frozen_window_starts flag.
	(FRAME_WINDOWS_FROZEN): New macro.
	* window.c (freeze_window_start, freeze_window_starts):
	Remove.
	(select_window, replace_window): Adjust users.
	* xdisp.c (resize_mini_window): Use FRAME_WINDOWS_FROZEN.
	(window_frozen_p): New function.
	(redisplay_window): Use it.

2013-08-12  Paul Eggert  <eggert@cs.ucla.edu>

	Fix some fd issues when running subprocesses (Bug#15035).
	Fix bugs that can leak files or file descriptors on errors.
	Don't unlink open temp files, as that's hard for users to diagnose
	when things go awry (e.g., temp disk exhausted).
	Don't bother to lock temp files.  Check for invalid recursion.
	* callproc.c (synch_process_fd): Remove.  All uses removed.
	(synch_process_tempfile): New var or macro.
	(CALLPROC_STDOUT, CALLPROC_STDERR, CALLPROC_PIPEREAD, CALLPROC_FDS):
	New constants.
	(record_kill_process): New arg, the temp name.  All callers changed.
	(delete_temp_file): Now just a simple wrapper around unlink.
	(call_process_kill): New arg, the call_process_fd array.
	Close them all.  Clear synch_process_pid.  Remove the temp file,
	or arrange for it to be removed.
	(call_process_cleanup) [MSDOS]: Arg no longer contains file name;
	that's been moved to synch_process_tempfile.  Caller changed.
	Do not remove the tempfile; that's now call_process_kill's
	responsibility.
	(call_process_cleanup) [!MSDOS]: Do not record unwind-protect for
	call_process_kill; the caller now does that.
	(call_process_cleanup): Do not close the process fd; that's now
	call_process_kill's responsibility.
	(Fcall_process): Implement via new function call_process, which
	has most of the old body of Fcall_process, but with a different API.
	(call_process): New function that does not open or close filefd if
	it is nonnegative.  Record which fds need to be closed, and let
	call_process_kill close (and remove the tempfile, on MSDOS) on error.
	Signal an error if invoked recursively (could be done via a hook).
	Simplify creation of the tempfile in the MSDOS case.
	Don't create the output file until after checking for the executable.
	Report any failure to open /dev/null.
	Don't open /dev/null for writing twice; once is enough.
	Don't create pipe if all output is being discarded or sent to file.
	Don't worry about setting up the coding system or reading from the
	pipe if all output is being discarded.
	Hoist fd_error local into top level, to lessen block nesting.
	Don't record deleted pid here; now done by Fcall_process_region.
	(Fcall_process) [MSDOS]: Report mktemp failure immediately,
	and note its success in synch_process_tempfile.
	Do not leak resources when child_setup fails.
	(Fcall_process) [!MSDOS && !WINDOWSNT]: Remove duplicate assignment
	to child_errno.  Remove unnecessary close of fd0; it's close-on-exec.
	(create_temp_file): Now returns open fd, with an additional
	Lisp_Object * argument to return the name.  All callers changed.
	Do not close the file; rewind it instead, and leave it open for
	the caller.  Do not lock the temp file.  Unwind-protect the file
	and the file-descriptor.
	(Fcall_process_region): If the input is /dev/null, unwind-protect it.
	If an asynchrounous process, record it here, not in call_process.
	(syms_of_callproc) [MSDOS]: Initialize synch_process_tempfile.
	* eval.c (set_unwind_protect): New function.
	* fileio.c (write_region): New function, generalized from the
	old Fwrite_region.  Do not lock temp files.
	(Fwrite_region): Use it.
	* lisp.h (set_unwind_protect, write_region): New decls.
	* process.c: Include <verify.h>.
	(make_process): Mark fds as initially closed.
	(deleted_pid_list): Now a list of pid-filename pairs.
	All uses changed.
	(close_process_fd): New function.
	(SUBPROCESS_STDIN, WRITE_TO_SUBPROCESS, READ_FROM_SUBPROCESS)
	(SUBPROCESS_STDOUT, READ_FROM_EXEC_MONITOR, EXEC_MONITOR_OUTPUT):
	New constants.  Verify that their number matches PROCESS_OPEN_FDS.
	(create_process, create_pty, Fmake_serial_process)
	(server_accept_connection): Record which fds need to be closed,
	and let deactivate_process close them.
	(Fmake_network_process): Do not discard the unwind-protect
	until it's safe to do so.
	(deactivate_process): Close the fds opened by create_process etc.
	(Fprocess_send_eof): Adjust to new way of recording open fds.
	Report an error if /dev/null can't be opened, instead of aborting.
	* process.h (PROCESS_OPEN_FDS): New constant.
	(struct Lisp_Process): New member open_fds.
	(record_kill_process, record_deleted_pid): Adjust signatures.
	(record_deleted_pid): Move decl here ...
	* syswait.h (record_deleted_pid): ... from here.

2013-08-11  Paul Eggert  <eggert@cs.ucla.edu>

	* decompress.c: Fix bugs with large buffers and weird inputs.
	Tune a bit.  Reindent as per usual Emacs style.
	(BUFFER_SIZE): Remove.
	(Fdecompress_gzipped_region): Do not mishandle input buffers with
	more than UINT_MAX bytes.  Decompress into the gap instead of into
	an auto buffer, as this should avoid copying.  Return nil if
	'inflate' returns Z_NEED_DICT, as we have no dictionary.  Do not
	set immediate_quit; we shouldn't trust zlib code that much.

2013-08-11  Lars Magne Ingebrigtsen  <larsi@gnus.org>

	* decompress.c (Fdecompress_gzipped_region): Respect all zlib
	errors, and really move the gap to where we want it.

	* lisp.h: Include decompress.c support.

	* emacs.c (main): Include decompress.c support.

	* Makefile.in: Include -lz if present.

2013-08-11  Jan Djärv  <jan.h.d@swipnet.se>

	* nsmenu.m (ns_update_menubar): Call fillWithWidgetValue:frame:
	(initWithTitle:): Initialize frame to 0.
	(fillWithWidgetValue:): Call fillWithWidgetValue:frame.
	(fillWithWidgetValue:frame:): Rename from
	fillWithWidgetValue:setDelegate, call initWithTile:frame: if f.

	* nsterm.h (EmacsMenu): fillWithWidgetValue:setDelegate renamed to
	fillWithWidgetValue:frame:

	* nsfns.m (Fns_convert_utf8_nfd_to_nfc): Allocate and release pool to
	remove memory leak warnings.

	* nsterm.m (menu_pending_title, ns_get_pending_menu_title): Remove.
	(ns_check_menu_open): Handle menu == nil.  Remove assignment to
	menu_pending_title.

	* nsmenu.m (ns_update_menubar): Call fillWithWidgetValue:setDelegate.
	(x_activate_menubar): Update the whole menu.
	(trackingNotification:): Call ns_check_menu_open if tracking ends.
	(menuWillOpen:): Increment trackingMenu.  For OSX <= 10.6, exit if
	current event is not NSSystemDefined (Bug#15001).
	Call ns_check_menu_open only if trackingMenu is 2.
	(menuDidClose:): New method, decrease trackingMenu.
	(fillWithWidgetValue:setDelegate:): New method.
	(fillWithWidgetValue:): Call the above.

	* nsterm.h (EmacsMenu): Add fillWithWidgetValue:setDelegate:

2013-08-11  Paul Eggert  <eggert@cs.ucla.edu>

	Omit some unnecessary casts.
	Many of these go back to the old pre-C89 days, when they may have
	been needed, but we've been assuming C89 or later for a while now.
	* alloc.c (live_string_p, live_cons_p, live_symbol_p)
	(live_float_p, live_misc_p, live_vector_p):
	* buffer.c (compare_overlays, cmp_for_strings, mmap_find)
	(mmap_alloc, alloc_buffer_text, enlarge_buffer_text)
	(defvar_per_buffer):
	* callint.c (Fcall_interactively):
	* doc.c (Fsubstitute_command_keys):
	* filelock.c (get_boot_time):
	* frame.c (xrdb_get_resource):
	* gtkutil.c (hierarchy_ch_cb, qttip_cb, style_changed_cb)
	(delete_cb, xg_dialog_response_cb, xg_maybe_add_timer)
	(xg_get_file_name_from_selector, menuitem_destroy_callback)
	(menuitem_highlight_callback, menu_destroy_callback)
	(xg_update_menu_item, xg_modify_menubar_widgets, menubar_map_cb)
	(xg_tool_bar_callback, xg_get_tool_bar_widgets)
	(xg_tool_bar_detach_callback, xg_tool_bar_attach_callback)
	(xg_tool_bar_help_callback, tb_size_cb):
	* image.c (xpm_alloc_color, png_read_from_memory)
	(png_read_from_file, png_load_body, our_memory_skip_input_data)
	(jpeg_memory_src, jpeg_file_src, imagemagick_load_image)
	(syms_of_image):
	* keymap.c (describe_map):
	* nsfns.m (Fns_display_monitor_attributes_list):
	* nsmenu.m (process_dialog:):
	* nsterm.m (hold_event):
	* process.c (wait_reading_process_output):
	* regex.c (REGEX_REALLOCATE, re_set_registers, re_exec, regexec):
	* scroll.c (do_direct_scrolling, scrolling_1):
	* termcap.c (tgetent):
	* window.c (check_window_containing, add_window_to_list)
	(freeze_window_starts):
	* xdisp.c (compare_overlay_entries, vmessage):
	* xfns.c (x_window, x_get_monitor_attributes_xinerama)
	(x_get_monitor_attributes_xrandr)
	(Fx_display_monitor_attributes_list, x_display_info_for_name)
	(Fx_open_connection, file_dialog_cb, file_dialog_unmap_cb):
	* xfont.c (xfont_match, xfont_open):
	* xmenu.c (x_menu_wait_for_event, menu_highlight_callback)
	(menubar_selection_callback, menu_position_func)
	(popup_selection_callback, create_and_show_popup_menu)
	(dialog_selection_callback, create_and_show_dialog):
	* xrdb.c (x_get_string_resource)
	(main) [TESTRM]:
	* xsmfns.c (x_session_check_input):
	* xterm.c (x_draw_glyphless_glyph_string_foreground)
	(xm_scroll_callback, xg_scroll_callback, xg_end_scroll_callback)
	(xaw_jump_callback, xaw_scroll_callback):
	Omit unnecessary casts.

2013-08-10  Paul Eggert  <eggert@cs.ucla.edu>

	Minor string-length refactoring.
	* alloc.c (xstrdup): Use memcpy, not strcpy, since the length's known.
	* frame.c (make_monitor_attribute_list):
	Prefer build_string to strlen + make_string.

2013-08-10  Jan Djärv  <jan.h.d@swipnet.se>

	* xterm.c (x_error_handler): Also ignore BadWindow for X_SetInputFocus,
	don't check minor_code (Bug#14417).

2013-08-09  Eli Zaretskii  <eliz@gnu.org>

	* xdisp.c (draw_glyphs): Don't compare row pointers, compare row
	vertical positions instead.  This avoids calling MATRIX_ROW with
	row numbers that are possibly beyond valid limits.  (Bug#15064)

2013-08-09  Dmitry Antipov  <dmantipov@yandex.ru>

	Use xstrdup and build_unibyte_string where applicable.
	* alloc.c (xstrdup): Tiny cleanup.  Add eassert.
	* xfns.c (x_window):
	* xrdb.c (x_get_customization_string):
	* xterm.c (xim_initialize):
	* w32fns.c (w32_window): Use xstrdup.
	(w32_display_monitor_attributes_list):
	* emacs.c (init_cmdargs):
	* keyboard.c (PUSH_C_STR):
	* nsfont.m (nsfont_open):
	* sysdep.c (system_process_attributes):
	* w32.c (system_process_attributes):
	* xdisp.c (message1, message1_nolog): Use build_unibyte_string.

2013-08-09  Eli Zaretskii  <eliz@gnu.org>

	* w32.c (PEXCEPTION_POINTERS, PEXCEPTION_RECORD, PCONTEXT): Define
	variables of these types so that GDB would know about them, as aid
	for debugging fatal exceptions.  (Bug#15024)  See also
	http://sourceware.org/ml/gdb/2013-08/msg00010.html for related
	discussions.

2013-08-08  Jan Djärv  <jan.h.d@swipnet.se>

	* nsterm.m (ns_update_begin): Don't change clip path if it would be
	larger than the NSWindow (Bug#14934).

2013-08-08  Dmitry Antipov  <dmantipov@yandex.ru>

	Redesign redisplay interface to drop global variable updated_window.
	Always pass currently updated window as a parameter to update routines.
	* dispextern.h (updated_window): Remove declaration.
	(struct redisplay_interface): Pass window parameter to
	write_glyphs, insert_glyphs, clear_end_of_line, cursor_to
	and after_update_window_hook.
	(x_write_glyphs, x_insert_glyphs, x_clear_end_of_line, x_cursor_to):
	Adjust prototypes.
	* dispnew.c (updated_window): Remove.
	(redraw_overlapped_rows, update_marginal_area, update_text_area)
	(update_window_line): Adjust to match redisplay interface changes.
	* nsterm.m (ns_update_window_begin, ns_update_window_end)
	(ns_scroll_run, ns_after_update_window_line):
	* w32term.c (x_update_window_begin, x_update_window_end)
	(x_after_update_window_line, x_scroll_run):
	* xterm.c (x_update_window_begin, x_update_window_end)
	(x_after_update_window_line, x_scroll_run):
	* xdisp.c (x_write_glyphs, x_insert_glyphs, x_clear_end_of_line):
	Likewise.  Adjust comments where appropriate.
	(x_cursor_to): Simplify because this is always called during window
	update (but install debugging check anyway).
	(expose_window): Check must_be_updated_p flag to see whether this
	function is called during window update.

2013-08-08  Dmitry Antipov  <dmantipov@yandex.ru>

	Do not reset window modification event counters excessively.
	These leftovers and poor man's tricky methods to catch extra
	redisplay's attention are no longer needed.
	* frame.c (set_menu_bar_lines_1):
	* minibuf.c (read_minibuf_unwind):
	* window.c (Fset_window_start, set_window_buffer, window_resize_apply)
	(grow_mini_window, shrink_mini_window, window_scroll_pixel_based)
	(window_scroll_line_based, Fset_window_configuration):
	* xdisp.c (redisplay_window): Do not reset last_modified and
	last_overlay_modified counters.

2013-08-07  Jan Djärv  <jan.h.d@swipnet.se>

	* xselect.c (x_send_client_event): Set send_event and serial, memset
	data.l as it might be bigger than data.b.   Use 24 bit mask to
	XSendEvent (Bug#15034).

2013-08-07  Eli Zaretskii  <eliz@gnu.org>

	* xdisp.c (prepare_menu_bars): Don't call x_consider_frame_title
	for TTY frames that are not the top frame on their console.
	(Bug#14616)

2013-08-07  Martin Rudalics  <rudalics@gmx.at>

	* w32term.c (w32fullscreen_hook): Really maximize frame when
	asked for (Bug#14841).

2013-08-07  Dmitry Antipov  <dmantipov@yandex.ru>

	Prefer selected_window to Fselected_window, likewise for frames.
	* buffer.c (Fbuffer_swap_text):
	* data.c (Fvariable_binding_locus):
	* window.c (run_window_configuration_change_hook): Adjust users.
	* w16select.c (Fw16_set_clipboard_data, Fw16_get_clipboard_data):
	Use decode_live_frame.

2013-08-07  Dmitry Antipov  <dmantipov@yandex.ru>

	Be more careful if selected window shows the buffer other than current,
	use window_outdated only if this is not so.  This change should also
	address some weird issues discussed in Bug#13012.
	* window.h (window_outdated): New prototype.
	* window.c (window_outdated): Now here.  Convert from static and
	always assume window's buffer.
	(Fwindow_end, Fwindow_line_height): Use it.
	* xdisp.c (reconsider_clip_changes): Remove prototype, drop 2nd arg
	and always assume window's buffer.
	(redisplay_window): Adjust user.
	(redisplay_internal): Call to reconsider_clip_changes once and
	check whether mode line should be updated only if selected window
	shows current buffer.
	(run_window_scroll_functions): Use eassert for debugging check.
	(Fmove_point_visually, note_mouse_highlight): Use window_outdated.

2013-08-06  Dmitry Antipov  <dmantipov@yandex.ru>

	* window.c (window_scroll, window_scroll_pixel_based)
	(window_scroll_line_based): Use bool for booleans.

2013-08-06  Paul Eggert  <eggert@cs.ucla.edu>

	* process.c: Fix minor off-by-one issues in descriptor counts.
	This shouldn't fix any real bugs, but it cleans up the code a bit.
	(max_process_desc, max_input_desc): -1, not 0, means none.
	All uses changed.
	(delete_input_desc): New function.
	(delete_write_fd, delete_keyboard_wait_descriptor): Use it.
	(deactivate_process): Scan backwards when recomuting max_process_desc;
	that should be faster.
	(init_process_emacs): Initialize max_input_desc.

2013-08-06  Dmitry Antipov  <dmantipov@yandex.ru>

	Use region cache to speedup bidi_find_paragraph_start.
	* buffer.h (struct buffer): New member bidi_paragraph_cache.
	Rename cache_long_line_scans to cache_long_scans.
	* buffer.c (bset_cache_long_line_scans): Rename to
	bset_cache_long_scans.
	(Fget_buffer_create, Fmake_indirect_buffer, Fkill_buffer)
	(Fbuffer_swap_text, init_buffer_once): Take bidi_paragraph_cache
	into account.
	(syms_of_buffer): Rename cache-long-line-scans to
	cache-long-scans.  Adjust docstring.
	* search.c (newline_cache_on_off):
	* indent.c (width_run_cache_on_off): Adjust users.
	* bidi.c (bidi_paragraph_cache_on_off): New function.
	(bidi_find_paragraph_start): Use bidi_paragraph_cache if needed.
	* insdel.c (prepare_to_modify_buffer):
	Invalidate bidi_paragraph_cache if enabled.

2013-08-06  Dmitry Antipov  <dmantipov@yandex.ru>

	Invalidate region caches only if buffer text is going to be changed.
	* lisp.h (modify_region_1): Remove 3rd arg and rename to...
	(modify_text): ...new prototype.
	(prepare_to_modify_buffer_1): New prototype.
	* textprop.c (modify_region): Rename to...
	(modify_text_properties): ...new function.
	(add_text_properties_1, set_text_properties, Fremove_text_properties)
	(Fremove_list_of_text_properties): Adjust users.
	* insdel.c (modify_region_1): Remove 3rd arg and reimplement as...
	(modify_text): ...new function.
	(prepare_to_modify_buffer): Reimplement mostly as a wrapper for...
	(prepare_to_modify_buffer_1): ...new function.
	* casefiddle.c (casify_region):
	* editfns.c (Fsubst_char_in_region, Ftranslate_region_internal)
	(Ftranspose_regions): Use modify_text.

2013-08-05  Stefan Monnier  <monnier@iro.umontreal.ca>

	* lisp.mk (lisp): Add nadvice.elc.

2013-08-05  Dmitry Antipov  <dmantipov@yandex.ru>

	New macro to iterate over live buffers similar to frames.
	* buffer.h (FOR_EACH_LIVE_BUFFER): New macro.
	(Vbuffer_alist, Qpriority, Qbefore_string, Qafter_string):
	Declare buffer-related variables here to offload lisp.h.
	* buffer.c (Vbuffer_alist): Adjust comment.
	(Fget_file_buffer, get_truename_buffer, Fother_buffer)
	(other_buffer_safely):
	* data.c (store_symval_forwarding):
	* dispnew.c (Fframe_or_buffer_changed_p):
	* fileio.c (Fdo_auto_save):
	* filelock.c (unlock_all_files):
	* minibuf.c (read_minibuf): Use FOR_EACH_LIVE_BUFFER.

2013-08-04  Paul Eggert  <eggert@cs.ucla.edu>

	Fix some minor races in hosts lacking mkostemp (Bug#15015).
	* callproc.c (create_temp_file):
	* filelock.c (create_lock_file):
	Assume mkostemp, since it's now provided by Gnulib.

2013-08-04  Eli Zaretskii  <eliz@gnu.org>

	* w32.c (mkostemp): New function.
	(mktemp): Remove, no longer used.  Most of the code reused in
	mkostemp.  (Bug#15015)
	(mktemp): Don't undef.

2013-08-04  Dmitry Antipov  <dmantipov@yandex.ru>

	* dispnew.c (glyph_matrix_count, glyph_pool_count):
	Move under GLYPH_DEBUG and ENABLE_CHECKING.
	(new_glyph_matrix, free_glyph_matrix, new_glyph_pool)
	(free_glyph_pool, check_glyph_memory): Likewise for
	all users.  Adjust comments where appropriate.

2013-08-03  Paul Eggert  <eggert@cs.ucla.edu>

	* composite.h: Minor fixups.
	(composition_registered_p): Rename from COMPOSITION_REGISTERD_P
	to fix a misspelling, and change it to an inline function while
	we're at it (it need not be a macro).  All uses changed.
	(composition_method, composition_valid_p):
	Rewrite to avoid assignments in if-conditions.

2013-08-03  Dmitry Antipov  <dmantipov@yandex.ru>

	Do not use global Lisp_Object in composition macros.
	* composite.h (composition_temp): Remove declaration.
	(COMPOSITION_METHOD, COMPOSITION_VALID_P): Replace with...
	(composition_method, composition_valid_p): ...inline functions.
	(compose_region): Remove the leftover.
	* composite.c (composition_temp): Remove.
	(run_composition_function, update_compositions)
	(composition_compute_stop_pos, composition_adjust_point)
	(Ffind_composition_internal):
	* coding.c (handle_composition_annotation):
	* xdisp.c (handle_composition_prop, check_point_in_composition):
	Related users changed.

2013-08-03  Dmitry Antipov  <dmantipov@yandex.ru>

	Drop FRAME_PTR typedef.
	* composite.c, font.c, font.h, fontset.c, fontset.h, frame.c, frame.h:
	* ftfont.c, ftxfont.c, gtkutil.c, gtkutil.h, image.c, keyboard.c:
	* menu.c, menu.h, msdos.c, nsfns.m, nsfont.m, nsmenu.m, nsterm.h:
	* nsterm.m, scroll.c, term.c, w32fns.c, w32font.c, w32font.h:
	* w32inevt.c, w32inevt.h, w32menu.c, w32notify.c, w32term.c, w32term.h:
	* w32uniscribe.c, w32xfns.c, widget.c, window.c, xdisp.c, xfaces.c:
	* xfns.c, xfont.c, xftfont.c, xmenu.c, xselect.c, xterm.c:
	All related users changed.

2013-08-02  Stefan Monnier  <monnier@iro.umontreal.ca>

	* eval.c (default_toplevel_binding): New function.
	(Fdefvar): Use it.
	(unbind_to, backtrace_eval_unrewind): Do a bit of CSE simplification.
	(Fdefault_toplevel_value, Fset_default_toplevel_value): New subrs.
	(syms_of_eval): Export them.
	* data.c (Fdefault_value): Micro cleanup.
	* term.c (init_tty): Use "false".

2013-08-02  Dmitry Antipov  <dmantipov@yandex.ru>

	Fix X GC leak in GTK and raw (no toolkit) X ports.
	* xterm.c (x_free_frame_resources): If white and black relief
	GCs are allocated, always free them here.
	* xfns.c (x_make_gc): Omit redundant initialization.
	* widget.c (create_frame_gcs): Remove the leftover.
	(EmacsFrameDestroy): Do nothing because all GCs are now freed
	in x_free_frame_resources.

2013-08-02  Jan Djärv  <jan.h.d@swipnet.se>

	* nsterm.m (windowWillResize:toSize:): Only change title if
	! maximizing_resize && FULLSCREEN_NONE (Bug#15005).  strdup title before
	modifying it.
	(viewDidEndLiveResize): New method.

	* nsterm.h (EmacsView): Add maximizing_resize, put it and old_title
	inside NS_IMPL_COCOA.

2013-08-02  Dmitry Antipov  <dmantipov@yandex.ru>

	* insdel.c (adjust_after_replace, replace_range, del_range_2):
	Do not check whether undo is enabled because record_insert and
	record_delete does that themselves.

2013-08-02  Dmitry Antipov  <dmantipov@yandex.ru>

	* xterm.h (struct x_output) [HAVE_X_I18N]: Remove xic_base_fontname
	member which is not really used any more.
	(FRAME_XIC_BASE_FONTNAME): Remove.
	* xfns.c (xic_free_fontset): Adjust user.
	* xmenu.c (mouse_position_for_popup, x_activate_menubar)
	(update_frame_menubar, set_frame_menubar, free_frame_menubar)
	(create_and_show_popup_menu, xmenu_show, create_and_show_dialog)
	(xdialog_show): Use eassert for debugging check.
	* w32term.c (x_unfocus_frame): Remove unused dummy function.

2013-08-01  Paul Eggert  <eggert@cs.ucla.edu>

	* fileio.c, fns.c (merge): Move extern decl from here ...
	* lisp.h (merge): ... to here.

2013-08-01  Dmitry Antipov  <dmantipov@yandex.ru>

	Fix last font-related change.
	* w32font.h (w32font_list_internal, w32font_match_internal):
	Fix prototype.
	* w32uniscribe.c (uniscribe_list, uniscribe_match)
	(uniscribe_list_family): Adjust to match font API change.
	MS-Windows breakage reported by Juanma Barranquero <lekktu@gmail.com>
	at http://lists.gnu.org/archive/html/emacs-devel/2013-08/msg00006.html.

2013-08-01  Dmitry Antipov  <dmantipov@yandex.ru>

	* frame.h (FRAME_MOUSE_UPDATE):
	* nsterm.m (ns_frame_up_to_date): Omit redundant check
	whether hlinfo->mouse_face_mouse_frame is non-NULL.

2013-08-01  Dmitry Antipov  <dmantipov@yandex.ru>

	Avoid redundant Lisp_Object <-> struct frame conversions in font API.
	* font.h (struct font_driver): Change list, match, and list_family
	functions to accept struct frame * as first arg.
	* font.c (font_score, font_compare, font_sort_entities):
	Remove prototypes.
	(font_sort_entities, font_list_entities, font_select_entity)
	(font_find_for_lface, Flist_fonts, Ffont_family_list): Adjust to
	match font API change.
	* xfont.c (xfont_list, xfont_match, xfont_list_family):
	* ftfont.c (ftfont_list, ftfont_match, ftfont_list_family):
	* ftxfont.c (ftxfont_list, ftxfont_match):
	* xftfont.c (xftfont_list, xftfont_match):
	* nsfont.m (nsfont_list, nsfont_match, nsfont_list_family):
	* w32font.c (w32font_list, w32font_match, w32font_list)
	(w32font_list_internal, w32_font_match_internal): Likewise.
	* xfaces.c (Fx_family_fonts): Adjust user.

2013-08-01  Dmitry Antipov  <dmantipov@yandex.ru>

	Do not use pure Xism x_wm_set_icon_position in non-X ports.
	* frame.c (x_set_frame_parameters): Call to x_wm_set_icon_position
	only if HAVE_X_WINDOWS is in use.
	* frame.h (x_set_frame_parameters): Move under HAVE_X_WINDOWS.
	* nsterm.m (x_wm_set_icon_position): Remove no-op.
	* w32term.c (x_wm_set_icon_position): Likewise.
	* w32fns.c (x_icon): Adjust user.

2013-08-01  Dmitry Antipov  <dmantipov@yandex.ru>

	* xterm.c (last_mouse_press_frame): Remove the
	leftover which is not really used any more.
	(handle_one_xevent, syms_of_xterm): Adjust users.
	(x_flush): Call XFlush once per each X display, not frame.
	This is better because this code always unconditionally skips
	non-X frames in Vframe_list and issues the only XFlush if we
	have more than one X frame on the same X display.
	(any_help_event_p, x_draw_glyph_string_background, x_display_ok):
	Use bool for booleans.
	(x_draw_glyph_string_background, cvt_string_to_pixel)
	(cvt_pixel_dtor): Drop unnecessary prototypes.
	* xterm.h (x_display_ok): Adjust prototype.

2013-07-31  Dmitry Antipov  <dmantipov@yandex.ru>

	Drop unnecessary functions that deals with frame pixel size.
	* frame.h, msdos.h, w32term.h, xterm.h (x_pixel_width)
	(x_pixel_height): Drop prototypes.
	* msdos.c, nsfns.m, w32fns.c, xfns.c (x_pixel_width)
	(x_pixel_height): Drop implementations.
	* frame.c (Fframe_pixel_height): Use FRAME_PIXEL_HEIGHT
	which should be always valid for window frame.
	(Frame_pixel_width): Likewise with FRAME_PIXEL_WIDTH.
	* w32menu.c (Fx_popup_dialog):
	* xmenu.c (Fx_popup_dialog): Likewise for both.

2013-07-31  Dmitry Antipov  <dmantipov@yandex.ru>

	* frame.c (Fmake_terminal_frame): Use store_in_alist to setup
	frame parameters and call to Fmodify_frame_parameters just once.
	(Fset_frame_height, Fset_frame_width): Mention nil frame in docstring.
	(Fset_frame_size, Fset_frame_position): Use decode_live_frame
	and mention nil frame in docstring.

2013-07-31  Dmitry Antipov  <dmantipov@yandex.ru>

	* frame.c (make_frame, x_set_frame_parameters): Use bool for boolean.
	(x_figure_window_size): Likewise.  Adjust to return long.
	(syms_of_frame): Do not DEFSYM Qterminal_live_p.
	(toplevel): Move Qterminal_live_p to...
	* terminal.c (toplevel): ...here, make it static, and...
	(syms_of_terminal): ...DEFSYM here.
	* frame.h (Qterminal_live_p): Remove declaration.
	(make_frame, x_figure_window_size): Adjust prototype.
	* nsfns.m (Fx_create_frame): Use long for window flags.

2013-07-30  Paul Eggert  <eggert@cs.ucla.edu>

	Fix tempfile bug on platforms lacking mkostemp and mkstemp (Bug#14986).
	* callproc.c (create_temp_file) [! (HAVE_MKOSTEMP || HAVE_MKSTEMP)]:
	Do not assume that emacs_close (INT_MAX) is a no-op.

2013-07-30  Dmitry Antipov  <dmantipov@yandex.ru>

	* xfaces.c (make_face_cache): For struct face_cache, prefer
	xmalloc to xzalloc and so avoid redundant call to memset.
	(Finternal_set_lisp_face_attribute): Fix comment typo and style.

2013-07-30  Dmitry Antipov  <dmantipov@yandex.ru>

	* fringe.c (draw_window_fringes, update_window_fringes)
	(compute_fringe_widths):
	* w32term.c (x_draw_glyph_string):
	* window.c (candidate_window_p, Frecenter):
	* xfaces.c (realize_basic_faces, realize_default_face)
	(Fbitmap_space_p, Finternal_set_lisp_face_attribute)
	(x_update_menu_appearance, face_attr_equal_p, lface_equal_p):
	* xfns.c (x_set_cursor_color, xic_free_xfontset):
	* xmenu.c (Fx_menu_bar_open_internal):
	* xselect.c (x_reply_selection_request, Fx_get_atom_name):
	* xsettings.c (xft_settings_event):
	* xterm.c (x_draw_glyph_string, x_had_errors_p):
	Use bool for booleans.  Adjust style and comments where
	appropriate.
	* dispextern.h (draw_window_fringes, update_window_fringes)
	(compute_fringe_widths):
	* xterm.h (x_had_errors_p): Adjust prototype.

2013-07-30  Dmitry Antipov  <dmantipov@yandex.ru>

	* frame.c (Fmodify_frame_parameters): Always check 2nd arg with
	CHECK_LIST.  Rewrite the loop to avoid useless local variable.

2013-07-29  Dmitry Antipov  <dmantipov@yandex.ru>

	* fns.c (toplevel): Remove comment before Fsafe_length because
	it checks for QUIT.

2013-07-28  Paul Eggert  <eggert@cs.ucla.edu>

	* frame.c (delete_frame): Avoid unnecessary 'this_f' test (Bug#14970).

2013-07-28  Eli Zaretskii  <eliz@gnu.org>

	* w32fns.c (w32_wnd_proc) <WM_IME_STARTCOMPOSITION>: Make sure the
	frame which got the message is still alive, before dereferencing
	its pointer.  (Bug#14970)

	* frame.c (delete_frame): Test "this" frame's minibuffer window to
	be a live window, before using it as such.  (Bug#14970)

2013-07-27  Eli Zaretskii  <eliz@gnu.org>

	* w32term.c (w32_read_socket) <WM_KILLFOCUS>: Call
	w32_detect_focus_change instead of doing part of its job by hand.
	This fixes the problem whereby FOCUS_OUT events were not sent to
	the event queue.

2013-07-26  Eli Zaretskii  <eliz@gnu.org>

	* process.c (Fprocess_list): Doc fix.

	* w32term.c (w32_read_socket) <WM_EMACS_PAINT>: Warn about frame
	being re-exposed only if it didn't ask to become visible.
	<WM_SIZE>: Under SIZE_RESTORED, only set the frame visible if it
	was previously iconified.  (Bug#14841)
	(x_iconify_frame): Mark the frame iconified.

2013-07-26  Paul Eggert  <eggert@cs.ucla.edu>

	Fix minor problems found by static checking.
	* eval.c (get_backtrace_frame, backtrace_eval_unrewind): Now static.
	(backtrace_eval_unrewind): ';' -> '{}' to pacify GCC.

2013-07-26  Stefan Monnier  <monnier@iro.umontreal.ca>

	* eval.c (set_specpdl_old_value): New function.
	(unbind_to): Minor simplification.
	(get_backtrace_frame): New function.
	(Fbacktrace_frame): Use it.  Add `base' argument.
	(backtrace_eval_unrewind, Fbacktrace_eval): New functions.
	(syms_of_eval): Export backtrace-eval.
	* xterm.c (x_focus_changed): Simplify.

2013-07-25  Paul Eggert  <eggert@cs.ucla.edu>

	* fileio.c (Finsert_file_contents): Avoid double-close (Bug#14936).

2013-07-24  Eli Zaretskii  <eliz@gnu.org>

	* xdisp.c (redisplay_window): Instead of moving point out of
	scroll margin, reject the force_start method, and try scrolling
	instead.  (Bug#14780)

2013-07-24  Ken Brown  <kbrown@cornell.edu>

	* alloc.c (make_save_ptr): Define if HAVE_NTGUI is defined
	(Bug#14944).

2013-07-24  Paul Eggert  <eggert@cs.ucla.edu>

	* eval.c (Fprogn): Do not check that BODY is a proper list.
	This undoes the previous change.  The check slows down the
	interpreter, and is not needed to prevent a crash.  See
	<http://lists.gnu.org/archive/html/emacs-devel/2013-07/msg00693.html>.

2013-07-23  Glenn Morris  <rgm@gnu.org>

	* Makefile.in ($(etc)/DOC, temacs$(EXEEXT)): Ensure etc/ exists.

2013-07-23  Paul Eggert  <eggert@cs.ucla.edu>

	Port to GNU/Linux systems with tinfo but not ncurses.
	* dispnew.c (init_display): Depend on USE_NCURSES, not GNU_LINUX,
	to decide whether ncurses is being used.  Without this change,
	GCC complains about tgetent not being declared, on a system
	that has tinfo installed but ncurses not installed.

	* eval.c (Fprogn): Check that BODY is a proper list.

	Tune UNEVALLED functions by using XCAR instead of Fcar, etc.
	* data.c (Fsetq_default):
	* eval.c (Fif, Fcond, Fprog1, Fsetq, Fquote, Ffunction, Fdefvar)
	(Fdefconst, FletX, Flet, Fwhile, Fcatch, Funwind_protect)
	(Fcondition_case):
	Tune by taking advantage of the fact that ARGS is always a list
	when a function is declared to have UNEVALLED args.

	* emacsgtkfixed.c: Port to GCC 4.6.
	GCC 4.6 complains about -Wunused-local-typedefs, introduced in 4.7.

2013-07-23  Juanma Barranquero  <lekktu@gmail.com>

	* callproc.c (child_setup)[!WINDOWSNT]: Move exec_errno and pid
	here to silence compiler warnings.

2013-07-22  Paul Eggert  <eggert@cs.ucla.edu>

	* sysdep.c (frame) [__FreeBSD__]: #define to freebsd_frame
	when including <sys/user.h>, to prevent Sparc/ARM machine/frame.h
	from messing up Emacs's 'struct frame' (Bug#14923).

2013-07-21  Paul Eggert  <eggert@cs.ucla.edu>

	* alloc.c (make_save_ptr_ptr): Define this function.
	It was inadvertently omitted.  It's needed only if
	HAVE_MENUS && ! (USE_X_TOOLKIT || USE_GTK).

2013-07-21  Jan Djärv  <jan.h.d@swipnet.se>

	* nsterm.m (sendEvent:): Skip mouse moved if no dialog and no Emacs
	frame have focus (Bug#14895).

2013-07-21  Paul Eggert  <eggert@cs.ucla.edu>

	Avoid vfork-related deadlock more cleanly.
	* callproc.c (child_setup): When the child's exec fails, output
	the program name, as that's more useful.  Use O_NONBLOCK to avoid
	deadlock.
	* process.c (create_process_1): Remove; no longer needed.
	(create_process): Remove timer hack; no longer needed, now that
	the child avoids deadlock.

2013-07-20  Glenn Morris  <rgm@gnu.org>

	* image.c (Fimage_flush): Fix doc typo.

2013-07-20  Paul Eggert  <eggert@cs.ucla.edu>

	Fix array bounds violation when pty allocation fails.
	* process.c (PTY_NAME_SIZE): New constant.
	(pty_name): Remove static variable; it's now auto.
	(allocate_pty): Define even if !HAVE_PTYS; that's simpler.
	Take pty_name as an arg rather than using a static variable.
	All callers changed.
	(create_process): Recover pty_flag from process, not from volatile local.
	(create_pty): Stay inside array even when pty allocation fails.
	(Fmake_serial_process): Omit unnecessary initializaiton of pty_flag.

	* lread.c (Fload): Avoid initialization only when lint checking.
	Mention that it's needed only for older GCCs.

2013-07-20  Kenichi Handa  <handa@gnu.org>

	* coding.c (CODING_ISO_FLAG_LEVEL_4): New macro.
	(decode_coding_iso_2022): Check the single-shift area.  (Bug#8522)

2013-07-20  Andreas Schwab  <schwab@linux-m68k.org>

	* lread.c (Fload): Avoid uninitialized warning.

2013-07-19  Paul Eggert  <eggert@cs.ucla.edu>

	Fix some minor file descriptor leaks and related glitches.
	* filelock.c (create_lock_file) [!O_CLOEXEC]: Use fcntl with FD_CLOEXEC.
	(create_lock_file): Use write, not emacs_write.
	* image.c (slurp_file, png_load_body):
	* process.c (Fnetwork_interface_list, Fnetwork_interface_info)
	(server_accept_connection):
	Don't leak an fd on memory allocation failure.
	* image.c (slurp_file): Add a cheap heuristic for growing files.
	* xfaces.c (Fx_load_color_file): Block input around the fopen too,
	as that's what the other routines do.  Maybe input need not be
	blocked at all, but it's better to be consistent.
	Avoid undefined behavior when strlen is zero.

	* alloc.c (staticpro): Avoid buffer overrun on repeated calls.
	(NSTATICS): Now a constant; doesn't need to be a macro.

2013-07-19  Richard Stallman  <rms@gnu.org>

	* coding.c (decode_coding_utf_8): Add simple loop for fast
	processing of ASCII characters.

2013-07-19  Paul Eggert  <eggert@cs.ucla.edu>

	* conf_post.h (RE_TRANSLATE_P) [emacs]: Remove obsolete optimization.

2013-07-19  Eli Zaretskii  <eliz@gnu.org>

	* keyboard.c (kbd_buffer_get_event): Use Display_Info instead of
	unportable 'struct x_display_info'.
	(DISPLAY_LIST_INFO): Delete macro: not needed, since Display_Info
	is a portable type.

2013-07-19  Paul Eggert  <eggert@cs.ucla.edu>

	* sysdep.c [GNU_LINUX]: Fix fd and memory leaks and similar issues.
	(procfs_ttyname): Don't use uninitialized storage if emacs_fopen
	or fscanf fails.
	(system_process_attributes): Prefer plain char to unsigned char
	when either will do.  Clean up properly if interrupted or if
	memory allocations fail.  Don't assume sscanf succeeds.
	Remove no-longer-needed workaround to stop GCC from whining.
	Read command-line once, instead of multiple times.  Check read status a
	bit more carefully.

	Fix obscure porting bug with varargs functions.
	The code assumed that int is treated like ptrdiff_t in a vararg
	function, which is not a portable assumption.  There was a similar
	-- though these days less likely -- porting problem with various
	assumptions that pointers of different types all smell the same as
	far as vararg functions is conserved.  To make this problem less
	likely in the future, redo the API to use varargs functions.
	* alloc.c (make_save_value): Remove this vararg function.
	All uses changed to ...
	(make_save_int_int_int, make_save_obj_obj_obj_obj)
	(make_save_ptr_int, make_save_funcptr_ptr_obj, make_save_memory):
	New functions.
	(make_save_ptr): Rename from make_save_pointer, for consistency with
	the above.  Define only on platforms that need it.  All uses changed.

2013-07-18  Paul Eggert  <eggert@cs.ucla.edu>

	* keyboard.c: Try to fix typos in previous change.
	(DISPLAY_LIST_INFO): New macro.
	(kbd_buffer_get_event): Do not access members that are not present
	in X11.  Revert inadvertent change of "!=" to "=".

2013-07-18  Juanma Barranquero  <lekktu@gmail.com>

	* keyboard.c (kbd_buffer_get_event):
	* w32term.c (x_focus_changed): Port FOCUS_(IN|OUT)_EVENT changes to W32.
	Followup to revno:113431.

2013-07-18  Paul Eggert  <eggert@cs.ucla.edu>

	* filelock.c: Fix unlikely file descriptor leaks.
	(get_boot_time_1): Rework to avoid using emacs_open.
	This doesn't actually fix a leak, but is better anyway.
	(read_lock_data): Use read, not emacs_read.

	* doc.c: Fix minor memory and file descriptor leaks.
	* doc.c (get_doc_string): Fix memory leak when doc file absent.
	(get_doc_string, Fsnarf_documentation):
	Fix file descriptor leak on error.

	* term.c: Fix minor fdopen-related file descriptor leaks.
	* term.c (Fresume_tty) [!MSDOS]: Close fd if fdopen (fd) fails.
	(init_tty) [!DOS_NT]: Likewise.  Also close fd if isatty (fd) fails.

	* charset.c: Fix file descriptor leaks and errno issues.
	Include <errno.h>.
	(load_charset_map_from_file): Don't leak file descriptor on error.
	Use plain record_xmalloc since the allocation is larger than
	MAX_ALLOCA; that's simpler here.  Simplify test for exhaustion
	of entries.
	* eval.c (record_unwind_protect_nothing):
	* fileio.c (fclose_unwind):
	New functions.
	* lread.c (load_unwind): Remove.  All uses replaced by fclose_unwind.
	The replacement doesn't block input, but that no longer seems
	necessary.

2013-07-17  Paul Eggert  <eggert@cs.ucla.edu>

	* lread.c: Fix file descriptor leaks and errno issues.
	(Fload): Close some races that leaked fds or streams when 'load'
	was interrupted.
	(Fload, openp): Report error number of last nontrivial failure to open.
	ENOENT counts as trivial.
	* eval.c (do_nothing, clear_unwind_protect, set_unwind_protect_ptr):
	New functions.
	* fileio.c (close_file_unwind): No need to test whether FD is nonnegative,
	now that the function is always called with a nonnegative arg.
	* lisp.h (set_unwind_protect_ptr, set_unwind_protect_int): Remove.
	All uses replaced with ...
	(clear_unwind_protect, set_unwind_protect_ptr): New decls.

	A few more minor file errno-reporting bugs.
	* callproc.c (Fcall_process):
	* doc.c (Fsnarf_documentation):
	* fileio.c (Frename_file, Fadd_name_to_file, Fmake_symbolic_link):
	* process.c (set_socket_option):
	Don't let a constructor trash errno.
	* doc.c: Include <errno.h>.

2013-07-16  Juanma Barranquero  <lekktu@gmail.com>

	* w32fns.c (unwind_create_tip_frame): Fix declaration.

2013-07-16  Paul Eggert  <eggert@cs.ucla.edu>

	Fix w32 bug with call-process-region (Bug#14885).
	* callproc.c (Fcall_process_region): Pass nil, not "/dev/null",
	to Fcall_process when the input is empty.  This simplifies the
	code a bit.  It makes no difference on POSIXish platforms but
	apparently it fixes a bug on w32.

	Fix bug where insert-file-contents closes a file twice (Bug#14839).
	* fileio.c (close_file_unwind): Don't close if FD is negative;
	this can happen when unwinding a zapped file descriptor.
	(Finsert_file_contents): Unwind-protect the fd before the point marker,
	in case Emacs runs out of memory between the two unwind-protects.
	Don't trash errno when closing FD.
	Zap the FD in the specpdl when closing it, instead of deferring
	the removal of the unwind-protect; this fixes a bug where a child
	function unwinds the stack past us.

	New unwind-protect flavors to better type-check C callbacks.
	This also lessens the need to write wrappers for callbacks,
	and the need for make_save_pointer.
	* alloc.c (free_save_value):
	* atimer.c (run_all_atimers):
	Now extern.
	* alloc.c (safe_alloca_unwind):
	* atimer.c (unwind_stop_other_atimers):
	* keyboard.c (cancel_hourglass_unwind) [HAVE_WINDOW_SYSTEM]:
	* menu.c (cleanup_popup_menu) [HAVE_NS]:
	* minibuf.c (choose_minibuf_frame_1):
	* process.c (make_serial_process_unwind):
	* xdisp.c (pop_message_unwind):
	* xselect.c (queue_selection_requests_unwind):
	Remove no-longer-needed wrapper.  All uses replaced by the wrappee.
	* alloc.c (record_xmalloc):
	Prefer record_unwind_protect_ptr to record_unwind_protect with
	make_save_pointer.
	* alloc.c (Fgarbage_collect):
	Prefer record_unwind_protect_void to passing a dummy.
	* buffer.c (restore_buffer):
	* window.c (restore_window_configuration):
	* xfns.c, w32fns.c (do_unwind_create_frame)
	New wrapper.  All record-unwind uses of wrappee changed.
	* buffer.c (set_buffer_if_live):
	* callproc.c (call_process_cleanup, delete_temp_file):
	* coding.c (code_conversion_restore):
	* dired.c (directory_files_internal_w32_unwind) [WINDOWSNT]:
	* editfns.c (save_excursion_restore)
	(subst_char_in_region_unwind, subst_char_in_region_unwind_1)
	(save_restriction_restore):
	* eval.c (restore_stack_limits, un_autoload):
	* fns.c (require_unwind):
	* keyboard.c (recursive_edit_unwind, tracking_off):
	* lread.c (record_load_unwind, load_warn_old_style_backquotes):
	* macros.c (pop_kbd_macro, restore_menu_items):
	* nsfns.m (unwind_create_frame):
	* print.c (print_unwind):
	* process.c (start_process_unwind):
	* search.c (unwind_set_match_data):
	* window.c (select_window_norecord, select_frame_norecord):
	* xdisp.c (unwind_with_echo_area_buffer, unwind_format_mode_line)
	(fast_set_selected_frame):
	* xfns.c, w32fns.c (unwind_create_tip_frame):
	Return void, not a dummy Lisp_Object.  All uses changed.
	* buffer.h (set_buffer_if_live): Move decl here from lisp.h.
	* callproc.c (call_process_kill):
	* fileio.c (restore_point_unwind, decide_coding_unwind)
	(build_annotations_unwind):
	* insdel.c (Fcombine_after_change_execute_1):
	* keyboard.c (read_char_help_form_unwind):
	* menu.c (unuse_menu_items):
	* minibuf.c (run_exit_minibuf_hook, read_minibuf_unwind):
	* sound.c (sound_cleanup):
	* xdisp.c (unwind_redisplay):
	* xfns.c (clean_up_dialog):
	* xselect.c (x_selection_request_lisp_error, x_catch_errors_unwind):
	Accept no args and return void, instead of accepting and returning
	a dummy Lisp_Object.  All uses changed.
	* cygw32.c (fchdir_unwind):
	* fileio.c (close_file_unwind):
	* keyboard.c (restore_kboard_configuration):
	* lread.c (readevalllop_1):
	* process.c (wait_reading_process_output_unwind):
	Accept int and return void, rather than accepting an Emacs integer
	and returning a dummy object.  In some cases this fixes an
	unlikely bug when the corresponding int is outside Emacs integer
	range.  All uses changed.
	* dired.c (directory_files_internal_unwind):
	* fileio.c (do_auto_save_unwind):
	* gtkutil.c (pop_down_dialog):
	* insdel.c (reset_var_on_error):
	* lread.c (load_unwind):
	* xfns.c (clean_up_file_dialog):
	* xmenu.c, nsmenu.m (pop_down_menu):
	* xmenu.c (cleanup_widget_value_tree):
	* xselect.c (wait_for_property_change_unwind):
	Accept pointer and return void, rather than accepting an Emacs
	save value encapsulating the pointer and returning a dummy object.
	All uses changed.
	* editfns.c (Fformat): Update the saved pointer directly via
	set_unwind_protect_ptr rather than indirectly via make_save_pointer.
	* eval.c (specpdl_func): Remove.  All uses replaced by definiens.
	(unwind_body): New function.
	(record_unwind_protect): First arg is now a function returning void,
	not a dummy Lisp_Object.
	(record_unwind_protect_ptr, record_unwind_protect_int)
	(record_unwind_protect_void): New functions.
	(unbind_to): Support SPECPDL_UNWIND_PTR etc.
	* fileio.c (struct auto_save_unwind): New type.
	(do_auto_save_unwind): Use it.
	(do_auto_save_unwind_1): Remove; subsumed by new do_auto_save_unwind.
	* insdel.c (struct rvoe_arg): New type.
	(reset_var_on_error): Use it.
	* lisp.h (SPECPDL_UNWIND_PTR, SPECPDL_UNWIND_INT, SPECPDL_UNWIND_VOID):
	New constants.
	(specbinding_func): Remove; there are now several such functions.
	(union specbinding): New members unwind_ptr, unwind_int, unwind_void.
	(set_unwind_protect_ptr): New function.
	* xselect.c: Remove unnecessary forward decls, to simplify maintenance.

	Be simpler and more consistent about reporting I/O errors.
	* fileio.c (Fcopy_file, Finsert_file_contents, Fwrite_region):
	Say "Read error" and "Write error", rather than "I/O error", or
	"IO error reading", or "IO error writing", when a read or write
	error occurs.
	* process.c (Fmake_network_process, wait_reading_process_output)
	(send_process, Fprocess_send_eof, wait_reading_process_output):
	Capitalize diagnostics consistently.  Put "failed foo" at the
	start of the diagnostic, so that we don't capitalize the
	function name "foo".  Consistently say "failed" for such
	diagnostics.
	* sysdep.c, w32.c (serial_open): Now accepts Lisp string, not C string.
	All callers changed.  This is so it can use report_file_error.
	* sysdep.c (serial_open, serial_configure): Capitalize I/O
	diagnostics consistently as above.

	* fileio.c (report_file_errno): Fix errno reporting bug.
	If the file name is neither null nor a pair, package it up as a
	singleton list.  All callers changed, both to this function and to
	report_file_error.  This fixes a bug where the memory allocator
	invoked by list1 set errno so that the immediately following
	report_file_error reported the wrong errno value.

	Fix minor problems found by --enable-gcc-warnings.
	* frame.c (Fhandle_focus_in, Fhandle_focus_out): Return a value.
	* keyboard.c (kbd_buffer_get_event): Remove unused local.

2013-07-16  Jan Djärv  <jan.h.d@swipnet.se>

	* xterm.c (x_focus_changed): Always generate FOCUS_IN_EVENT.
	Set event->arg to Qt if switch-event shall be generated.
	Generate FOCUS_OUT_EVENT for FocusOut if this is the focused frame.

	* termhooks.h (enum event_kind): Add FOCUS_OUT_EVENT.

	* nsterm.m (windowDidResignKey): If this is the focused frame, generate
	FOCUS_OUT_EVENT.

	* keyboard.c (Qfocus_in, Qfocus_out): New static objects.
	(make_lispy_focus_in, make_lispy_focus_out): Declare and define.
	(kbd_buffer_get_event): For FOCUS_IN, make a focus_in event if no
	switch frame event is made.  Check ! NILP (event->arg) if X11 (moved
	from xterm.c).  Make focus_out event for FOCUS_OUT_EVENT if NS or X11
	and there is a focused frame.
	(head_table): Add focus-in and focus-out.
	(keys_of_keyboard): Add focus-in and focus-out to Vspecial_event_map,
	bind to handle-focus-in/out.

	* frame.c (Fhandle_focus_in, Fhandle_focus_out): New functions.
	(Fhandle_switch_frame): Call Fhandle_focus_in.
	(syms_of_frame): defsubr handle-focus-in/out.

2013-07-16  Paul Eggert  <eggert@cs.ucla.edu>

	Fix porting bug to older POSIXish platforms (Bug#14862).
	* sysdep.c (emacs_pipe): New function, that implements
	pipe2 (fd, O_CLOEXEC) even on hosts that lack O_CLOEXEC.
	This should port better to CentOS 5 and to Mac OS X 10.6.
	All calls to pipe2 changed.

	Prefer list1 (X) to Fcons (X, Qnil) when building lists.
	This makes the code easier to read and the executable a bit smaller.
	Do not replace all calls to Fcons that happen to create lists,
	just calls that are intended to create lists.  For example, when
	creating an alist that maps FOO to nil, use list1 (Fcons (FOO, Qnil))
	rather than list1 (list1 (FOO)) or Fcons (Fcons (FOO, Qnil), Qnil).
	Similarly for list2 through list5.
	* buffer.c (Fget_buffer_create, Fmake_indirect_buffer):
	* bytecode.c (exec_byte_code):
	* callint.c (quotify_arg, Fcall_interactively):
	* callproc.c (Fcall_process, create_temp_file):
	* charset.c (load_charset_map_from_file)
	(Fdefine_charset_internal, init_charset):
	* coding.c (get_translation_table, detect_coding_system)
	(Fcheck_coding_systems_region)
	(Fset_terminal_coding_system_internal)
	(Fdefine_coding_system_internal, Fdefine_coding_system_alias):
	* composite.c (update_compositions, Ffind_composition_internal):
	* dired.c (directory_files_internal, file_name_completion)
	(Fsystem_users):
	* dispnew.c (Fopen_termscript, bitch_at_user, init_display):
	* doc.c (Fsnarf_documentation):
	* editfns.c (Fmessage_box):
	* emacs.c (main):
	* eval.c (do_debug_on_call, signal_error, maybe_call_debugger)
	(Feval, eval_sub, Ffuncall, apply_lambda):
	* fileio.c (make_temp_name, Fcopy_file, Faccess_file)
	(Fset_file_selinux_context, Fset_file_acl, Fset_file_modes)
	(Fset_file_times, Finsert_file_contents)
	(Fchoose_write_coding_system, Fwrite_region):
	* fns.c (Flax_plist_put, Fyes_or_no_p, syms_of_fns):
	* font.c (font_registry_charsets, font_parse_fcname)
	(font_prepare_cache, font_update_drivers, Flist_fonts):
	* fontset.c (Fset_fontset_font, Ffontset_info, syms_of_fontset):
	* frame.c (make_frame, Fmake_terminal_frame)
	(x_set_frame_parameters, x_report_frame_params)
	(x_default_parameter, Fx_parse_geometry):
	* ftfont.c (syms_of_ftfont):
	* image.c (gif_load):
	* keyboard.c (command_loop_1):
	* keymap.c (Fmake_keymap, Fmake_sparse_keymap, access_keymap_1)
	(Fcopy_keymap, append_key, Fcurrent_active_maps)
	(Fminor_mode_key_binding, accessible_keymaps_1)
	(Faccessible_keymaps, Fwhere_is_internal):
	* lread.c (read_emacs_mule_char):
	* menu.c (find_and_return_menu_selection):
	* minibuf.c (get_minibuffer):
	* nsfns.m (Fns_perform_service):
	* nsfont.m (ns_script_to_charset):
	* nsmenu.m (ns_popup_dialog):
	* nsselect.m (ns_get_local_selection, ns_string_from_pasteboard)
	(Fx_own_selection_internal):
	* nsterm.m (append2):
	* print.c (Fredirect_debugging_output)
	(print_prune_string_charset):
	* process.c (Fdelete_process, Fprocess_contact)
	(Fformat_network_address, set_socket_option)
	(read_and_dispose_of_process_output, write_queue_push)
	(send_process, exec_sentinel):
	* sound.c (Fplay_sound_internal):
	* textprop.c (validate_plist, add_properties)
	(Fput_text_property, Fadd_face_text_property)
	(copy_text_properties, text_property_list, syms_of_textprop):
	* unexaix.c (report_error):
	* unexcoff.c (report_error):
	* unexsol.c (unexec):
	* xdisp.c (redisplay_tool_bar, store_mode_line_string)
	(Fformat_mode_line, syms_of_xdisp):
	* xfaces.c (set_font_frame_param)
	(Finternal_lisp_face_attribute_values)
	(Finternal_merge_in_global_face, syms_of_xfaces):
	* xfns.c (x_default_scroll_bar_color_parameter)
	(x_default_font_parameter, x_create_tip_frame):
	* xfont.c (xfont_supported_scripts):
	* xmenu.c (Fx_popup_dialog, xmenu_show, xdialog_show)
	(menu_help_callback, xmenu_show):
	* xml.c (make_dom):
	* xterm.c (set_wm_state):
	Prefer list1 (FOO) to Fcons (FOO, Qnil) when creating a list,
	and similarly for list2 through list5.

2013-07-15  Paul Eggert  <eggert@cs.ucla.edu>

	* callproc.c (Fcall_process_region): Fix minor race and tune.
	(create_temp_file): New function, with the temp-file-creation part
	of the old Fcall_process_region.  Use Fcopy_sequence to create the
	temp file name, rather than alloca + build_string, for simplicity.
	Don't bother to block input around the temp file creation;
	shouldn't be needed.  Simplify use of mktemp.
	Use record_unwind_protect immediately after creating the temp file;
	this closes an unlikely race where the temp file was not removed.
	Use memcpy rather than an open-coded loop.
	(Fcall_process_region): Use the new function.  If the input is
	empty, redirect from /dev/null rather than from a newly created
	empty temp file; this avoids unnecessary file system traffic.

2013-07-14  Paul Eggert  <eggert@cs.ucla.edu>

	* filelock.c (create_lock_file) [!HAVE_MKOSTEMP && !HAVE_MKSTEMP]:
	Simplify by making this case like the other two.  This is a bit
	slower on obsolete hosts, but the extra complexity isn't worth it.

	* callproc.c (child_setup, relocate_fd) [!DOS_NT]:
	* process.c (create_process) [!DOS_NT]:
	Remove now-unnecessary calls to emacs_close.

2013-07-13  Eli Zaretskii  <eliz@gnu.org>

	* w32term.c (x_draw_hollow_cursor): Delete the brush object when
	returning early.  (Bug#14850)

	* coding.c (syms_of_coding): Set up inhibit-null-byte-detection
	and inhibit-iso-escape-detection attributes of 'undecided'.
	(Bug#14822)

2013-07-13  Paul Eggert  <eggert@cs.ucla.edu>

	* deps.mk (sysdep.o): Remove dependency on ../lib/ignore-value.h.
	Reported by Herbert J. Skuhra in
	<http://lists.gnu.org/archive/html/emacs-devel/2013-07/msg00455.html>.

	Don't lose top specpdl entry when memory is exhausted.
	* eval.c (grow_specpdl): Increment specpdl top by 1 and check for
	specpdl overflow here, to simplify callers; all callers changed.
	Always reserve an unused entry at the stack top; this avoids
	losing the top entry's information when memory is exhausted.

2013-07-12  Paul Eggert  <eggert@cs.ucla.edu>

	Clean up errno reporting and fix some errno-reporting bugs.
	* callproc.c (Fcall_process):
	* fileio.c (Fcopy_file, Finsert_file_contents, Fwrite_region):
	* process.c (create_process, Fmake_network_process):
	* unexaix.c (report_error):
	* unexcoff.c (report_error):
	Be more careful about reporting the errno of failed operations.
	The code previously reported the wrong errno sometimes.
	Also, prefer report_file_errno to setting errno + report_file_error.
	(Fcall_process): Look at openp return value rather than at path,
	as that's a bit faster and clearer when there's a numeric predicate.
	* fileio.c (report_file_errno): New function, with most of the
	old contents of report_file_error.
	(report_file_error): Use it.
	(Ffile_exists_p, Ffile_accessible_directory_p):
	Set errno to 0 when it is junk.
	* fileio.c (Faccess_file):
	* image.c (x_create_bitmap_from_file):
	Use faccessat rather than opening the file, to avoid the hassle of
	having a file descriptor open.
	* lisp.h (report_file_errno): New decl.
	* lread.c (Flocate_file_internal): File descriptor 0 is valid, too.

	Minor EBADF fixes.
	* process.c (create_process, wait_reading_process_output) [AIX]:
	Remove obsolete SIGHUP-related  code, as Emacs no longer disables
	SIGHUP, so EBADF is no longer acceptable here (it wouldn't work in
	a multithreaded environment anyway).
	* sysdep.c (emacs_close): It's not dangerous to invoke emacs_close (-1).

2013-07-12  Andreas Schwab  <schwab@linux-m68k.org>

	* image.c (x_find_image_file): Don't close a remote file handle.

2013-07-12  Paul Eggert  <eggert@cs.ucla.edu>

	Fix races with threads and file descriptors.
	* callproc.c (Fcall_process_region):
	* dired.c (open_directory):
	* emacs.c (main, Fdaemon_initialized):
	* image.c (x_find_image_file):
	* inotify.c (Finotify_rm_watch):
	* lread.c (Flocate_file_internal):
	* process.c (Fnetwork_interface_list, Fnetwork_interface_info):
	* term.c (term_mouse_moveto, init_tty):
	* termcap.c (tgetent):
	* unexaix.c, unexcoff.c (report_error, report_error_1, adjust_lnnoptrs)
	* unexaix.c, unexcoff.c, unexcw.c, unexelf.c (unexec):
	* unexhp9k800.c, unexmacosx.c (unexec):
	* callproc.c (Fcall_process_region):
	Use emacs_close, not close.
	* sysdep.c (POSIX_CLOSE_RESTART, posix_close) [!POSIX_CLOSE_RESTART]:
	New macro and function, which emulates the POSIX_CLOSE_RESTART macro
	and posix_close function on current platforms (which all lack them).
	(emacs_close): Use it.  This should fix the races on GNU/Linux and
	on AIX and on future platforms that support POSIX_CLOSE_RESTART,
	and it should avoid closing random victim file descriptors on
	other platforms.

2013-07-11  Paul Eggert  <eggert@cs.ucla.edu>

	* inotify.c (uninitialized): Remove.  All uses replaced by -1.
	(Finotify_add_watch): Simplify, since -1 means uninitialized now.
	Touch up doc a bit.

	* eval.c (backtrace_function, backtrace_args): Now EXTERNALLY_VISIBLE.
	This is for .gdbinit xbacktrace.

	* sysdep.c, term.c, termcap.c, terminal.c: Integer-related minor fixes.
	* sysdep.c (emacs_get_tty): Return void, since nobody uses the value.
	(emacs_set_tty): Now static.
	* sysdep.c (emacs_set_tty, tabs_safe_p, emacs_close):
	* term.c (tty_capable_p, tty_default_color_capabilities)
	(get_tty_terminal, term_mouse_movement)
	(handle_one_term_event, init_tty, maybe_fatal):
	* termcap.c (tgetst1, struct termcap_buffer, valid_filename_p)
	(tgetent, scan_file, name_match, compare_contin):
	* terminal.c (get_terminal):
	Use bool for boolean.
	* sysdep.c (init_system_name): Don't overflow stack on huge hostname.
	Prefer char to unsigned char if either will do.
	* term.c (OUTPUT, turn_on_face): Omit unnecessary casts to int.
	(tty_write_glyphs): Prefer int to unsigned.
	(produce_glyphless_glyph): Remove 2nd (unused) int arg.
	All callers changed.
	* termcap.c (tprint, main) [TEST]: Remove non-working test.

2013-07-10  Paul Eggert  <eggert@cs.ucla.edu>

	Port to C89.
	* bytecode.c (BYTE_CODE_THREADED): Do not define if __STRICT_ANSI__.
	(B__dummy__): New dummy symbol, to pacify C89.
	* dbusbind.c (XD_DEBUG_MESSAGE): Omit debugging on C89 hosts, since
	they can't grok varargs macros.
	* dispnew.c (add_window_display_history)
	(add_frame_display_history):
	* print.c (print_object):
	* xdisp.c (debug_method_add):
	Use %p printf format only for void pointers.
	* emacs.c (usage_message): New constant, replacing ...
	(USAGE1, USAGE2, USAGE3): Remove; they were too long for C89.
	(main): Adjust to usage reorg.
	* fns.c (syms_of_fns):
	* profiler.c (syms_of_profiler):
	Don't use non-constant struct initializers.
	* gnutls.h (gnutls_initstage_t):
	* lisp.h (enum Lisp_Fwd_Type):
	* lread.c (lisp_file_lexically_bound_p):
	* xsettings.c (anonymous enum):
	Remove trailing comma.
	* xsettings.c (apply_xft_settings): Use %f, not %lf; %lf is a C99ism.
	* lisp.h (ENUM_BF): Use unsigned if pedantic.
	(DEFUN_FUNCTION_INIT): New macro, that falls back on a cast if pre-C99.
	(DEFUN): Use it.
	* regex.c (const_re_char): New type, to pacify strict C89.
	All uses of 'const re_char' replaced to use it.
	* regex.h (_Restrict_): Rename from __restrict, to avoid clash
	with glibc when strict C89.  This change is imported from gnulib.
	All uses changed.
	(_Restrict_arr_): Rename from __restrict_arr, similarly.
	* sysdep.c (time_from_jiffies) [!HAVE_LONG_LONG_INT]:
	Omit GNU_LINUX implementation, since it requires long long.
	* xterm.c (x_draw_underwave):
	Do not assume the traditional order of struct's members.
	(x_term_init): Rewrite to avoid the need for non-constant structure
	initializers.

	Syntax cleanup, mostly replacing macros with functions.
	This removes the need for the syntax_temp hack.
	* search.c: Include syntax.h after buffer.h, since syntax.h uses BVAR.
	* syntax.c (SYNTAX_INLINE): New macro.
	(SYNTAX_FLAGS_COMSTART_FIRST, SYNTAX_FLAGS_COMSTART_SECOND)
	(SYNTAX_FLAGS_COMEND_FIRST, SYNTAX_FLAGS_COMEND_SECOND)
	(SYNTAX_FLAGS_PREFIX, SYNTAX_FLAGS_COMMENT_STYLEB)
	(SYNTAX_FLAGS_COMMENT_STYLEC, SYNTAX_FLAGS_COMMENT_STYLEC2)
	(SYNTAX_FLAGS_COMMENT_NESTED, SYNTAX_FLAGS_COMMENT_STYLE)
	(SYNTAX_COMEND_FIRST): Now functions, not macros.
	(ST_COMMENT_STYLE, ST_STRING_STYLE, INTERVALS_AT_ONCE):
	Now constants, not macros.
	(syntax_temp) [!__GNUC__]: Remove.
	(SYNTAX_PREFIX): Remove; all uses replaced by syntax_prefix_flag_p.
	(syntax_prefix_flag_p): Move implementation of SYNTAX_PREFIX here.
	(SET_RAW_SYNTAX_ENTRY, SET_RAW_SYNTAX_ENTRY_RANGE, SYNTAX_MATCH)
	(SETUP_SYNTAX_TABLE, SETUP_SYNTAX_TABLE_FOR_OBJECT):
	Move here from syntax.h; now functions, not macros.  Except for the
	last function, these are static since only syntax.c uses them.
	(syntax_multibyte): Rename from SYNTAX_WITH_MULTIBYTE_CHECK.
	All uses changed.  Now a function, not a macro; use this fact
	to simplify the code.
	(scan_lists, scan_sexps_forward): Remove workarounds for ancient
	compiler bugs; no longer relevant.
	* syntax.h: Use INLINE_HEADER_BEGIN, INLINE_HEADER_END.
	(SYNTAX_INLINE): New macro.
	(struct gl_state_s, gl_state): Move earlier, so that it's in scope
	for the new functions.  Use bool for boolean member.
	(SYNTAX_ENTRY, SYNTAX, SYNTAX_WITH_FLAGS, SYNTAX_MATCH)
	(SYNTAX_TABLE_BYTE_TO_CHAR, UPDATE_SYNTAX_TABLE_FORWARD)
	(UPDATE_SYNTAX_TABLE_BACKWARD, UPDATE_SYNTAX_TABLE)
	(SETUP_BUFFER_SYNTAX_TABLE):
	Now extern inline functions, not macros.
	(CURRENT_SYNTAX_TABLE, SYNTAX_ENTRY_INT):
	Remove; all uses replaced by implementation.
	(syntax_temp) [!__GNUC__]: Remove decl.
	(SETUP_SYNTAX_TABLE_FOR_OBJECT): New decl.

2013-07-10  Jan Djärv  <jan.h.d@swipnet.se>

	* emacs.c (main): Fix syntax error.

2013-07-10  Paul Eggert  <eggert@cs.ucla.edu>

	Timestamp fixes for undo (Bug#14824).
	* atimer.c (schedule_atimer):
	* fileio.c (Ffile_newer_than_file_p):
	Minor cleanup: use EMACS_TIME_LT so that we can remove EMACS_TIME_GT.
	* buffer.c (buffer-undo-list): Document (t . 0) and (t . -1).
	* fileio.c (Fclear_visited_file_modtime): Move to lisp/files.el.
	(syms_of_fileio): Remove Sclear_visited_file_name.
	(Fvisited_file_modtime): Return -1, not (-1 ...), when the visited
	file doesn't exist; this avoids an ambiguity with negative timestamps.
	(Fset_visited_file_modtime): Accept -1 and 0 as time-list arg.
	* systime.h (make_emacs_time, invalid_emacs_time):
	Don't assume struct timespec layout; POSIX doesn't guarantee it.
	(EMACS_TIME_NE, EMACS_TIME_GT, EMACS_TIME_GE): Remove.
	* undo.c (record_first_change): Push (visited-file-modtime) onto
	undo list rather than reimplementing it by hand, incorrectly.

2013-07-09  Ken Brown  <kbrown@cornell.edu>

	* sheap.c (STATIC_HEAP_SIZE) [__x86_64__]: Increase to 18MB.

2013-07-09  Juanma Barranquero  <lekktu@gmail.com>

	* makefile.w32-in ($(BLD)/emacs.$(O), $(BLD)/sysdep.$(O)): Update.

2013-07-09  Paul Eggert  <eggert@cs.ucla.edu>

	Handle errno and exit status a bit more carefully.
	* callproc.c (child_setup) [!DOS_NT]: Don't try to stuff an error
	number into an exit status.  Instead, use EXIT_CANCELED.
	(child_setup) [!MSDOS]: Avoid possible deadlock with vfork.
	* callproc.c (relocate_fd):
	* emacs.c (close_output_streams, main):
	* process.c (create_process):
	* sysdep.c (sys_subshell) [!DOS_NT || !WINDOWSNT]:
	Use emacs_perror for simplicity.
	* callproc.c (relocate_fd, main):
	* sysdep.c (sys_subshell):
	Exit with EXIT_CANCELED etc., not 1, when exec setup fails.
	(shut_down_emacs): Use emacs_write, not write.
	* emacs.c, sysdep.c: Don't include <ignore-value.h>.
	* fileio.c (Fcopy_file, e_write):
	* nsterm.m (ns_select):
	* process.c (send_process):
	* sound.c (vox_write):
	Use emacs_write_sig, not emacs_write.
	* lisp.h (emacs_write_sig, emacs_perror): New decls.
	* process.h (EXIT_CANCELED), EXIT_CANNOT_INVOKE, EXIT_ENOENT):
	New constants.
	* sysdep.c (emacs_backtrace): Use emacs_write, not ignore_value
	of write.
	(emacs_full_write): New function.
	(emacs_write): Rewrite to use it.
	(emacswrite_sig, emacs_perror): New functions.
	* xrdb.c (fatal): Don't invoke perror, since errno might be garbage.

2013-07-08  Magnus Henoch  <magnus.henoch@gmail.com>  (tiny change)

	* image.c (imagemagick_load_image): Do not use MagickExportImagePixels
	on NS even if it is present.  Pixmap on NS is a void*.

2013-07-07  Paul Eggert  <eggert@cs.ucla.edu>

	Port to Ubuntu 10 (Bug#14803).
	Problem reported by T.V. Raman.
	* process.c (close_on_exec, accept4, process_socket):
	Define these if !HAVE_ACCEPT4, not if !SOCK_CLOEXEC.

2013-07-07  Eli Zaretskii  <eliz@gnu.org>

	* w32.c (sys_dup): Declare prototype.

	* filelock.c:
	* emacs.c:
	* callproc.c [WINDOWSNT]: Include sys/socket.h.

2013-07-07  Paul Eggert  <eggert@cs.ucla.edu>

	Make file descriptors close-on-exec when possible (Bug#14803).
	This simplifies Emacs a bit, since it no longer needs to worry
	about closing file descriptors by hand in some cases.
	It also fixes some unlikely races.  Not all such races, as
	libraries often open files internally without setting
	close-on-exec, but it's an improvement.
	* alloc.c (valid_pointer_p) [!WINDOWSNT]:
	* callproc.c (Fcall_process) [!MSDOS]:
	* emacs.c (main) [!DOS_NT]:
	* nsterm.m (ns_term_init):
	* process.c (create_process):
	Use 'pipe2' with O_CLOEXEC instead of 'pipe'.
	* emacs.c (Fcall_process_region) [HAVE_MKOSTEMP]:
	* filelock.c (create_lock_file) [HAVE_MKOSTEMP]:
	Prefer mkostemp with O_CLOEXEC to mkstemp.
	* callproc.c (relocate_fd) [!WINDOWSNT]:
	* emacs.c (main): Use F_DUPFD_CLOEXEC, not plain F_DUPFD.
	No need to use fcntl (..., F_SETFD, FD_CLOEXEC), since we're
	now using pipe2.
	* filelock.c (create_lock_file) [! HAVE_MKOSTEMP]:
	Make the resulting file descriptor close-on-exec.
	* lisp.h, lread.c, process.c (close_load_descs, close_process_descs):
	* lread.c (load_descriptor_list, load_descriptor_unwind):
	Remove; no longer needed.  All uses removed.
	* process.c (SOCK_CLOEXEC): Define to 0 if not supplied by system.
	(close_on_exec, accept4, process_socket) [!SOCK_CLOEXEC]:
	New functions.
	(socket) [!SOCK_CLOEXEC]: Supply a substitute.
	(Fmake_network_process, Fnetwork_interface_list)
	(Fnetwork_interface_info, server_accept_connection):
	Make newly-created socket close-on-exec.
	* sysdep.c (emacs_open, emacs_fopen):
	Make new-created descriptor close-on-exec.
	* w32.c (fcntl): Support F_DUPFD_CLOEXEC well enough for Emacs.
	* w32.c, w32.h (pipe2): Rename from 'pipe', with new flags arg.

2013-07-07  Jan Djärv  <jan.h.d@swipnet.se>

	* nsterm.m (sendEvent:): Propagate keyboard events to modal windows
	for NS_IMPL_GNUSTEP.

2013-07-07  Paul Eggert  <eggert@cs.ucla.edu>

	Fix openp errno handling.
	* callproc.c (Fcall_process): Preserve openp errno around close.
	* lread.c (openp): Set errno when returning -1, as some callers
	expect this.

2013-07-06  Jan Djärv  <jan.h.d@swipnet.se>

	* nsterm.m (sendEvent:): Handle NSAPP_DATA2_RUNFILEDIALOG.

	* nsterm.h (NSSavePanel): Update comment.
	(NSAPP_DATA2_RUNFILEDIALOG): Define.
	(ns_run_file_dialog): Declare.

	* nsfns.m: Remove panelOK.
	(ns_fd_data): New.
	(ns_run_file_dialog): New function.
	(Fns_read_file_name): Fill in ns_fd_data, post an event and start the
	event loop, so file dialog is popped up by ns_run_file_dialog, called
	by sendEvent (Bug#14578).
	(EmacsSavePanel, EmacsOpenPanel): Remove ok and cancel methods.

2013-07-06  Eli Zaretskii  <eliz@gnu.org>

	* xdisp.c (default_line_pixel_height): New function.
	(pos_visible_p, move_it_vertically_backward, try_scrolling)
	(try_cursor_movement, redisplay_window, try_window)
	(try_window_id): Use it instead of FRAME_LINE_HEIGHT.  (Bug#14771)

	* window.c (window_scroll_pixel_based):
	use default_line_pixel_height.

	* dispextern.h (default_line_pixel_height): Add prototype.

	* frame.c (x_set_line_spacing): Accept a float value for
	line-spacing parameter, per the documentation.

	* data.c (Fmultibyte_string_p): Doc fix.

2013-07-05  Paul Eggert  <eggert@cs.ucla.edu>

	Use emacs_open more consistently when opening files.
	This handles EINTR more consistently now, and makes it easier
	to introduce other uniform changes to file descriptor handling.
	* sysstdio.h: New file.
	* buffer.c (mmap_init):
	* cygw32.c (chdir_to_default_directory):
	* dispnew.c (Fopen_termscript):
	* emacs.c (Fdaemon_initialized):
	* fileio.c (Fdo_auto_save):
	* image.c (slurp_file, png_load_body, jpeg_load_body):
	* keyboard.c (Fopen_dribble_file):
	* lread.c (Fload):
	* print.c (Fredirect_debugging_output):
	* sysdep.c (get_up_time, procfs_ttyname, procfs_get_total_memory):
	* termcap.c (tgetent):
	* unexaix.c, unexcoff.c (unexec, adjust_lnnoptrs):
	* unexcw.c, unexelf.c, unexhp9k800.c, unexmacosx.c (unexec):
	* w32term.c (w32_initialize) [CYGWIN]:
	* xfaces.c (Fx_load_color_file):
	Use emacs_open instead of plain open, and emacs_fopen instead of
	plain fopen.
	* dispnew.c, fileio.c, image.c, keyboard.c, lread.c, print.c, sysdep.c:
	* xfaces.c: Include sysstdio.h rather than stdio.h, for emacs_fopen.
	* callproc.c (default_output_mode): New constant.
	(Fcall_process): Use it to call emacs_open instead of plain creat.
	* dispnew.c (Fopen_termscript): Fix minor race in opening termscript.
	* sysdep.c (emacs_open): Add commentary and don't call file name "path".
	(emacs_fopen): New function.
	* unexaix.c, unexcoff.c, unexelf.c, unexhp9k800.c, unexmacosx.c:
	Include <lisp.h>, for emacs_open.
	* unexelf.c (fatal): Remove decl; not needed with <lisp.h> included.

	Remove duplicate #include directives.
	* alloc.c [GC_MARK_STACK == GC_USE_GCPROS_CHECK_ZOMBIES]:
	* xfaces.c:
	Don't include stdio.h twice.
	* buffer.c [USE_MMAP_FOR_BUFFERS]:
	Don't include sys/types.h or stdio.h twice.
	* fileio.c [WINDOWSNT | MSDOS]: Don't include fcntl.h twice.
	* lread.c: Don't include coding.h twice.
	* nsfont.m: Don't include frame.h twice.
	* process.c [HAVE_RES_INIT]: Don't include <netinet/in.h> twice.
	* ralloc.c: Don't include <unistd.h> twice.
	* xdisp.c: Don't include font.h twice.
	* xterm.c: Don't include fontset.h twice.
	* xterm.h [USE_X_TOOLKIT]: Don't include X11/StringDefs.h twice.

2013-07-04  Paul Eggert  <eggert@cs.ucla.edu>

	Scale ImageMagick images more carefully.
	* image.c (scale_image_size) [HAVE_IMAGEMAGICK]: New function.
	(compute_image_size): Use it.  Define only if HAVE_IMAGEMAGICK.
	Be more careful about avoiding undefined behavior after
	integer overflow and division by zero.

2013-07-04  YAMAMOTO Mitsuharu  <mituharu@math.s.chiba-u.ac.jp>

	* w32fns.c (Qgeometry, Qworkarea, Qmm_size, Qframes): New variables.
	(syms_of_w32fns): DEFSYM them.
	(MONITORINFOF_PRIMARY, SM_XVIRTUALSCREEN, SM_YVIRTUALSCREEN)
	(CCHDEVICENAME): Define macros if not defined.
	(struct MONITOR_INFO_EX): New struct.
	(MonitorEnum_Proc, EnumDisplayMonitors_Proc): New prototypes.
	(enum_display_monitors_fn): New variable.
	(globals_of_w32fns): Initialize it.
	(Fx_display_pixel_width, Fx_display_pixel_height)
	(Fx_display_mm_height, Fx_display_mm_width): Mention behavior on
	multi-monitor setups in docstrings.
	(Fx_display_mm_height, Fx_display_mm_width): Approximate whole
	screen size by primary monitor's millimeter per pixel.
	(w32_monitor_enum, w32_display_monitor_attributes_list)
	(w32_display_monitor_attributes_list_fallback)
	(Fw32_display_monitor_attributes_list): New functions.
	(syms_of_w32fns): Defsubr Sw32_display_monitor_attributes_list.

	* w32term.c (SM_CXVIRTUALSCREEN, SM_CYVIRTUALSCREEN): Define macros
	if not defined.
	(x_display_pixel_height, x_display_pixel_width): Use GetSystemMetrics.

2013-07-04  Michael Albinus  <michael.albinus@gmx.de>

	* fileio.c (Qfile_notify_error): New error symbol.

	* gfilenotify.c (Fgfile_add_watch, Fgfile_rm_watch):
	* inotify.c (inotify_callback, symbol_to_inotifymask)
	(Finotify_add_watch, Finotify_rm_watch): Use it.
	(inotifyevent_to_event): Exchange order of cookie and file name.
	(Finotify_add_watch): Adapt docstring.

	* lisp.h (Qfile_notify_error): Declare.

2013-07-04  Paul Eggert  <eggert@cs.ucla.edu>

	Try again to fix FreeBSD bug re multithreaded memory alloc (Bug#14569).
	* emacs.c (main) [HAVE_PTHREAD && !SYSTEM_MALLOC && !DOUG_LEA_MALLOC]:
	Do not clear _malloc_thread_enabled_p, undoing the previous change,
	which did not work (see <http://bugs.gnu.org/14569#307>).
	(main): Do not invoke malloc_enable_thread if (! CANNOT_DUMP
	&& (!noninteractive || initialized)).  This attempts to thread
	the needle between the Scylla of FreeBSD and the Charybdis of Cygwin.

2013-07-04  Juanma Barranquero  <lekktu@gmail.com>

	* image.c (x_to_xcolors) [HAVE_NTGUI]: Remove unused var `hdc'.
	(x_build_heuristic_mask) [HAVE_NTGUI]: Remove unused var `frame_dc'.

2013-07-04  Paul Eggert  <eggert@cs.ucla.edu>

	Try to fix FreeBSD bug re multithreaded memory allocation (Bug#14569).
	* emacs.c (main) [HAVE_PTHREAD && !SYSTEM_MALLOC && !DOUG_LEA_MALLOC]:
	Clear _malloc_thread_enabled_p at startup.  Reported by Ashish SHUKLA in
	<http://lists.gnu.org/archive/html/emacs-devel/2013-07/msg00088.html>.

2013-07-02  Paul Eggert  <eggert@cs.ucla.edu>

	* sysdep.c (sys_siglist) [HAVE_DECL___SYS_SIGLIST]:
	Define to __sys_siglist.

2013-07-02  Eli Zaretskii  <eliz@gnu.org>

	* xdisp.c (IT_OVERFLOW_NEWLINE_INTO_FRINGE): Don't disallow
	word-wrap, so that overflow-newline-into-fringe would work in
	visual-line-mode.  (Bug#2749)
	(move_it_in_display_line_to): When the last scanned display
	element fits exactly on the display line, and
	overflow-newline-into-fringe is non-nil, but wrap_it is valid,
	don't return MOVE_NEWLINE_OR_CR, but instead back up to the last
	wrap point and return MOVE_LINE_CONTINUED.  Fixes problems with
	finding buffer position that corresponds to pixel coordinates,
	e.g. in buffer_posn_from_coords.

2013-07-02  Jan Djärv  <jan.h.d@swipnet.se>

	* process.c (handle_child_signal): Call catch_child_signal if
	NS_IMPL_GNUSTEP.

2013-07-02  Paul Eggert  <eggert@cs.ucla.edu>

	Don't convert function pointers to void * and back.
	It isn't portable C, and it's easy enough to avoid.
	* alloc.c: Verify SAVE_FUNCPOINTER bits, too.
	(make_save_value): Add support for SAVE_FUNCPOINTER.
	* keymap.c (map_keymap_char_table_item, map_keymap_internal):
	* print.c (print_object):
	Distinguish function from object pointers.
	* lisp.h (SAVE_FUNCPOINTER): New constant.
	(SAVE_SLOT_BITS): Adjust to it.
	(SAVE_TYPE_FUNCPTR_PTR_OBJ): New constant, replacing
	SAVE_TYPE_PTR_PTR_OBJ.  Change the only use.
	(voidfuncptr): New typedef.
	(struct Lisp_Save_Value): New member data[0].funcpointer.
	(XSAVE_FUNCPOINTER): New function.

	Simplify buildobj processing.
	* Makefile.in (buildobj.h): Make it a sequence of strings each
	followed by comma, rather than a single string.  Put it into a
	.tmp file in case there's an error while generating it.
	(gl-stamp): Use .tmp for temp files.
	(mostlyclean): Clean .tmp files.
	* doc.c (buildobj): Move to just the routine that needs it.
	It's now an array of strings, so processing is simpler.

2013-07-01  Paul Eggert  <eggert@cs.ucla.edu>

	Fix bug re noninteractive multithreaded memory allocation (Bug#14569).
	* emacs.c (malloc_enable_thread): Hoist extern decl to top level.
	(main) [HAVE_PTHREAD && !SYSTEM_MALLOC && !DOUG_LEA_MALLOC]:
	Invoke malloc_enable_thread even when not interactive.
	Problem reported by Ken Brown in <http://bugs.gnu.org/14569#275>.
	* process.c (init_process_emacs) [CYGWIN]: Tickle glib even
	in this case, since the underlying bug has now been fixed.

2013-07-01  Juanma Barranquero  <lekktu@gmail.com>

	* emacs.c (Fkill_emacs): Expand Vauto_save_list_file_name before
	unlinking it (bug#14691).

2013-06-30  Michal Nazarewicz  <mina86@mina86.com>

	* buffer.c (FKill_buffer): Run `kill-buffer-query-functions'
	before checking whether buffer is modified.  This lets
	`kill-buffer-query-functions' cancel killing of the buffer or save
	its content before `kill-buffer' asks user the "Buffer %s
	modified; kill anyway?" question.

2013-06-30  Jan Djärv  <jan.h.d@swipnet.se>

	* nsfns.m (handlePanelKeys): Don't process Command+Function keys.
	Let the super performKeyEquivalent deal with them (Bug#14747).

2013-06-30  Paul Eggert  <eggert@cs.ucla.edu>

	* widget.c (resize_cb): Remove unused local.

	Do not use GTK 3 if it exists but cannot be compiled.
	* xmenu.c (x_menu_wait_for_event) [!USE_GTK]:
	* xterm.c (x_error_handler) [!USE_GTK]:
	Do not use GTK 3.

	* intervals.c (get_local_map): Actually clip POSITION (Bug#14753).

2013-06-30  Eli Zaretskii  <eliz@gnu.org>

	* intervals.c (get_local_map): Instead of aborting, clip POSITION
	to the valid range of values.  (Bug#14753)

	* xdisp.c (Fmove_point_visually): Invalidate the cursor position
	when moving point by using the current glyph matrix.  This avoids
	the need to force redisplay when this function is called in a
	loop.

2013-06-29  Paul Eggert  <eggert@cs.ucla.edu>

	Fix minor problems found by static checking.
	* coding.c (encode_inhibit_flag, inhibit_flag): New functions.
	Redo the latter's body to sidestep GCC parenthesization warnings.
	(setup_coding_system, detect_coding, detect_coding_system): Use them.
	* coding.c (detect_coding, detect_coding_system):
	* coding.h (struct undecided_spec):
	Use bool for boolean.
	* image.c (QCmax_width, QCmax_height): Now static.
	* xdisp.c (Fmove_point_visually): Remove unused local.

2013-06-29  Eli Zaretskii  <eliz@gnu.org>

	* xdisp.c (Fmove_point_visually): New function.

2013-06-28  Kenichi Handa  <handa@gnu.org>

	* coding.h (define_coding_undecided_arg_index): New enum.
	(coding_attr_index): New members
	coding_attr_undecided_inhibit_null_byte_detection,
	coding_attr_undecided_inhibit_iso_escape_detection,
	coding_attr_undecided_prefer_utf_8.
	(undecided_spec): New struct.
	(struct coding_system): New member `undecided' of the member
	`spec'.

	* coding.c (setup_coding_system): Handle CODING->spec.undecided.
	(detect_coding): Likewise.
	(detect_coding_system): Likewise.
	(Fdefine_coding_system_internal): New coding system properties
	:inhibit-null-byte-detection, :inhibit-iso-escape-detection, and
	:prefer-utf-8.
	(syms_of_coding): Adjust for coding_arg_undecided_max.

2013-06-28  Paul Eggert  <eggert@cs.ucla.edu>

	* image.c (x_from_xcolors): Remove unused local.

2013-06-28  YAMAMOTO Mitsuharu  <mituharu@math.s.chiba-u.ac.jp>

	Defer image data transfer between X client and server until actual
	display happens.

	* dispextern.h (struct image) [HAVE_X_WINDOWS]: New members `ximg'
	and `mask_img'.

	* image.c (Destroy_Image): Remove.
	(x_clear_image_1): New arg `flags' instead of 3 bools `pixmap_p',
	`mask_p', and `colors_p'.  All uses changed.
	(x_clear_image_1) [HAVE_X_WINDOWS]: Destroy `ximg' and `mask_img'.
	(CLEAR_IMAGE_PIXMAP, CLEAR_IMAGE_MASK, CLEAR_IMAGE_COLORS):
	New macros for `flags' arg to x_clear_image_1.
	(postprocess_image, xpm_load_image, x_build_heuristic_mask)
	(png_load_body): Use x_clear_image_1 instead of Free_Pixmap.
	(ZPixmap, XGetImage) [HAVE_NS]: Remove.
	(image_get_x_image_or_dc, image_unget_x_image_or_dc)
	(image_get_x_image, image_unget_x_image): New functions or macros.
	(image_background, image_background_transparent, x_to_xcolors)
	(x_build_heuristic_mask): Use image_get_x_image_or_dc instead of
	XGetImage or CreateCompatibleDC.  Use image_unget_x_image_or_dc
	instead of Destroy_Image.
	(image_create_x_image_and_pixmap, image_put_x_image): New functions.
	(xpm_load_image, x_from_xcolors, x_build_heuristic_mask, pbm_load)
	(png_load_body, jpeg_load_body, tiff_load, gif_load)
	(imagemagick_load_image, svg_load_image): Use them instead of
	x_create_x_image_and_pixmap, and x_put_x_image followed by
	x_destroy_x_image, respectively.
	(xpm_load) [HAVE_XPM && !HAVE_NTGUI]: Use XpmReadFileToImage and
	XpmCreateImageFromBuffer instead of XpmReadFileToPixmap and
	XpmCreatePixmapFromBuffer.  Create pixmaps.  Fill background and
	background_transparent fields.
	(image_sync_to_pixmaps) [HAVE_X_WINDOWS]: New function.
	(prepare_image_for_display, x_disable_image) [HAVE_X_WINDOWS]: Use it.

2013-06-27  Paul Eggert  <eggert@cs.ucla.edu>

	Do not tickle glib SIGCHLD handling if Cygwin (Bug#14569).
	This mostly consists of undoing recent changes.
	* callproc.c (Fcall_process):
	* process.c (create_process):
	Do not worry about catching SIGCHLD here, undoing previous change.
	* nsterm.m (ns_term_init): Re-catch SIGCHLD, undoing previous change.
	* process.c, process.h (catch_child_signal):
	No longer extern if !NS_IMPL_GNUSTEP, undoing 06-22 change.
	* process.c (catch_child_handler): Don't worry about being called
	lazily and do not assume caller has blocked SIGCHLD, undoing
	previous change.  Move first-time stuff back to
	init_process_emacs, undoing 06-22 change.  If CYGWIN, do not
	tickle glib, as that causes Cygwin bootstrap to fail.  Do not
	set lib_child_handler if it's already initialized, which may
	help avoid problems on GNUstep.

2013-06-23  Paul Eggert  <eggert@cs.ucla.edu>

	A more-conservative workaround for Cygwin SIGCHLD issues (Bug#14569).
	* callproc.c (Fcall_process):
	* process.c (create_process):
	Make sure SIGCHLD is caught before we fork,
	since Emacs startup no arranges to catch SIGCHLD.
	* process.c (lib_child_handler): Initialize to null, not to
	dummy_handler.
	(catch_child_signal): Allow self to be called lazily.
	Do nothing if it's already been called.
	Assume caller has blocked SIGCHLD (all callers do now).
	* emacs.c (main): Do not catch SIGCHLD here; defer it until
	just before it's really needed.
	* nsterm.m (ns_term_init): No need to re-catch SIGCHLD here,
	since it hasn't been caught yet.

2013-06-23  Lars Magne Ingebrigtsen  <larsi@gnus.org>

	* image.c (compute_image_size): New function to implement
	:max-width and :max-height.
	(imagemagick_load_image): Use it.

2013-06-23  Paul Eggert  <eggert@cs.ucla.edu>

	Try to avoid malloc SEGVs on Cygwin (Bug#14569).
	* callproc.c, process.h (block_child_signal, unblock_child_signal):
	Now extern.
	* emacs.c (main): Catch SIGCHLD just before initializing gfilenotify.
	* process.c (catch_child_signal): Block SIGCHLD while futzing with
	the SIGCHLD handler, since the code is not atomic and (due to glib)
	signals may be arriving now.
	* sysdep.c (init_signals): Do not catch child signals here;
	'main' now does that later, at a safer time.

2013-06-22  Paul Eggert  <eggert@cs.ucla.edu>

	Clean up SIGCHLD handling a bit (Bug#14569).
	* process.c, process.h (catch_child_signal):
	Now always extern, even if !NS_IMPL_GNUSTEP.
	* process.c (catch_child_signal): Move glib tickler here from
	init_process_emacs, so that it's done earlier in Emacs
	initialization.  Also move the noninteractive && !initialized
	check here from init_process_emacs.  This is all a bit cleaner for
	GNUish platforms, and I hope it works around the Cygwin bug.
	* sysdep.c (init_signals): Invoke catch_child_signal here, so
	that glib signal handling is tickled before glib creates threads.

	* process.c (wait_reading_process_output): Avoid int overflow
	when reading more than 2 GiB total from a process.

2013-06-21  Paul Eggert  <eggert@cs.ucla.edu>

	* process.c (create_process): Handle a couple more cases,
	i.e., work even if new_argv and wait_child_setup[i] are cached.
	Use Fcall_process's style for volatile vars.

2013-06-21  Andreas Schwab  <schwab@linux-m68k.org>

	* process.c (create_process): Mark PROCESS volatile.

2013-06-21  Paul Eggert  <eggert@cs.ucla.edu>

	Use C99-style flexible array members if available.
	This avoids some subtle aliasing issues, which typically
	aren't a problem with GCC but may be a problem elsewhere.
	* alloc.c (sdata): New typedef, replacing the old struct sdata.
	It is a struct if GC_CHECK_STRING_BYTES, a union otherwise.
	In either case, it uses a flexible array member rather than
	the old struct hack.  All uses changed.
	(SDATA_NBYTES, sweep_strings) [!GC_CHECK_STRING_BYTES]:
	Adjust to sdata reorganization.
	* alloc.c (VBLOCK_BYTES_MIN, allocate_vectorlike, Fgarbage_collect):
	Use offsetof (struct, flex_array_member), not sizeof (struct), as
	that ports better to pre-C99 non-GCC.
	* chartab.c (Fmake_char_table, make_sub_char_table, copy_char_table):
	Use CHAR_TABLE_STANDARD_SLOTS rather than its definition,
	as the latter has changed.
	* conf_post.h (FLEXIBLE_ARRAY_MEMBER): Move here from w32.c,
	and port better to pre-C99 GCC.
	* image.c (struct xpm_cached_color):
	* lisp.h (struct Lisp_Vector, struct Lisp_Bool_Vector)
	(struct Lisp_Char_Table, struct Lisp_Sub_Char_Table):
	Use FLEXIBLE_ARRAY_MEMBER.
	* lisp.h (string_bytes) [GC_CHECK_STRING_BYTES]:
	Move decl to top level so it gets checked against implementation.
	(CHAR_TABLE_STANDARD_SLOTS): Adjust to struct Lisp_Char_Table change.
	* w32.c (FLEXIBLE_ARRAY_MEMBER): Move to conf_post.h.

2013-06-20  Paul Eggert  <eggert@cs.ucla.edu>

	* syntax.c: Integer cleanups.
	(SYNTAX_FLAGS_COMMENT_STYLEC): Return a boolean, not 0-or-2.
	All uses that need 0-or-2 changed to:
	(SYNTAX_FLAGS_COMMENT_STYLEC2): New macro, with the same semantics
	as the old SYNTAX_FLAGS_COMMENT_STYLEC.
	(struct lisp_parse_state, syntax_prefix_flag_p, update_syntax_table)
	(char_quoted, prev_char_comend_first, back_comment)
	(Finternal_describe_syntax_value, skip_chars, skip_syntaxes)
	(in_classes, forw_comment, scan_lists, scan_sexps_forward):
	Use bool for boolean.
	(update_syntax_table, skip_chars, skip_syntaxes):
	Prefer int to unsigned when either will do.
	(back_comment): Return boolean success flag, like forw_comment,
	instead of positive-or-minus-1 (which might have overflowed int anyway).
	Don't stuff ptrdiff_t into int.
	(syntax_spec_code, syntax_code_spec): Now const.
	(Fmatching_paren, scan_lists, scan_sexps_forward):
	Use enum syntaxcode for syntax code.
	(Fmatching_paren): Check that arg is a character, not just an integer.
	(Fstring_to_syntax): Don't assume 0377 fits in enum syntaxcode.
	(Finternal_describe_syntax_value): Omit no-longer-needed
	comparison to 0.
	(skip_chars): Use char, not unsigned char, when the distinction
	doesn't matter.
	(forw_comment, scan_lists): Prefer A |= B to A = A || B when B's cheap.
	* bytecode.c (exec_byte_code):
	* syntax.c (syntax_spec_code, Fchar_syntax)
	(Finternal_describe_syntax_value, skip_chars, skip_syntaxes)
	(init_syntax_once):
	* syntax.h (SYNTAX_WITH_FLAGS):
	Omit unnecessary casts.

2013-06-20  Eli Zaretskii  <eliz@gnu.org>

	* w32fns.c (w32_wnd_proc): Don't compute the header line and mode
	line dimensions here, to avoid race conditions with the main
	thread.  (Bug#14062, bug#14630, bug#14669)

	* w32term.c (w32_draw_window_cursor): Compute the header line and
	mode line dimensions here.
	<w32_system_caret_window, w32_system_caret_hdr_height>:
	<w32_system_caret_mode_height>: New variables.

	* w32term.h: Declare them.

2013-06-20  Paul Eggert  <eggert@cs.ucla.edu>

	* alloc.c (die): Move "assertion failed" string here ...
	* lisp.h (eassert): ... from here.  Also, suppress evaluation of
	COND when SUPPRESS_CHECKING.  This shrinks the executable text
	size by 0.8% to 2.2% when configured with --enable-checking,
	depending on optimization flags (GCC 4.8.1 x86-64).

	* floatfns.c (Flog10): Move to Lisp (marked obsolete there).

2013-06-20  Rüdiger Sonderfeld  <ruediger@c-plusplus.de>

	* floatfns.c (Flog) [HAVE_LOG2]: Use log2 if available and if the
	base is 2; this is more accurate.

2013-06-19  Juanma Barranquero  <lekktu@gmail.com>

	* sound.c (string_default): Move to !WINDOWSNT section.
	(Fplay_sound_internal) [WINDOWSNT]: Remove i_result to avoid warning.

2013-06-19  Paul Eggert  <eggert@cs.ucla.edu>

	* sound.c: Integer cleanups.
	Remove unnecessary forward decls.
	(struct sound_device): The 'file' member is now a Lisp_Object, not
	a char *, so that we needn't invoke alloca on a huge size.
	(Fplay_sound_internal): Adjust to this.
	(string_default): New function.
	(vox_open, vox_init, alsa_open, alsa_configure, alsa_init):
	Use it to adjust to the struct sound_device change.
	(parse_sound, wav_init, au_init, alsa_init): Use bool for booleans.
	(be2hs) [0]: Remove.

	* syntax.c (skip_chars): Don't use uninitialized storage
	when searching a multibyte buffer for characters that are not in a
	unibyte string that contains non-ASCII characters.

2013-06-18  Jan Djärv  <jan.h.d@swipnet.se>

	* process.c: Include xgselect.h if HAVE_GLIB.  Include glib.h
	if HAVE_GLIB && ! WINDOWSNT (Bug#14654).

2013-06-18  Paul Eggert  <eggert@cs.ucla.edu>

	* conf_post.h: Add comments for INLINE, EXTERN_INLINE, etc.

2013-06-18  Kenichi Handa  <handa@gnu.org>

	* font.c (Ffont_spec): Signal an error for an invalid font name
	(Bug#14648).

2013-06-18  Paul Eggert  <eggert@cs.ucla.edu>

	Porting fixes for merged specpdl and backtrace stacks (Bug#14643).
	In particular this ports to 32-bit sparc Sun cc.
	* eval.c (init_eval_once, grow_specpdl): Allocate a specbinding
	array with a dummy element at specpdl[-1], so that its address can
	be taken portably.
	(unbind_to): Do not copy the binding; not needed, now that we
	copy old_value in the one place where the copy is needed.
	* fileio.c (Fwrite_region): Use ptrdiff_t, not int, for specpdl count.
	* lisp.h (BITS_PER_PTRDIFF_T): Remove; no longer needed.
	(union specbinding): Rename from struct specbinding.  Redo layout
	to avoid the need for 'ptrdiff_t nargs : BITS_PER_PTRDIFF_T - 1;',
	which is not portable.  With Sun C 5.12 32-bit sparc, the
	declaration causes nargs to be an unsigned bitfield, a behavior
	that the C standard allows; but Emacs wants nargs to be signed.
	The overall type is now a union of structures rather than a
	structure of union of structures, and the 'kind' member is now a
	bitfield, so that the overall type doesn't grow.  All uses changed.
	* process.c (Fmake_serial_process): Remove unnecessary initialization.

2013-06-17  Paul Eggert  <eggert@cs.ucla.edu>

	* frame.c (x_report_frame_params): Cast parent_desc to uintptr_t.
	Needed if HAVE_NTGUI.  Reported by Juanma Barranquero.

	* nsfont.m (ns_registry_to_script): Parenthesize while expression.

2013-06-17  Eli Zaretskii  <eliz@gnu.org>

	* w32fns.c (w32_wnd_proc): Don't call WINDOW_HEADER_LINE_HEIGHT
	unless we know that the window w's frame is a frame object.
	Another attempt at solving bug#14062 and bug#14630.

2013-06-17  Lars Magne Ingebrigtsen  <larsi@gnus.org>

	* textprop.c (property_set_type): New enum.
	(add_properties): Allow appending/prepending text properties.
	(add_text_properties_1): Factored out of Fadd_text_properties.
	(Fadd_text_properties): Move all the code into
	add_text_properties_1.
	(Fadd_face_text_property): New function that calls
	add_text_properties_1.

2013-06-17  Paul Eggert  <eggert@cs.ucla.edu>

	Move functions from lisp.h to individual modules when possible.
	From a suggestion by Andreas Schwab in <http://bugs.gnu.org/11935#68>.
	* alloc.c (XFLOAT_INIT, set_symbol_name):
	* buffer.c (CHECK_OVERLAY):
	* chartab.c (CHECK_CHAR_TABLE, set_char_table_ascii)
	(set_char_table_parent):
	* coding.c (CHECK_NATNUM_CAR, CHECK_NATNUM_CDR):
	* data.c (BOOLFWDP, INTFWDP, KBOARD_OBJFWDP, OBJFWDP, XBOOLFWD)
	(XKBOARD_OBJFWD, XINTFWD, XOBJFWD, CHECK_SUBR, set_blv_found)
	(blv_value, set_blv_value, set_blv_where, set_blv_defcell)
	(set_blv_valcell):
	* emacs.c (setlocale) [!HAVE_SETLOCALE]:
	* eval.c (specpdl_symbol, specpdl_old_value, specpdl_where)
	(specpdl_arg, specpdl_func, backtrace_function, backtrace_nargs)
	(backtrace_args, backtrace_debug_on_exit):
	* floatfns.c (CHECK_FLOAT):
	* fns.c (CHECK_HASH_TABLE, CHECK_LIST_END)
	(set_hash_key_and_value, set_hash_next, set_hash_next_slot)
	(set_hash_hash, set_hash_hash_slot, set_hash_index)
	(set_hash_index_slot):
	* keymap.c (CHECK_VECTOR_OR_CHAR_TABLE):
	* marker.c (CHECK_MARKER):
	* textprop.c (CHECK_STRING_OR_BUFFER):
	* window.c (CHECK_WINDOW_CONFIGURATION):
	Move here from lisp.h, and make these functions static rather than
	extern inline.
	* buffer.c (Qoverlayp):
	* data.c (Qsubrp):
	* fns.c (Qhash_table_p):
	* window.c (Qwindow_configuration_p):
	Now static.
	* lisp.h: Remove the abovementioned defns and decls.

	Use functions, not macros, for XINT etc (Bug#11935).
	In lisp.h, prefer functions to function-like macros, and
	constants to object-like macros, when either will do.  This:
	 . simplifies use, as there's no more need to worry about
	   arguments' side effects being evaluated multiple times.
	 . makes the code easier to debug on some platforms.
	However, when using gcc -O0, keep using function-like macros
	for a few critical operations, for performance reasons.
	This sort of thing isn't needed with gcc -Og, but -Og
	is a GCC 4.8 feature and isn't widely-enough available yet.
	* alloc.c (gdb_make_enums_visible) [USE_LSB_TAG]:
	Remove enum lsb_bits; no longer needed.
	(allocate_misc, free_misc): Don't use XMISCTYPE as an lvalue.
	* buffer.c (Qoverlap):
	* data.c (Qsubrp):
	* fns.c (Qhash_table_p):
	Now extern, so lisp.h can use these symbols.
	* dispextern.h: Include character.h, for MAX_CHAR etc.
	(GLYPH, GLYPH_CHAR, GLYPH_FACE, SET_GLYPH_CHAR, SET_GLYPH_FACE)
	(SET_GLYPH, GLYPH_CODE_CHAR, GLYPH_CODE_FACE)
	(SET_GLYPH_FROM_GLYPH_CODE, GLYPH_MODE_LINE_FACE, GLYPH_CHAR_VALID_P)
	(GLYPH_CODE_P): Move here from lisp.h.
	(GLYPH_CHAR, GLYPH_FACE, GLYPH_CODE_CHAR, GLYPH_CODE_FACE)
	(GLYPH_CHAR_VALID_P, GLYPH_CODE_P): Now functions, not macros.
	(GLYPH_MODE_LINE_FACE): Now enums, not macros.
	* eval.c (Fautoload): Cast XUNTAG output to intptr_t, since
	XUNTAG now returns void *.
	* lisp.h (lisp_h_XLI, lisp_h_XIL, lisp_h_CHECK_LIST_CONS)
	(lisp_h_CHECK_NUMBER CHECK_SYMBOL, lisp_h_CHECK_TYPE)
	(lisp_h_CONSP, lisp_h_EQ, lisp_h_FLOATP, lisp_h_INTEGERP)
	(lisp_h_MARKERP, lisp_h_MISCP, lisp_h_NILP)
	(lisp_h_SET_SYMBOL_VAL, lisp_h_SYMBOL_CONSTANT_P)
	(lisp_h_SYMBOL_VAL, lisp_h_SYMBOLP, lisp_h_VECTORLIKEP)
	(lisp_h_XCAR, lisp_h_XCDR, lisp_h_XCONS, lisp_h_XHASH)
	(lisp_h_XPNTR, lisp_h_XSYMBOL):
	New macros, renamed from their sans-lisp_h_ counterparts.
	(XLI, XIL, CHECK_LIST_CONS, CHECK_NUMBER CHECK_SYMBOL)
	(CHECK_TYPE, CONSP, EQ, FLOATP, INTEGERP, MARKERP)
	(MISCP, NILP, SET_SYMBOL_VAL, SYMBOL_CONSTANT_P, SYMBOL_VAL, SYMBOLP)
	(VECTORLIKEP, XCAR, XCDR, XCONS, XHASH, XPNTR, XSYMBOL):
	If compiling via GCC without optimization, define these as macros
	in addition to inline functions.
	To disable this, compile with -DINLINING=0.
	(LISP_MACRO_DEFUN, LISP_MACRO_DEFUN_VOID): New macros.
	(check_cons_list) [!GC_CHECK_CONS_LIST]: Likewise.
	(make_number, XFASTINT, XINT, XTYPE, XUNTAG): Likewise, but
	hand-optimize only in the USE_LSB_TAG case, as GNUish hosts do that.
	(INTMASK, VALMASK): Now macros, since static values cannot be
	accessed from extern inline functions.
	(VALMASK): Also a constant, for benefit of old GDB.
	(LISP_INT_TAG_P): Remove; no longer needed as the only caller
	is INTEGERP, which can fold it in.
	(XLI, XIL, XHASH, XTYPE, XINT, XFASTINT, XUINT)
	(make_number, XPNTR, XUNTAG, EQ, XCONS, XVECTOR, XSTRING, XSYMBOL)
	(XFLOAT, XPROCESS, XWINDOW, XTERMINAL, XSUBR, XBUFFER, XCHAR_TABLE)
	(XSUB_CHAR_TABLE, XBOOL_VECTOR, make_lisp_ptr, CHECK_TYPE)
	(CHECK_STRING_OR_BUFFER, XCAR, XCDR, XSETCAR, XSETCDR, CAR, CDR)
	(CAR_SAFE, CDR_SAFE, STRING_MULTIBYTE, SDATA, SSDATA, SREF, SSET)
	(SCHARS, STRING_BYTES, SBYTES, STRING_SET_CHARS, STRING_COPYIN, AREF)
	(ASIZE, ASET, CHAR_TABLE_REF_ASCII, CHAR_TABLE_REF)
	(CHAR_TABLE_SET, CHAR_TABLE_EXTRA_SLOTS, SYMBOL_VAL, SYMBOL_ALIAS)
	(SYMBOL_BLV, SYMBOL_FWD, SET_SYMBOL_VAL, SET_SYMBOL_ALIAS)
	(SET_SYMBOL_BLV, SET_SYMBOL_FWD, SYMBOL_NAME, SYMBOL_INTERNED_P)
	(SYMBOL_INTERNED_IN_INITIAL_OBARRAY_P, SYMBOL_CONSTANT_P)
	(XHASH_TABLE, HASH_TABLE_P, CHECK_HASH_TABLE, HASH_KEY, HASH_VALUE)
	(HASH_NEXT, HASH_HASH, HASH_INDEX, HASH_TABLE_SIZE)
	(XMISC, XMISCANY, XMARKER, XOVERLAY, XSAVE_VALUE, XFWDTYPE)
	(XINTFWD, XBOOLFWD, XOBJFWD, XBUFFER_OBJFWD, XKBOARD_OBJFWD)
	(XFLOAT_DATA, XFLOAT_INIT, NILP, NUMBERP, NATNUMP)
	(RANGED_INTEGERP, CONSP, FLOATP, MISCP, STRINGP, SYMBOLP)
	(INTEGERP, VECTORLIKEP, VECTORP, OVERLAYP)
	(MARKERP, SAVE_VALUEP, AUTOLOADP, INTFWDP, BOOLFWDP, OBJFWDP)
	(BUFFER_OBJFWDP, KBOARD_OBJFWDP, PSEUDOVECTOR_TYPEP)
	(PSEUDOVECTORP, WINDOW_CONFIGURATIONP, PROCESSP, WINDOWP)
	(TERMINALP, SUBRP, COMPILEDP, BUFFERP, CHAR_TABLE_P)
	(SUB_CHAR_TABLE_P, BOOL_VECTOR_P, FRAMEP, IMAGEP, ARRAYP)
	(CHECK_LIST, CHECK_LIST_CONS, CHECK_LIST_END, CHECK_STRING)
	(CHECK_STRING_CAR, CHECK_CONS, CHECK_SYMBOL, CHECK_CHAR_TABLE)
	(CHECK_VECTOR, CHECK_VECTOR_OR_STRING, CHECK_ARRAY)
	(CHECK_VECTOR_OR_CHAR_TABLE, CHECK_BUFFER, CHECK_WINDOW)
	(CHECK_WINDOW_CONFIGURATION, CHECK_PROCESS, CHECK_SUBR)
	(CHECK_NUMBER, CHECK_NATNUM, CHECK_MARKER, XFLOATINT)
	(CHECK_FLOAT, CHECK_NUMBER_OR_FLOAT, CHECK_OVERLAY)
	(CHECK_NUMBER_CAR, CHECK_NUMBER_CDR, CHECK_NATNUM_CAR)
	(CHECK_NATNUM_CDR, FUNCTIONP, SPECPDL_INDEX, LOADHIST_ATTACH)
	Now functions.
	(check_cons_list) [!GC_CHECK_CONS_LIST]: New empty function.
	(LISP_MAKE_RVALUE, TYPEMASK): Remove; no longer needed.
	(VALMASK): Define in one place rather than in two, merging the
	USE_LSB_TAG parts; this is simpler.
	(aref_addr, gc_aset, MOST_POSITIVE_FIXNUM, MOST_NEGATIVE_FIXNUM)
	(max, min, struct Lisp_String, UNSIGNED_CMP, ASCII_CHAR_P):
	Move up, to avoid use before definition.
	Also include "globals.h" earlier, for the same reason.
	(make_natnum): New function.
	(XUNTAG): Now returns void *, not intptr_t, as this means fewer casts.
	(union Lisp_Fwd, BOOLFWDP, BOOL_VECTOR_P, BUFFER_OBJFWDP, BUFFERP)
	(CHAR_TABLE_P, CHAR_TABLE_REF_ASCII, CONSP, FLOATP, INTEGERP, INTFWDP)
	(KBOARD_OBJFWDP, MARKERP, MISCP, NILP, OBJFWDP, OVERLAYP, PROCESSP)
	(PSEUDOVECTORP, SAVE_VALUEP, STRINGP, SUB_CHAR_TABLE_P, SUBRP, SYMBOLP)
	(VECTORLIKEP, WINDOWP, Qoverlayp, char_table_ref, char_table_set)
	(char_table_translate, Qarrayp, Qbufferp, Qbuffer_or_string_p)
	(Qchar_table_p, Qconsp, Qfloatp, Qintegerp, Qlambda, Qlistp, Qmarkerp)
	(Qnil, Qnumberp, Qsubrp, Qstringp, Qsymbolp, Qvectorp)
	(Qvector_or_char_table_p, Qwholenump, Ffboundp, wrong_type_argument)
	(initialized, Qhash_table_p, extract_float, Qprocessp, Qwindowp)
	(Qwindow_configuration_p, Qimage): New forward declarations.
	(XSETFASTINT): Simplify by rewriting in terms of make_natnum.
	(STRING_COPYIN): Remove; unused.
	(XCAR_AS_LVALUE, XCDR_AS_LVALUE): Remove these macros, replacing with ...
	(xcar_addr, xcdr_addr): New functions.  All uses changed.
	(IEEE_FLOATING_POINT): Now a constant, not a macro.
	(GLYPH, GLYPH_CHAR, GLYPH_FACE, SET_GLYPH_CHAR, SET_GLYPH_FACE)
	(SET_GLYPH, GLYPH_CODE_CHAR, GLYPH_CODE_FACE)
	(SET_GLYPH_FROM_GLYPH_CODE, GLYPH_MODE_LINE_FACE, GLYPH_CHAR_VALID_P)
	(GLYPH_CODE_P): Move to dispextern.h, to avoid define-before-use.
	(TYPE_RANGED_INTEGERP): Simplify.
	(Qsubrp, Qhash_table_p, Qoverlayp): New extern decls.
	(setlocale, fixup_locale, synchronize_system_messages_locale)
	(synchronize_system_time_locale) [!HAVE_SETLOCALE]:
	Now empty functions, not macros.
	(functionp): Return bool, not int.
	* window.c (Qwindow_configuration_p): Now extern,
	so window.h can use it.
	* window.h (Qwindowp): Move decl back to lisp.h.

2013-06-15  Eli Zaretskii  <eliz@gnu.org>

	* xdisp.c (Fline_pixel_height): New function, required for solving
	bug #14567.

2013-06-15  Paul Eggert  <eggert@cs.ucla.edu>

	* fns.c (Fcopy_sequence): Simplify XTYPE calculation.

2013-06-13  Stefan Monnier  <monnier@iro.umontreal.ca>

	* lread.c (syms_of_lread):
	* fns.c (Fprovide): Adjust to new format of after-load-alist.

2013-06-13  Kelly Dean  <kellydeanch@yahoo.com>  (tiny change)

	* fileio.c (Fdo_auto_save): Trap errors in auto-save-hook.  (Bug#14479)

2013-06-12  Xue Fuqiao  <xfq.free@gmail.com>

	* fileio.c (expand_file_name): Doc fix.

2013-06-11  Paul Eggert  <eggert@cs.ucla.edu>

	Tickle glib by waiting for Emacs itself, not for process 0 (Bug#14569).
	* process.c (init_process_emacs) [HAVE_GLIB && !WINDOWSNT]:
	Wait for self, not for 0.  This can't hurt on GNU or similar
	system, and may help with Cygwin.

	* keyboard.c: Don't use PROP (...) as an lvalue.
	(parse_tool_bar_item) [!USE_GTK && !HAVE_NS]:
	Use set_prop (A, B), not PROP (A) = B.

2013-06-10  Eli Zaretskii  <eliz@gnu.org>

	* xdisp.c (get_it_property): Use it->window instead of generating
	a Lisp object from it->w.

2013-06-09  Eli Zaretskii  <eliz@gnu.org>

	* xdisp.c (get_it_property): If it->object is a buffer, pass to
	get-char-property the window that is being rendered, instead of
	the buffer, to support window-specific overlays.  (Bug#14575)
	(compute_display_string_pos): When W is NULL, use the current
	buffer as the object to pass to get-char-property.
	(Fcurrent_bidi_paragraph_direction): Assign NULL to the window
	pointer member of the bidi iterator, since no window is pertinent
	to this function.

2013-06-08  Eli Zaretskii  <eliz@gnu.org>

	* bidi.c (bidi_fetch_char): Accept additional argument, the window
	being displayed, and pass it to compute_display_string_pos.
	(bidi_level_of_next_char, bidi_resolve_explicit_1)
	(bidi_paragraph_init): All callers changed.

	* xdisp.c (init_from_display_pos, init_iterator)
	(handle_single_display_spec, next_overlay_string)
	(get_overlay_strings_1, reseat_1, reseat_to_string)
	(push_prefix_prop, Fcurrent_bidi_paragraph_direction):
	Set bidi_it.w member from it->w.
	(compute_display_string_pos): Accept additional argument, the
	window being displayed, and pass it to Fget_char_property.
	(Bug#14575)

	* dispextern.h (struct bidi_it): New member w, the window being
	displayed.
	(compute_display_string_pos): Adjust prototype.

2013-06-08  Jan Djärv  <jan.h.d@swipnet.se>

	* xgselect.c: Remove unneeded include xterm.h.

	* process.c (wait_reading_process_output): Check for NS before GLIB.
	GLIB may be linked in due to rsvg, but ns_select must be called.

	* xgselect.c (xg_select): Remove call to window_system_available
	and g_main_context_pending at the top, so Gdk events (i.e. file
	notify) are processed when Emacs is started with -nw.

2013-06-07  Eli Zaretskii  <eliz@gnu.org>

	* Makefile.in (ctagsfiles1, ctagsfiles2): Don't include *.m files.
	(ctagsfiles3): New variable, includes only *.m files.
	(TAGS): Use an explicit language name in the regular expressions,
	to avoid transformation of '/SOMETHING' by MSYS to
	'c:\MSYS\SOMETHING'.

2013-06-07  Richard Copley  <rcopley@gmail.com>  (tiny change)

	* epaths.in: Fix commentary to PATH_SITELOADSEARCH.

2013-06-06  Eli Zaretskii  <eliz@gnu.org>

	* xdisp.c (note_mouse_highlight): When mouse-highlight is off,
	still need to set the mouse pointer shape and activate help-echo.
	(Bug#14558)

2013-06-06  Paul Eggert  <eggert@cs.ucla.edu>

	A few porting etc. fixes for the new file monitor code.
	See the thread containing
	<http://lists.gnu.org/archive/html/emacs-devel/2013-06/msg00109.html>.
	* gfilenotify.c (dir_monitor_callback, Fgfile_add_watch)
	(Fgfile_rm_watch): Don't assume EMACS_INT is the same width as a pointer.
	(dir_monitor_callback, Fgfile_rm_watch):
	Use assq_no_quit instead of Fassoc, for speed.
	(dir_monitor_callback, Fgfile_rm_watch):
	eassert that the monitor is a fixnum.
	(dir_monitor_callback): No need for CDR_SAFE.
	Simplify building of lisp with alternative tails.
	(Fgfile_add_watch, Fgfile_rm_watch):
	Do not assume glib functions set errno reliably on failure.
	(Fgfile_add_watch): Check that the monitor survives the XIL trick,
	and signal an error otherwise.
	(Fgfile_rm_watch): Prefer CONSP to !NILP.
	Use Fdelq instead of Fdelete, for speed.

2013-06-05  Eli Zaretskii  <eliz@gnu.org>

	* xdisp.c (handle_tool_bar_click): When mouse-highlight is off,
	don't insist on being invoked on a highlighted tool-bar button.
	Avoids losing tool-bar functionality when mouse-highlight is nil.
	(note_tool_bar_highlight, note_mode_line_or_margin_highlight):
	Don't highlight when mouse-highlight is nil.
	(note_mouse_highlight): When mouse-highlight is nil, don't return
	right away; instead, run tool-bar and mode-line highlight
	subroutine, clear any existing highlight, and revert the mouse
	pointer to its default shape.  (Bug#14558)

2013-06-05  Stefan Monnier  <monnier@iro.umontreal.ca>

	* lisp.mk (lisp): Add prog-mode.el.

2013-06-05  Paul Eggert  <eggert@cs.ucla.edu>

	Chain glib's SIGCHLD handler from Emacs's (Bug#14474).
	* process.c (dummy_handler): New function.
	(lib_child_handler): New static var.
	(handle_child_signal): Invoke it.
	(catch_child_signal): If a library has set up a signal handler,
	save it into lib_child_handler.
	(init_process_emacs): If using glib and not on Windows, tickle glib's
	child-handling code so that it initializes its private SIGCHLD handler.
	* syssignal.h (SA_SIGINFO): Default to 0.
	* xterm.c (x_term_init): Remove D-bus hack that I installed on May
	31; it should no longer be needed now.

2013-06-05  Michael Albinus  <michael.albinus@gmx.de>

	* emacs.c (main) [HAVE_GFILENOTIFY]: Call globals_of_gfilenotify.

	* gfilenotify.c (globals_of_gfilenotify): New function.
	(syms_of_gfilenotify): Move global initialization there.

	* lisp.h (globals_of_gfilenotify) [HAVE_GFILENOTIFY]: Add prototype.

2013-06-05  Stefan Monnier  <monnier@iro.umontreal.ca>

	* keymap.c (Fcurrent_active_maps, Fdescribe_buffer_bindings):
	* keyboard.c (menu_bar_items, tool_bar_items):
	* doc.c (Fsubstitute_command_keys): Voverriding_terminal_local_map does
	not override local keymaps any more.

2013-06-04  Eli Zaretskii  <eliz@gnu.org>

	* window.c (Fpos_visible_in_window_p): Doc fix.  (Bug#14540)

2013-06-03  Eli Zaretskii  <eliz@gnu.org>

	* w32console.c (initialize_w32_display): Return the dimensions of
	the console window via 2 additional arguments, not via the current
	frame.  This avoids crashes due to overrunning the bounds of
	frame's decode_mode_spec_buffer, which is not resized following
	the change of the frame dimensions from the initial 10x10.

	* w32term.h (w32_initialize_display_info): Adjust prototype.

	* term.c (init_tty): Take dimensions of the frame from the values
	returned by initialize_w32_display.

	* Makefile.in (GFILENOTIFY_CFLAGS, GFILENOTIFY_LIBS): New variables.
	(ALL_CFLAGS): Add $(GFILENOTIFY_CFLAGS).
	(LIBES): Add $(GFILENOTIFY_LIBS).

	* w32inevt.c (handle_file_notifications): Add dummy implementation
	for !HAVE_W32NOTIFY.

	* w32term.c: Wrap code with HAVE_W32NOTIFY.

2013-06-03  Jan Djärv  <jan.h.d@swipnet.se>

	* xgselect.c: Replace #if defined ... with #ifdef HAVE_GLIB.

	* process.c (wait_reading_process_output): Call xg_select if HAVE_GLIB.

	* Makefile.in (XGSELOBJ): New, xgselect.o if GLib is used, or empty.

2013-06-03  Paul Eggert  <eggert@cs.ucla.edu>

	Fix minor problems found by static checking.
	* data.c (pure_write_error):
	Use xsignal2, not Fsignal, as Fsignal might return.
	* eval.c (set_backtrace_debug_on_exit): Now static.
	(backtrace_p, backtrace_top, backtrace_next, record_in_backtrace):
	No longer inline.  EXTERN_INLINE is needed only for functions
	defined in .h files.  Reindent function header as per GNU style.
	(backtrace_p, backtrace_top, backtrace_next):
	Mark EXTERNALLY_VISIBLE so they don't get optimized away by the
	compiler or linker.  Add extern decls to pacify gcc -Wall.
	* frame.c, frame.h (Qgeometry, Qworkarea, Qmm_size, Qframes, Qsource):
	Now static.
	* frame.c (free_monitors): Define only on platforms that need it.
	* nsterm.m (ns_term_init):
	* process.c (catch_child_signal):
	Don't worry about whether SIGCHLD is defined, as SIGCHLD is
	defined on all porting targets these days.
	* process.c, process.h (catch_child_signal):
	Make it extern only if NS_IMPL_GNUSTEP is defined.

2013-06-03  Eli Zaretskii  <eliz@gnu.org>

	* w32.c (gettimeofday): Make the signature identical to prototype
	in nt/inc/sys/time.h.

2013-06-03  Stefan Monnier  <monnier@iro.umontreal.ca>

	* eval.c (backtrace_p, backtrace_top, backtrace_next): Export them to
	.gdbinit.

	* keyboard.c (safe_run_hooks_error): Improve error message.

	* data.c (pure_write_error): Add `object' argument.
	* puresize.h (CHECK_IMPURE): Use it.

2013-06-03  Michael Albinus  <michael.albinus@gmx.de>

	* Makefile.in (NOTIFY_OBJ): New variable.
	(base_obj): Replace inotify.o by $(NOTIFY_OBJ).

	* emacs.c (main): Use HAVE_W32NOTIFY to wrap respective code.
	Call syms_of_gfilenotify.

	* gfilenotify.c: New file.

	* keyboard.c (Qfile_notify): New variable.  Replaces Qfile_inotify
	and Qfile_w32notify.
	(top): Wrap respective code by HAVE_GFILENOTIFY, HAVE_INOTIFY,
	HAVE_W32NOTIFY and USE_FILE_NOTIFY.

	* lisp.h: Declare syms_of_gfilenotify.

	* termhooks.h (e): Wrap enum by USE_FILE_NOTIFY.

2013-06-03  Stefan Monnier  <monnier@iro.umontreal.ca>

	Merge the specpdl and backtrace stacks.  Make the structure of the
	specpdl entries more obvious via a tagged union of structs.
	* lisp.h (BITS_PER_PTRDIFF_T): New constant.
	(enum specbind_tag): New enum.
	(struct specbinding): Make it a tagged union of structs.
	Add a case for backtrace records.
	(specpdl_symbol, specpdl_old_value, specpdl_where, specpdl_arg)
	(specpdl_func, backtrace_function, backtrace_nargs, backtrace_args)
	(backtrace_debug_on_exit): New accessors.
	(struct backtrace): Remove.
	(struct catchtag): Remove backlist field.
	* data.c (let_shadows_buffer_binding_p, let_shadows_global_binding_p):
	Move to eval.c.
	(Flocal_variable_p): Speed up the common case where the binding is
	already loaded.
	* eval.c (backtrace_list): Remove.
	(set_specpdl_symbol, set_specpdl_old_value): Remove.
	(set_backtrace_args, set_backtrace_nargs)
	(set_backtrace_debug_on_exit, backtrace_p, backtrace_top)
	(backtrace_next): New functions.
	(Fdefvaralias, Fdefvar): Adjust to new specpdl format.
	(unwind_to_catch, internal_lisp_condition_case)
	(internal_condition_case, internal_condition_case_1)
	(internal_condition_case_2, internal_condition_case_n): Don't bother
	with backtrace_list any more.
	(Fsignal): Adjust to new backtrace format.
	(grow_specpdl): Move up.
	(record_in_backtrace): New function.
	(eval_sub, Ffuncall): Use it.
	(apply_lambda): Adjust to new backtrace format.
	(let_shadows_buffer_binding_p, let_shadows_global_binding_p): Move from
	data.c.
	(specbind): Adjust to new specpdl format.  Simplify.
	(record_unwind_protect, unbind_to): Adjust to new specpdl format.
	(Fbacktrace_debug, Fbacktrace, Fbacktrace_frame): Adjust to new
	backtrace format.
	(mark_backtrace): Remove.
	(mark_specpdl, get_backtrace, backtrace_top_function): New functions.
	* xdisp.c (redisplay_internal): Use record_in_backtrace.
	* alloc.c (Fgarbage_collect): Use record_in_backtrace.
	Use mark_specpdl.
	* profiler.c (record_backtrace): Use get_backtrace.
	(handle_profiler_signal): Use backtrace_top_function.
	* .gdbinit (xbacktrace, hookpost-backtrace): Use new backtrace
	accessor functions.

2013-06-02  Jan Djärv  <jan.h.d@swipnet.se>

	* process.h (catch_child_signal): Declare.

	* process.c (catch_child_signal): New function.
	(init_process_emacs): Call it.

	* nsterm.m: Include process.h if NS_IMPL_GNUSTEP.
	(ns_menu_bar_is_hidden, menu_will_open_state): Define only if
	NS_IMPL_COCOA.
	(x_set_cursor_type): Remove declaration.
	(ns_update_begin): Only use r and bp if NS_IMPL_COCOA.
	(ns_update_end, ns_focus, ns_unfocus): Remove GNUstep specific code.
	(x_set_window_size): Remove 3 pixels from toolbar if NS_IMPL_GNUSTEP.
	(ns_get_color): Use F suffix on float.
	(ns_color_to_lisp, ns_query_color): Use EmacsCGFloat.
	(ns_get_rgb_color): Remove.
	(x_set_frame_alpha): Move view inside NS_IMPL_COCOA.
	(note_mouse_movement): x and y are CGFloat.
	(ns_draw_fringe_bitmap): Remove unused rowY.
	Change #if to COCOA && >= 10_6.
	(ns_draw_window_cursor): Remove unused overspill.
	(ns_draw_underwave): width and x are EamcsCGFloat.
	(ns_draw_box): thickness is CGFloat.
	(ns_dumpglyphs_image): Change #if to COCOA && >= 10_6.
	(ns_send_appdefined): When NS_IMPL_GNUSTEP, redirect to main thread
	if not in main thread.
	(ns_get_pending_menu_title, ns_check_menu_open)
	(ns_check_pending_open_menu): Put inside #if COCOA && >= 10_5.
	(ns_term_init): Call catch_child_signal if NS_IMPL_GNUSTEP && SIGCHLD.
	(sendFromMainThread:): New method.
	(changeFont:): size is CGFloat.
	(keyDown:): Check for Delete when NS_IMPL_GNUSTEP.
	Disable warning about permanent text.
	(characterIndexForPoint:): Adjust return type depending on GNUstep
	version.
	(mouseDown:): delta is CGFloat.
	(updateFrameSize): Remove unised variable f.
	(initFrameFromEmacs): Move toggleButton inside NS_IMPL_COCOA.
	Cast float to EmacsCGFloat.
	(windowWillUseStandardFrame:defaultFrame:): Set maximized_height
	also to -1 when restoring.
	(windowDidExitFullScreen:): Put call to updateCollectionBehaviour
	inside NS_IMPL_COCOA.
	(toggleFullScreen:): Put call to toggleFullScreen inside
	NS_IMPL_COCOA.  Cast float to EmacsCGFloat.
	(setPosition:portion:whole:): por is CGFloat.
	(getMouseMotionPart:window:x:y:): Add F suffix to float.
	(mouseDown:): Use CGFloat.
	(mouseDragged:): Remove unised variable edge.
	(EmacsDocument): Implement for NS_IMPL_GNUSTEP.

	* nsterm.h (EmacsCGFloat): Typedef for OSX and GNUstep when the size
	of CGFloat differs.
	(EmacsApp): New variable nextappdefined.  Declare sendFromMainThread
	when NS_IMPL_GNUSTEP.
	(EmacsDocument): Declare when NS_IMPL_GNUSTEP.
	(EmacsView): Remove unlockFocusNeedsFlush, add windowDidMove.
	(EmacsToolbar): Add clearAll.  Add tag argument to
	addDisplayItemWithImage.
	(EmacsSavePanel, EmacsOpenPanel): Remove getFilename and getDirectory.

	* nsselect.m (ns_get_local_selection): Remove unused variable type.

	* nsmenu.m (ns_update_menubar): Make static.
	(x_activate_menubar): Surround with ifdef NS_IMPL_COCOA
	(fillWithWidgetValue:): Add cast to SEL for setAction.
	(addSubmenuWithTitle:forFrame:): Add cast to SEL for action.
	(update_frame_tool_bar): Update code for GNUstep.
	(clearAll): New method.
	(addDisplayItemWithImage:idx:tag:helpText:enabled:): Handle new tag
	argument.  Call insertItemWithItemIdentifier when NS_IMPL_GNUSTEP.
	Move identifierToItem setObject and activeIdentifiers addObject before
	call to insertItemWithItemIdentifier.
	(validateVisibleItems): Fix indentation.
	(toolbarAllowedItemIdentifiers:): Return activeIdentifiers.
	(initWithContentRect:styleMask:backing:defer:): Add ClosableWindow and
	UtilityWindow to aStyle, remove call to setStyleMask.

	* nsimage.m (setXBMColor:, getPixelAtX:Y:): Use EmacsCGFloat.

	* nsfont.m (ns_attribute_fvalue, ns_spec_to_descriptor)
	(ns_charset_covers, ns_get_covering_families, nsfont_open):
	Use F suffix on floats.
	(ns_char_width): Returns CGFloat.
	(ns_ascii_average_width): w is CGFloat instead of float.
	(nsfont_draw): cbuf and c are unsigned.  Cast to char* in call to
	DPSxshow.
	(ns_glyph_metrics): CGFloat instead of float.

	* nsfns.m (x_set_foreground_color, x_set_background_color):
	Use EmacsCGFloat.
	(ns_implicitly_set_icon_type, Fx_create_frame): Make static,
	remove unused variables.
	(Fns_read_file_name): Keep track if panel is for save.
	Use ns_filename_from_panel/ns_directory_from_panel.
	(Fns_list_services): delegate only used for COCOA.
	(Fns_convert_utf8_nfd_to_nfc): Remove warning for GNUstep.
	Just return the input if GNUstep.
	(x_screen_planes): Remove.
	(Fxw_color_values): Use EmacsCGFloat
	(Fns_display_monitor_attributes_list): Only get screen number for
	Cocoa.
	(getDirectory, getFilename): Remove from EmacsOpenPanel and
	EmacsSavePanel.
	(EmacsOpenPanel:ok:): Use ns_filename_from_panel and
	ns_directory_from_panel.

2013-06-01  Paul Eggert  <eggert@cs.ucla.edu>

	* process.c (handle_child_signal): Also use WCONTINUED.
	This is so that list-processes doesn't mistakenly list the process
	as stopped, when the process has actually been continued and is
	now running.

2013-05-31  Paul Eggert  <eggert@cs.ucla.edu>

	Don't let D-bus autolaunch mess up SIGCHLD handling (Bug#14474).
	* xterm.c (x_term_init): Inhibit D-Bus autolaunch if D-Bus is
	not already configured.

	* fileio.c (Finsert_file_contents): Remove unused local (Bug#8447).

2013-05-29  Eli Zaretskii  <eliz@gnu.org>

	* Makefile.in (mostlyclean): Remove *.res files.

2013-05-29  Stefan Monnier  <monnier@iro.umontreal.ca>

	* fileio.c (Finsert_file_contents): Preserve undo info when reverting
	a buffer (bug#8447).

2013-05-27  Eli Zaretskii  <eliz@gnu.org>

	* xdisp.c (pos_visible_p): When CHARPOS is displayed frrom a
	display vector, and we backtrack, handle the case that the
	previous character position is also displayed from a display
	vector or covered by a display string or image.  (Bug#14476)

2013-05-25  Jan Djärv  <jan.h.d@swipnet.se>

	* xfns.c (Qgeometry, Qworkarea, Qmm_size, Qframes, Qsource): Remove.
	(struct MonitorInfo, free_monitors): Remove.
	(x_make_monitor_attribute_list): Call make_monitor_attribute_list.
	(Fx_display_monitor_attributes_list): Call make_monitor_attribute_list.
	(syms_of_xfns): Remove DEFSYM for Qgeometry, Qworkarea, Qmm_size,
	Qframes, Qsource.

	* nsfns.m (Qgeometry, Qworkarea, Qmm_size, Qframes, Qsource): Remove.
	(struct MonitorInfo, free_monitors): Remove.
	(ns_screen_name): Make static.
	(ns_make_monitor_attribute_list): Call make_monitor_attribute_list.
	(syms_of_nsfns): Remove DEFSYM for Qgeometry, Qworkarea, Qmm_size,
	Qframes, Qsource.

	* frame.h (Qgeometry, Qworkarea, Qmm_size, Qframes, Qsource): Declare.
	(struct MonitorInfo): New struct.
	(free_monitors, make_monitor_attribute_list): Declare.

	* frame.c (Qgeometry, Qworkarea, Qmm_size, Qframes, Qsource):
	New Lisp_Object:s.
	(free_monitors, make_monitor_attribute_list): New functions.
	(syms_of_frame): DEFSYM Qgeometry, Qworkarea, Qmm_size, Qframes,
	Qsource.

2013-05-25  Xue Fuqiao  <xfq.free@gmail.com>

	* callproc.c (call_process): Refine the doc string.  (Bug#14045)

2013-05-23  Stefan Monnier  <monnier@iro.umontreal.ca>

	* keyboard.c: Apply keyboard decoding only to events that come directly
	from the tty, not from unread-command-events (bug#14368).
	(read_event_from_main_queue): New function, extracted from read_char.
	(read_decoded_char): Remove.
	(read_decoded_event_from_main_queue): New function to replace it.
	(read_char): Use it.
	(read_key_sequence): Use read_char rather than read_decoded_char.

	* keyboard.c (read_decoded_char): Don't decode under w32 (bug#14403).

2013-05-22  Barry O'Reilly  <gundaetiapo@gmail.com>

	* casetab.c (init_casetab_once): Fix last change (bug#14424).

2013-05-22  Kenichi Handa  <handa@gnu.org>

	The following changes are to fix the setting of
	buffer-file-coding-system on, for instance, C-x RET c unix RET
	_FILE_OF_DOS_EOL_TYPE_ RET.

	* coding.h (struct coding_system): New member detected_utf8_chars.

	* coding.c (detect_coding_utf_8): Count characters and check EOL
	format.  Include CATEGORY_MASK_UTF_8_AUTO in detect_info->found if
	BOM is there.
	(setup_coding_system): Do not initialize coding->head_ascii.
	(check_ascii): Do not set coding->eol_seen but update it.  Do not
	call adjust_coding_eol_type here.
	(detect_coding): Fix detection of BOM for utf-8 and utf-16.
	If the eol-type of CODING is already specified, adjust the eol type
	of the found coding-system.
	(decode_coding_gap): Cancel previous change.  Utilize the
	character numbers counted by detect_coding_utf_8.  Fix detection
	of BOM for utf-8.

2013-05-21  Barry O'Reilly  <gundaetiapo@gmail.com>

	* search.c (looking_at_1): Only set last_thing_searched if the match
	changed the match-data (bug#14281).

2013-05-21  Dmitry Antipov  <dmantipov@yandex.ru>

	* xdisp.c (reseat_at_previous_visible_line_start):
	Already declared in dispextern.h, so remove it here.
	(move_it_vertically_backward): Likewise.

2013-05-20  YAMAMOTO Mitsuharu  <mituharu@math.s.chiba-u.ac.jp>

	* xfns.c (check_x_display_info): Don't use XINT for terminal object.
	(Fx_display_pixel_width, Fx_display_pixel_height)
	(Fx_display_mm_width, Fx_display_mm_height):
	Mention `display-monitor-attributes-list' in docstrings.

	* nsfns.m (ns_get_screen): Remove function.  All uses removed.
	(check_ns_display_info): Sync with check_x_display_info in xfns.c.
	(Fx_server_max_request_size, Fx_server_vendor, Fx_server_version)
	(Fx_display_screens, Fx_display_mm_width, Fx_display_mm_height)
	(Fx_display_backing_store, Fx_display_visual_class)
	(Fx_display_save_under, Fx_close_connection, Fxw_display_color_p)
	(Fx_display_grayscale_p, Fx_display_pixel_width)
	(Fx_display_pixel_height, Fx_display_planes)
	(Fx_display_color_cells): Sync args and docstrings with xfns.c.
	(Fx_display_screens): Don't confuse X11 screens with NS screens.
	(Fx_display_mm_width, Fx_display_mm_height)
	(Fx_display_pixel_width, Fx_display_pixel_width): Return width or
	height for all physical monitors as in X11.

	* nsterm.m (x_display_pixel_width, x_display_pixel_height):
	Return pixel width or height for all physical monitors as in X11.

2013-05-18  Paul Eggert  <eggert@cs.ucla.edu>

	Port --enable-gcc-warnings to clang.
	* bytecode.c (exec_byte_code):
	* regex.c:
	Redo diagnostic pragmas to pacify clang, too.
	* dbusbind.c (xd_retrieve_arg): Do not use uninitialized variable.
	* editfns.c (Fencode_time):
	* fileio.c (file_accessible_directory_p):
	* font.c (font_unparse_xlfd):
	Use '&"string"[index]' instead of '"string" + (index)'.
	* undo.c (user_error): Remove; unused.

2013-05-16  Eli Zaretskii  <eliz@gnu.org>

	* insdel.c (insert_1_both): Document the arguments, instead of
	referring to insert_1, which no longer exists.

	* xdisp.c (message_dolog): If the *Messages* buffer is shown in
	some window, increment windows_or_buffers_changed, so that
	*Messages* display in that window is updated.  (Bug#14408)

	* w32.c: Include epaths.h.
	(init_environment): Use cmdproxy.exe without leading directories.
	Support emacs.exe in src; point SHELL to cmdproxy in ../nt in that
	case.
	(gettimeofday): Adjust signature and return value to Posix
	expectations.

	* unexw32.c (open_output_file): Delete the existing emacs.exe
	before creating it, to break the hard link to the versioned
	executable.

	* Makefile.in (EMACS_MANIFEST, CM_OBJ, TEMACS_POST_LINK)
	(ADDSECTION, EMACS_HEAPSIZE, MINGW_TEMACS_POST_LINK)
	(FIRSTFILE_OBJ): New variables.
	(W32_RES): Rename to EMACSRES.  All users changed.
	(base_obj): Use $(CM_OBJ).
	(ALLOBJS): Use $(FIRSTFILE_OBJ).
	(emacs$(EXEEXT)): Depend on $(ADDSECTION).
	(temacs$(EXEEXT)): Use $(TEMACS_POST_LINK), and move
	$(W32_RES_LINK) before $(LIBES).
	(emacs.res): Depend on $(EMACS_MANIFEST).  Put emacs.rc in nt.

2013-05-15  Stefan Monnier  <monnier@iro.umontreal.ca>

	* makefile.w32-in (DOC): Use just "DOC".

	* Makefile.in (bootstrap-clean): DOC-* doesn't exist any more.

	* process.c: Export default filters and sentinels to Elisp.
	(Qinternal_default_process_sentinel, Qinternal_default_process_filter):
	New constants.
	(pset_filter, pset_sentinel, make_process, Fset_process_filter)
	(Fset_process_sentinel, Fformat_network_address):
	Default to them instead of nil.
	(server_accept_connection): Sentinels can't be nil any more.
	(read_and_dispose_of_process_output): New function, extracted from
	read_process_output.
	(read_process_output): Use it; filters can't be nil.
	(Finternal_default_process_filter): New function, extracted from
	read_process_output.
	(exec_sentinel_unwind): Remove function.
	(exec_sentinel): Don't zilch sentinel while running.
	(status_notify): Sentinels can't be nil.
	(Finternal_default_process_sentinel): New function extracted from
	status_notify.
	(setup_process_coding_systems): Default filter is not nil any more.
	(syms_of_process): Export new Elisp functions and initialize
	new constants.
	* lisp.h (make_lisp_proc): New function.

2013-05-15  Stefan Monnier  <monnier@iro.umontreal.ca>

	* regex.c (regex_compile) [\=, \>, \<]: Don't forget to set laststart.

2013-05-14  Eli Zaretskii  <eliz@gnu.org>

	* w32fns.c (w32_wnd_proc): Don't call WINDOW_HEADER_LINE_HEIGHT
	unless we know that the window w is a leaf window.
	Another attempt at solving bug#14062.

2013-05-14  Jan Djärv  <jan.h.d@swipnet.se>

	* nsfont.m (ns_spec_to_descriptor): Retain and autorelease
	fdesc (Bug#14375).

2013-05-12  Paul Eggert  <eggert@cs.ucla.edu>

	* image.c (gif_load): Check that subimages fit (Bug#14345).

2013-05-09  Stefan Monnier  <monnier@iro.umontreal.ca>

	* lread.c (skip_dyn_eof): New function.
	(read1): Use it to skip the end of a file in response to #@00.

	* doc.c (get_doc_string): Slightly relax the sanity checking.

2013-05-09  Jan Djärv  <jan.h.d@swipnet.se>

	* nsfns.m: Include IOGraphicsLib.h if Cocoa.
	(Qgeometry, Qworkarea, Qmm_size, Qframes, Qsource): Declare.
	(MonitorInfo): New struct.
	(free_monitors, ns_screen_name, ns_make_monitor_attribute_list)
	(Fns_display_monitor_attributes_list): New functions.
	(display-usable-bounds): Remove.
	(syms_of_nsfns): DEFSYM Qgeometry, Qworkarea, Qmm_size, Qframes and
	Qsource.

2013-05-09  Paul Eggert  <eggert@cs.ucla.edu>

	* xterm.h (GTK_PREREQ): Remove, replacing with GTK_CHECK_VERSION.
	(GTK_CHECK_VERSION): New macro, if not already defined.
	All uses of GTK_PREREQ, GTK_MAJOR_VERSION, etc.
	replaced by GTK_CHECK_VERSION.

2013-05-08  Paul Eggert  <eggert@cs.ucla.edu>

	* xterm.h (GTK_PREREQ): New macro.
	All simple uses of GTK_MAJOR_VERSION and GTK_MINOR_VERSION changed
	to use this macro instead, for consistency and clarity.

2013-05-08  Eli Zaretskii  <eliz@gnu.org>

	* xdisp.c (row_for_charpos_p): New function, with code of
	cursor_row_p, but accepts an additional argument CHARPOS instead
	of using a hardcoded PT.
	(cursor_row_p): Call row_for_charpos_p with 2nd argument PT.
	(row_containing_pos): Call row_for_charpos_p instead of partially
	doing the same.  Fixes cursor positioning under longlines-mode
	when longlines-show-effect includes more than one newline, when
	moving the cursor vertically up.

2013-05-08  Juanma Barranquero  <lekktu@gmail.com>

	* makefile.w32-in (ACL_H): New macro.
	($(BLD)/fileio.$(O)): Update dependencies.

2013-05-07  Paul Eggert  <eggert@cs.ucla.edu>

	Use Gnulib ACL implementation, for benefit of Solaris etc.  (Bug#14295)
	* Makefile.in (LIB_ACL): New macro.
	(LIBACL_LIBS): Remove.
	(LIBES): Use LIB_ACL, not LIBACL_LIBS.
	* fileio.c: Include <acl.h>.
	Use HAVE_ACL_SET_FILE rather than HAVE_POSIX_ACL.
	(ACL_NOT_WELL_SUPPORTED): Remove.  All uses replaced by
	!acl_errno_valid.
	(Fcopy_file) [!WINDOWSNT]: Use qcopy_acl instead of rolling
	it ourselves.

	* unexelf.c: Don't assume ElfW (Half) fits in int.
	(entry_address, find_section, unexec): Use ptrdiff_t, not int,
	when dealing with ElfW (Half) values, since they can exceed 2**31
	on 64-bit OpenBSD hosts.  Problem reported privately by Han Boetes.
	(entry_address): Omit unused NUM arg.  All uses changed.

2013-05-07  Juri Linkov  <juri@jurta.org>

	* callint.c (Fcall_interactively): Set `visargs[i]' for code 'n'
	to the string converted from number with `Fnumber_to_string'.
	(Bug#14254)

2013-05-07  Paul Eggert  <eggert@cs.ucla.edu>

	* xfns.c (x_get_net_workarea): Define only if !GTK || GTK<3.4.
	This fixes a problem introduced by my previous change.

2013-05-07  Glenn Morris  <rgm@gnu.org>

	* lread.c (readchar): Don't read from a dead buffer.  (Bug#14280)

2013-05-07  Jan Djärv  <jan.h.d@swipnet.se>

	* xfns.c: Move misplaced ifndef USE_GTK from previous checkin.

2013-05-07  Paul Eggert  <eggert@cs.ucla.edu>

	Static checking by GCC 4.8.0.
	* xfns.c (x_get_net_workarea, struct MonitorInfo, free_monitors)
	(x_get_monitor_for_frame, x_make_monitor_attribute_list)
	(x_get_monitor_attributes_fallback)
	(x_get_monitor_attributes_xinerama)
	(x_get_monitor_attributes_xrandr, x_get_monitor_attributes):
	Define only if USE_GTK.
	(free_monitors): Define only if HAVE_XINERAMA || HAVE_XRANDR.
	(x_get_monitor_attributes_fallback): Omit unused locals.
	(x_get_monitor_attributes_xinerama, Fx_display_monitor_attributes_list):
	Use double, not float, to avoid mixed-mode floating point arithmetic.

2013-05-07  YAMAMOTO Mitsuharu  <mituharu@math.s.chiba-u.ac.jp>
	    Jan Djärv  <jan.h.d@swipnet.se>

	* Makefile.in (XRANDR_LIBS, XRANDR_CFLAGS, XINERAMA_LIBS)
	(XINERAMA_CFLAGS): New macros.
	(ALL_CFLAGS, LIBES): Use them.

	* xfns.c: Include <X11/extensions/Xrandr.h> if HAVE_XRANDR, and
	include <X11/extensions/Xinerama.h> if HAVE_XINERAMA.
	(Qgeometry, Qworkarea, Qmm_size, Qframes, Qsource): New variables.
	(syms_of_xfns): DEFSYM them.
	(struct MonitorInfo): New struct.
	(x_get_net_workarea, free_monitors, x_get_monitor_for_frame)
	(x_make_monitor_attribute_list, x_get_monitor_attributes_fallback)
	(x_get_monitor_attributes_xrandr, x_get_monitor_attributes)
	(x_get_monitor_attributes_xinerama): New functions.
	(Fx_display_monitor_attributes_list): New primitive.
	(syms_of_xfns): Defsubr it.

	* xterm.h (x_display_info): Add Xatom_net_workarea and
	Xatom_net_current_desktop.

	* xterm.c (x_term_init): Initialize dpyinfo->Xatom_net_workarea
	and dpyinfo->Xatom_net_current_desktop.

2013-05-06  Eli Zaretskii  <eliz@gnu.org>

	* xdisp.c (pos_visible_p): Use the special code for finding the
	beginning of a display property or overlay for any "replacing"
	display property, not just for display strings.  This solves
	incorrect reporting of position by posn-at-point.  (Bug#14241)

2013-05-06  Paul Eggert  <eggert@cs.ucla.edu>

	* unexelf.c: Fix some 32-bit integer problems, notably when debugging.
	Include <limits.h>, <stdbool.h>, <intprops.h>, <verify.h>.
	Verify that ElfW (Half) fits in int.
	(fatal): Use same signature as lisp.h.
	(UNEXELF_DEBUG): New macro, replacing DEBUG, so that people can
	configure and build with -DUNEXELF_DEBUG without worrying about
	other modules that use DEBUG.
	(DEBUG_LOG) [UNEXELF_DEBUG]: New macro.  All debug code that prints
	possibly-wide integers now uses it instead of plain fprintf.
	(entry_address): New function, which avoids problems with 32-bit
	overflow on 64-bit hosts.
	(OLD_SECTION_H, NEW_SECTION_H, NEW_PROGRAM_H): Use it.
	(round_up): Don't assume the remainder fits in int.
	(find_section): Use bool for boolean.  Simplify debug code.
	(unexec): Don't assume file sizes fit in int or size_t.
	Omit unnecessary trailing newline in 'fatal' format.
	Use strerror rather than outputting decimal error number.
	Remove unused code when emacs is not defined;
	this file relies on Emacs now.
	Don't assume e_phnum and e_shnum are positive.

	* regex.c: Fix problems when DEBUG is defined.
	(extract_number, extract_number_and_incr): Define regardless of
	whether DEBUG is defined; that's simpler and makes the code less
	likely to go stale in the normal case when DEBUG is not defined.
	Return int rather than taking an int * arg.  All callers changed.
	(DEBUG_PRINT1, DEBUG_PRINT2, DEBUG_PRINT3, DEBUG_PRINT4):
	Remove, replacing with ...
	(DEBUG_PRINT): New macro.  All callers changed.
	(DEBUG_COMPILES_ARGUMENTS): New macro.
	(print_fastmap, print_partial_compiled_pattern) [DEBUG]:
	(print_compiled_pattern, print_double_string) [DEBUG]:
	Use prototype rather than old-style definition.
	(print_partial_compiled_pattern, print_compiled_pattern) [DEBUG]:
	(ENSURE_FAIL_STACK, PUSH_FAILURE_REG) [DEBUG]:
	(POP_FAILURE_REG_OR_COUNT, PUSH_FAILURE_POINT) [DEBUG]:
	(POP_FAILURE_POINT, re_match_2_internal) [DEBUG]:
	Don't assume ptrdiff_t, size_t, and long are the same width as int.
	(POINTER_TO_OFFSET): Return ptrdiff_t, not regoff_t.
	This matters only when DEBUG is defined.

2013-05-05  Eli Zaretskii  <eliz@gnu.org>

	* xdisp.c (set_iterator_to_next): Set the
	ignore_overlay_strings_at_pos_p flag only if we are _really_
	iterating over an overlay string, as indicated by the
	current.overlay_string_index member.  (Bug#14306)

2013-05-05  Jan Djärv  <jan.h.d@swipnet.se>

	* nsmenu.m (ns_update_menubar): Move initialization of submenuTitle
	to where it is used, to avoid autorelease issues (Bug#14050).

2013-05-05  Paul Eggert  <eggert@cs.ucla.edu>

	`write-region-inhibit-fsync' defaults to noninteractive (Bug#14273).
	* fileio.c (syms_of_fileio): Implement this.
	* filelock.c (create_lock_file): If symbolic links don't work, so
	we use a regular file as a lock file, do not fsync the lock file;
	it's not needed.

2013-05-04  Stefan Monnier  <monnier@iro.umontreal.ca>

	* minibuf.c (Fread_minibuffer, Feval_minibuffer): Move to Elisp.
	(syms_of_minibuf): Adjust accodingly.
	* lread.c (Fread):
	* callint.c (Fcall_interactively): Adjust calls accordingly.

2013-05-04  Eli Zaretskii  <eliz@gnu.org>

	* dispextern.h (WINDOW_WANTS_HEADER_LINE_P): Verify that
	w->contents is a buffer before computing everything else.
	Use parentheses to disambiguate last part of the condition.

	* w32fns.c (w32_wnd_proc): Remove temporary code used to trap
	assertion violations.  (Bug#14062)

2013-05-01  David Reitter  <david.reitter@gmail.com>

	* nsfns.m (ns_tooltip): Initialize.

2013-04-28  Eli Zaretskii  <eliz@gnu.org>

	* coding.c (decode_coding_gap): Don't remove the character before
	a newline unless it's a CR character.  (Bug#14287)

2013-04-28  Dan Nicolaescu  <dann@gnu.org>

	* dispextern.h (struct face): Move enum face_underline_type
	earlier so that bitfields can be in the same word.

2013-04-28  Jan Djärv  <jan.h.d@swipnet.se>

	* nsfns.m (handlePanelKeys): New function.
	(EmacsOpenPanel:performKeyEquivalent:)
	(EmacsSavePanel:performKeyEquivalent:): Call handlePanelKeys to handle
	arrows/function/control and copy/paste keys (Bug#14296).

2013-04-27  Juri Linkov  <juri@jurta.org>

	* callint.c (Fcall_interactively): Call `Qread_number' for
	interactive code letter `n' instead of using duplicate code.
	(Bug#14254)

2013-04-27  Paul Eggert  <eggert@cs.ucla.edu>

	* systime.h (make_timeval): Declare as 'const'.

2013-04-27  Kenichi Handa  <handa@gnu.org>

	* font.c (font_open_entity): Always open a font of manageable
	size.

2013-04-26  Paul Eggert  <eggert@cs.ucla.edu>

	Port better to AIX (Bug#14258).
	* lisp.h (ENUM_BF) [__IBMC__]: Make it 'unsigned int' here, too,
	to pacify AIX xlc.

2013-04-24  Kenichi Handa  <handa@gnu.org>

	* coding.c (decode_coding_iso_2022): When an invalid escape
	sequence is encountered, reset the invocation and designation
	status to the safest one.

2013-04-22  Paul Eggert  <eggert@cs.ucla.edu>

	* Makefile.in (bootstrap-clean): Remove stamp-h1 too.
	Without this fix, "make distclean" leaves stamp-h1 behind.

2013-04-20  Erik Charlebois  <erikcharlebois@gmail.com>

	* w32fns.c (w32_fullscreen_rect): New function to compute the
	window rectangle for the given fullscreen mode.
	(w32_wnd_proc): When in a fullscreen mode, WM_WINDOWPOSCHANGING no
	longer tunes the window size.  This keeps the window's edges flush
	with the screen and allows the taskbar to hide itself in fullboth.

	* w32term.c (w32fullscreen_hook): 'fullboth' now shows without
	window decorations and uses the entire screen.

	* w32term.h  (w32_fullscreen_rect) Add prototype.
	(struct w32_output): Replace normal_width, normal_height,
	normal_top, and normal_left members with a single normal_placement
	struct.
	(FRAME_NORMAL_WIDTH, FRAME_NORMAL_HEIGHT, FRAME_NORMAL_TOP):
	Remove macros.
	(FRAME_NORMAL_PLACEMENT): New macro.

2013-04-16  Juanma Barranquero  <lekktu@gmail.com>

	* minibuf.c (Ftest_completion): Silence compiler warning.

2013-04-15  Eli Zaretskii  <eliz@gnu.org>

	* w32fns.c (w32_wnd_proc): Add more assertions to investigate
	bug#14062.

	* frame.h (WINDOW_FRAME): Protect macro and its argument with
	parentheses.

	* dispextern.h (CURRENT_MODE_LINE_HEIGHT)
	(CURRENT_HEADER_LINE_HEIGHT, WINDOW_WANTS_MODELINE_P)
	(WINDOW_WANTS_HEADER_LINE_P): Protect macro arguments with
	parentheses where appropriate.

2013-04-14  Paul Eggert  <eggert@cs.ucla.edu>

	* keyboard.c (timer_start_idle): Remove no-longer-used local.

2013-04-14  Eli Zaretskii  <eliz@gnu.org>

	* buffer.c (syms_of_buffer) <left-margin-width, right-margin-width>:
	<left-fringe-width, right-fringe-width, fringes-outside-margins>:
	Mention in the doc string that setting these variables takes
	effect only after a call to set-window-buffer.  (Bug#14200)

2013-04-13  Eli Zaretskii  <eliz@gnu.org>

	* indent.c (Fvertical_motion): Don't consider display strings on
	overlay strings as display strings on the buffer position we
	started from.  This prevents vertical cursor motion from jumping
	more than one line when there's an overlay string with a display
	property at end of line.
	Reported by Karl Chen <Karl.Chen@quarl.org> in
	http://lists.gnu.org/archive/html/emacs-devel/2013-04/msg00362.html.

2013-04-12  Stefan Monnier  <monnier@iro.umontreal.ca>

	* window.c (select_window): `record_buffer' even if window is
	already selected (bug#14191).

2013-04-11  Eli Zaretskii  <eliz@gnu.org>

	* window.c (Fwindow_end): Test more flags, including the buffer's
	last_overlay_modified flag, to determine whether the window's
	display is really up-to-date.  Prevents the function from
	returning a stale value.  (Bug#14170)
	(Fwindow_line_height): Fix the test for up-to-date-ness of the
	current matrix.

2013-04-10  Eli Zaretskii  <eliz@gnu.org>

	* frame.c (do_switch_frame): Mark the TTY frame we switch to as
	garbaged only if it is not already the top frame on its TTY.
	This prevents flickering due to constant redrawing of TTY frames when
	there are GUI frames open in the same session.  (Bug#13864)

2013-04-10  Stefan Monnier  <monnier@iro.umontreal.ca>

	* keyboard.c (timer_start_idle): Call internal-timer-start-idle instead
	of marking the idle timers directly.

2013-04-09  Stefan Monnier  <monnier@iro.umontreal.ca>

	* minibuf.c (Ftest_completion): Ignore non-string/symbol keys in hash
	tables (bug#14054).

2013-04-08  Stefan Monnier  <monnier@iro.umontreal.ca>

	* window.c (select_window): Don't record_buffer while the invariant is
	temporarily broken (bug#14161).

	* fns.c (Fdelq): Don't assume !NILP => CONSP.

2013-04-07  Eli Zaretskii  <eliz@gnu.org>

	* fileio.c (ACL_NOT_WELL_SUPPORTED): Define macro for WINDOWSNT.

2013-04-07  Romain Francoise  <romain@orebokech.com>

	Ignore additional platform-specific ACL errors (Bug#13702).
	* fileio.c (ACL_NOT_WELL_SUPPORTED): New macro copied from gnulib.
	(Fcopy_file, Fset_file_acl) [HAVE_POSIX_ACL]: Use it.

2013-03-31  Jan Djärv  <jan.h.d@swipnet.se>

	* nsterm.m (ns_mouse_position): Use NS_FRAME_P instead of checking
	f->output_data.ns.

2013-04-07  Paul Eggert  <eggert@cs.ucla.edu>

	Fix --enable-profiling bug introduced by 2013-02-25 change (Bug#13783).
	This bug was introduced by my 2013-02-25 change that simplified
	data_start configuration.  Without this change, on GNU/Linux
	an Emacs configured with --enable-profiling fails immediately
	due to a profiler signal.
	* Makefile.in: Compile with $(PROFILING_CFLAGS), but do not link
	with these flags.  On platforms where special flags are needed
	when linking temacs, the flags are now in LD_SWITCH_SYSTEM_TEMACS.
	(ALL_CFLAGS): Remove $(PROFILING_CFLAGS).
	(.c.o, .m.o): Compile with $(PROFILING_CFLAGS).

2013-04-07  Dmitry Antipov  <dmantipov@yandex.ru>

	Get rid of some platform-specific functions examining window
	system and its capabilities.  This is a partial rework of the
	2013-04-05 change.
	* lisp.h (have_menus_p): Remove prototype.  This function is
	replaced with platform-independent window_system_available.
	(check_window_system): Move to...
	* frame.h (decode_window_system_frame, window_system_available):
	...here, add new prototypes.
	* frame.c (window_system_available, decode_window_system_frame):
	New functions.
	(check_window_system): Platform-independent now.
	* xterm.h (x_in_use): Remove declaration.
	(check_x_frame):
	* w32term.h (check_x_frame):
	* nsterm.h (check_x_frame): Remove prototypes.  This function
	is replaced with platform-independent decode_window_system_frame.
	* msdos.c (have_menus_p): Remove.
	* nsfns.m (check_window_system, have_menus_p, check_ns_frame):
	Remove platform-specific functions.  Use check_window_system,
	decode_window_system_frame and check_ns_display_info where
	appropriate.  Minor style and comment tweaks.
	* w32fns.c (w32_in_use, check_window_system, have_menus_p)
	(check_x_frame): Likewise.
	* xfns.c (x_in_use, check_window_system, have_menus_p, check_x_frame):
	Likewise.
	* fileio.c, fns.c, font.c, fontset.c, image.c, menu.c, nsmenu.m:
	* nsselect.m, nsterm.m, w32font.c, w32menu.c, xfaces.c, xgselect.c:
	* xmenu.c, xselect.c: All related users changed.

2013-04-03  Kenichi Handa  <handa@gnu.org>

	The following changes is to optimize the code for reading UTF-8
	files.

	* coding.c (check_ascii): Rename from detect_ascii.  Return value
	changed.  Check EOL format.  Do not call adjust_coding_eol_type
	here.
	(check_utf_8): New function.
	(adjust_coding_eol_type): Do nothing if already adjusted.
	(detect_coding): Compare the return value of check_ascii with
	coding->src_bytes.  Call adjust_coding_eol_type if necessary.
	(decode_coding_gap): Optimize for valid UTF-8.

2013-03-21  Kenichi Handa  <handa@gnu.org>

	* coding.c (syms_of_coding): Cancel previous change.

	* insdel.c (insert_from_gap): Fix previous change.

2013-04-05  Dmitry Antipov  <dmantipov@yandex.ru>

	Consistently use platform-specific function to detect window system.
	* lisp.h (check_window_system): New prototype.  This function is
	going to replace check_x, check_w32 and check_ns.
	(have_menus_p): Mention msdos.c in comment.
	* fontset.c (check_window_system_func): Remove.  Adjust all users.
	* fontset.h (check_window_system_func): Remove prototype.
	* nsterm.h (check_ns):
	* xterm.h (check_x):
	* w32term.h (check_w32): Likewise.
	* menu.c (Fx_popup_menu): Use check_window_system.
	* msdos.c (check_window_system): Define for MS-DOS.
	* nsfns.m (check_window_system): Define for NS.  Adjust all users.
	* w32fns.c (check_window_system): Likewise for MS-Windows.
	* xfns.c (check_window_system): Likewise for X.
	* font.c, frame.c, nsmenu.m, nsselect.m, nsterm.m, w32menu.c:
	* xfaces.c, xmenu.c: Use check_window_system where appropriate.

2013-04-02  Paul Eggert  <eggert@cs.ucla.edu>

	Prefer < to > in range checks such as 0 <= i && i < N.
	This makes it easier to visualize quantities on a number line.
	This patch doesn't apply to all such range checks,
	only to the range checks affected by the 2013-03-24 change.
	This patch reverts most of the 2013-03-24 change.
	* alloc.c (xpalloc, Fgarbage_collect):
	* ccl.c (ccl_driver, resolve_symbol_ccl_program):
	* character.c (string_escape_byte8):
	* charset.c (read_hex):
	* data.c (cons_to_unsigned):
	* dispnew.c (update_frame_1):
	* doc.c (Fsubstitute_command_keys):
	* doprnt.c (doprnt):
	* editfns.c (hi_time, decode_time_components):
	* fileio.c (file_offset):
	* fns.c (larger_vector, make_hash_table, Fmake_hash_table):
	* font.c (font_intern_prop):
	* frame.c (x_set_alpha):
	* gtkutil.c (get_utf8_string):
	* indent.c (check_display_width):
	* keymap.c (Fkey_description):
	* lisp.h (FIXNUM_OVERFLOW_P, vcopy):
	* lread.c (read1):
	* minibuf.c (read_minibuf_noninteractive):
	* process.c (wait_reading_process_output):
	* search.c (Freplace_match):
	* window.c (get_phys_cursor_glyph):
	* xdisp.c (redisplay_internal):
	* xsmfns.c (smc_save_yourself_CB):
	Prefer < to > for range checks.
	* dispnew.c (sit_for): Don't mishandle NaNs.
	This fixes a bug introduced in the 2013-03-24 change.
	* editfns.c (decode_time_components): Don't hoist comparison.
	This fixes another bug introduced in the 2013-03-24 change.

2013-03-31  Dmitry Antipov  <dmantipov@yandex.ru>

	* frame.h (struct frame): Drop scroll_bottom_vpos
	member becaue all real users are dead long ago.
	(FRAME_SCROLL_BOTTOM_VPOS): Remove.
	* xdisp.c (redisplay_internal): Adjust user.

2013-03-30  Darren Hoo  <darren.hoo@gmail.com>  (tiny change)

	* nsmenu.m (showAtX:Y:for:): setLevel to
	NSPopUpMenuWindowLevel (Bug#13998).

2013-03-30  Jan Djärv  <jan.h.d@swipnet.se>

	* nsterm.h (ns_get_pending_menu_title, ns_check_menu_open)
	(ns_check_pending_open_menu): Declare.

	* nsmenu.m (ns_update_menubar): Correct NSTRACE.
	(x_activate_menubar): Update the menu with title that matches
	ns_get_pending_menu_title, and call
	ns_check_pending_openmenu (Bug#12698).
	(menuWillOpen:): New method.
	(menuNeedsUpdate:): Add check for ! COCOA || OSX < 10.5 (Bug#12698).

	* nsterm.m (menu_will_open_state, menu_mouse_point)
	(menu_pending_title): New varaibles.
	(ns_get_pending_menu_title, ns_check_menu_open)
	(ns_check_pending_open_menu): New functions.

2013-03-29  Dmitry Antipov  <dmantipov@yandex.ru>

	* indent.c (current_column_bol_cache): Remove leftover which is not
	used in Fmove_to_column any more.
	(current_column, scan_for_column): Adjust users.
	* keyboard.c (last_point_position_buffer, last_point_position_window):
	Remove leftovers which are not used for recording undo any more.
	(command_loop_1, syms_of_keyboard): Adjust users.
	* xdisp.c (last_max_ascent): Remove leftover which is not used in
	redisplay_window any more.
	(move_it_to): Adjust user.

2013-03-29  Juanma Barranquero  <lekktu@gmail.com>

	* makefile.w32-in ($(BLD)/filelock.$(O), $(BLD)/filelock.$(O)):
	Update dependencies.

2013-03-28  Stefan Monnier  <monnier@iro.umontreal.ca>

	* lisp.h (save_type, XSAVE_POINTER, set_save_pointer, XSAVE_INTEGER)
	(set_save_integer, XSAVE_OBJECT, XSAVE_VALUE): Move to avoid
	forward references.

2013-03-28  Dmitry Antipov  <dmantipov@yandex.ru>

	* window.h (struct window): Replace hchild, vchild and buffer slots
	with a single slot 'contents'.  This is possible because each valid
	window may have either the child window (in vertical or horizontal
	combination) or buffer to display (for the leaf window).  Using that,
	a lot of operations to traverse and/or change window hierarchies may
	be simplified.  New member horizontal is used to distinguish between
	horizontal and vertical combinations of internal windows.
	(WINDOW_LEAF_P, WINDOW_HORIZONTAL_COMBINATION_P)
	(WINDOW_VERTICAL_COMBINATION_P): New macros.
	(WINDOW_VALID_P, WINDOW_LIVE_P): Adjust to match struct window changes.
	* window.c (wset_hchild, wset_vchild): Remove.  Adjust all users.
	Use contents slot, not buffer, where appropriate.
	(wset_combination): New function.
	(wset_buffer): Add eassert.
	(Fframe_first_window): Simplify the loop reaching first window.
	(Fwindow_buffer): Use WINDOW_LEAF_P.
	(Fwindow_top_child): Use WINDOW_VERTICAL_COMBINATION_P.
	(Fwindow_left_child): Use WINDOW_HORIZONTAL_COMBINATION_P.
	(unshow_buffer): Convert initial debugging check to eassert.
	(replace_window, recombine_windows, Fdelete_other_windows_internal)
	(make_parent_window, window_resize_check, window_resize_apply)
	(resize_frame_windows, Fsplit_window_internal, Fdelete_window_internal)
	(Fset_window_configuration, delete_all_child_windows, save_window_save):
	Adjust to match struct window changes.
	(window_loop): Check for broken markers in CHECK_ALL_WINDOWS.
	(mark_window_cursors_off, count_windows, get_leaf_windows)
	(foreach_window_1): Simplify the loop.
	* alloc.c (mark_object): Do not check for the leaf window because
	internal windows has no glyph matrices anyway.
	* dispnew.c (clear_window_matrices, showing_window_margins_p)
	(allocate_matrices_for_window_redisplay, fake_current_matrices)
	(allocate_matrices_for_frame_redisplay, free_window_matrices)
	(build_frame_matrix_from_window_tree, mirror_make_current)
	(frame_row_to_window, mirror_line_dance, check_window_matrix_pointers)
	(update_window_tree, set_window_update_flags): Simplify the loop.
	(sync_window_with_frame_matrix_rows): Enforce live window.
	Use contents slot, not buffer, where appropriate.
	* frame.c (set_menu_bar_lines_1): Use WINDOW_VERTICAL_COMBINATION_P
	and WINDOW_HORIZONTAL_COMBINATION_P.
	(make_frame_visible_1): Simplify the loop.
	Use contents slot, not buffer, where appropriate.
	* xdisp.c (hscroll_window_tree, mark_window_display_accurate)
	(redisplay_windows, redisplay_mode_lines, update_cursor_in_window_tree)
	(expose_window_tree): Likewise.
	Use contents slot, not buffer, where appropriate.
	* textprop.c (get_char_property_and_overlay): Add CHECK_LIVE_WINDOW
	to avoid deleted windows.  Use contents slot instead of buffer.
	* buffer.c, dispextern.h, editfns.c, fileio.c, font.c, fringe.c:
	* indent.c, insdel.c, keyboard.c, keymap.c, minibuf.c, msdos.c:
	* nsfns.m, nsmenu.m, nsterm.m, print.c, w32fns.c, w32menu.c, xfaces.c:
	* xfns.c, xmenu.c: Use contents slot, not buffer, where appropriate.

2013-03-28  Eli Zaretskii  <eliz@gnu.org>

	* w32fns.c (w32_wnd_proc) [ENABLE_CHECKING]: Add code to help
	identify the reasons for assertion violations in bug#14062 and
	similar ones.
	(Fx_show_tip): Fix compilation error under
	"--enable-check-lisp-object-type".  (Bug#14073)

	* image.c (g_error_free) [WINDOWSNT]: Add DEF_IMGLIB_FN.
	Reported by <rzl24ozi@gmail.com>.

2013-03-28  Dmitry Antipov  <dmantipov@yandex.ru>

	* xdisp.c (with_echo_area_buffer_unwind_data): Save window
	start marker...
	(unwind_with_echo_area_buffer): ...to restore it here.
	This is needed to ensure that...
	(redisplay_window): ...both window markers are valid here,
	which is verified by eassert.
	* editfns.c (save_excursion_save): Do not assume that
	selected_window always displays the buffer.
	* buffer.c (Fbuffer_swap_text): Adjust window start markers.
	Fix comment.

2013-03-27  Stefan Monnier  <monnier@iro.umontreal.ca>

	* casetab.c (init_casetab_once): Don't abuse the ascii eqv table for
	the upcase table.

2013-03-27  rzl24ozi  <rzl24ozi@gmail.com>  (tiny changes)

	* image.c [WINDOWSNT]: Fix calls to DEF_IMGLIB_FN for SVG function.

2013-03-27  Eli Zaretskii  <eliz@gnu.org>

	* w32proc.c (IsValidLocale) [__GNUC__]: Don't declare prototype,
	since MinGW's w32api headers do.  This avoids compiler warnings.

	* w32.c (FSCTL_GET_REPARSE_POINT) [_MSC_VER || _W64]: Don't define
	if already defined.

2013-03-26  Eli Zaretskii  <eliz@gnu.org>

	* w32.c (_REPARSE_DATA_BUFFER): Condition by _MSVC and _W64.

2013-03-26  Jan Djärv  <jan.h.d@swipnet.se>

	* gtkutil.c (style_changed_cb): Check if frame is live and an
	X frame (Bug#14038).

2013-03-26  Eli Zaretskii  <eliz@gnu.org>

	* w32.c (_PROCESS_MEMORY_COUNTERS_EX) [_WIN32_WINNT < 0x0500]:
	Define only for _WIN32_WINNT less than 0x0500.
	(_ANONYMOUS_UNION, _ANONYMOUS_STRUCT) [!_W64]: Don't define for
	MinGW64.
	Move inclusion of time.h before sys/time.h, so that MinGW64 could
	see its own definitions of 'struct timeval' and 'struct timezone'.

	Fix incompatibilities between MinGW.org and MinGW64 headers.
	* w32term.c (WCRANGE, GLYPHSET): Don't define if _W64 is defined.

	* w32.c (REPARSE_DATA_BUFFER): Guard with
	MAXIMUM_REPARSE_DATA_BUFFER_SIZE being defined.

2013-03-25  Jan Djärv  <jan.h.d@swipnet.se>

	* xterm.c: Include X11/XKBlib.h
	(XTring_bell): Use XkbBell if HAVE_XKB (Bug#14041).

2013-03-24  Andreas Schwab  <schwab@linux-m68k.org>

	* alloc.c (xpalloc, Fgarbage_collect): Reorder conditions that are
	written backwards.
	* blockinput.h (input_blocked_p): Likewise.
	* bytecode.c (exec_byte_code): Likewise.
	* callproc.c (call_process_kill, call_process_cleanup)
	(Fcall_process): Likewise.
	* ccl.c (ccl_driver, resolve_symbol_ccl_program)
	(Fccl_execute_on_string): Likewise.
	* character.c (string_escape_byte8): Likewise.
	* charset.c (read_hex): Likewise.
	* cm.c (calccost): Likewise.
	* data.c (cons_to_unsigned): Likewise.
	* dired.c (directory_files_internal, file_name_completion):
	Likewise.
	* dispnew.c (scrolling_window, update_frame_1, Fsleep_for)
	(sit_for): Likewise.
	* doc.c (Fsubstitute_command_keys): Likewise.
	* doprnt.c (doprnt): Likewise.
	* editfns.c (hi_time, decode_time_components, Fformat): Likewise.
	* emacsgtkfixed.c: Likewise.
	* fileio.c (file_offset, Fwrite_region): Likewise.
	* floatfns.c (Fexpt, fmod_float): Likewise.
	* fns.c (larger_vector, make_hash_table, Fmake_hash_table):
	Likewise.
	* font.c (font_intern_prop): Likewise.
	* frame.c (x_set_alpha): Likewise.
	* gtkutil.c (get_utf8_string): Likewise.
	* indent.c (check_display_width): Likewise.
	* intervals.c (create_root_interval, rotate_right, rotate_left)
	(split_interval_right, split_interval_left)
	(adjust_intervals_for_insertion, delete_node)
	(interval_deletion_adjustment, adjust_intervals_for_deletion)
	(merge_interval_right, merge_interval_left, copy_intervals)
	(set_intervals_multibyte_1): Likewise.
	* keyboard.c (gobble_input, append_tool_bar_item): Likewise.
	* keymap.c (Fkey_description): Likewise.
	* lisp.h (FIXNUM_OVERFLOW_P, vcopy): Likewise.
	* lread.c (openp, read_integer, read1, string_to_number):
	Likewise.
	* menu.c (ensure_menu_items): Likewise.
	* minibuf.c (read_minibuf_noninteractive): Likewise.
	* print.c (printchar, strout): Likewise.
	* process.c (create_process, Faccept_process_output)
	(wait_reading_process_output, read_process_output, send_process)
	(wait_reading_process_output): Likewise.
	* profiler.c (make_log, handle_profiler_signal): Likewise.
	* regex.c (re_exec): Likewise.
	* regex.h: Likewise.
	* search.c (looking_at_1, Freplace_match): Likewise.
	* sysdep.c (get_child_status, procfs_ttyname)
	(procfs_get_total_memory): Likewise.
	* systime.h (EMACS_TIME_VALID_P): Likewise.
	* term.c (dissociate_if_controlling_tty): Likewise.
	* window.c (get_phys_cursor_glyph): Likewise.
	* xdisp.c (init_iterator, redisplay_internal, redisplay_window)
	(try_window_reusing_current_matrix, try_window_id, pint2hrstr):
	Likewise.
	* xfns.c (Fx_window_property): Likewise.
	* xmenu.c (set_frame_menubar): Likewise.
	* xselect.c (x_get_window_property, x_handle_dnd_message):
	Likewise.
	* xsmfns.c (smc_save_yourself_CB): Likewise.
	* xterm.c (x_scroll_bar_set_handle): Likewise.

2013-03-24  Dmitry Antipov  <dmantipov@yandex.ru>

	* xfaces.c (Finternal_face_x_get_resource): Allow 3rd (frame) argument
	to be optional or nil.  Adjust comment and convert it to docstring.
	* xselect.c (Fx_send_client_event): Rename to Fx_send_client_message.
	* frame.c (display_x_get_resource, Fx_get_resource): Break long line.

2013-03-24  Paul Eggert  <eggert@cs.ucla.edu>

	Static checking by GCC 4.8-20130319.
	* image.c (gif_load): Assume pass < 3 to pacify GCC.
	* process.c (Fset_process_datagram_address)
	(Fmake_network_process): Check get_lisp_to_sockaddr_size return value.
	* xdisp.c (get_char_face_and_encoding)
	(get_glyph_face_and_encoding): Ensure that *CHAR2B is initialized.
	(get_glyph_face_and_encoding): Prepare face before possibly using it.
	(get_per_char_metric): Don't use CHAR2B if it might not be initialized.

2013-03-24  Ken Brown  <kbrown@cornell.edu>

	* w32fns.c (emacs_abort) [CYGWIN]: Define `_open' as a macro to
	fix compilation on 64-bit Cygwin, where underscores are not
	automatically prepended.

	* w32term.c (w32_initialize): Silence compiler warning.

2013-03-23  Eli Zaretskii  <eliz@gnu.org>

	* w32term.c (w32fullscreen_hook): Use FRAME_NORMAL_WIDTH,
	FRAME_NORMAL_HEIGHT, and FRAME_PREV_FSMODE, instead of static
	variables, to save and restore frame dimensions.
	Use FRAME_NORMAL_LEFT and FRAME_NORMAL_TOP to restore frame position
	after returning from a 'fullscreen' configuration.
	use SendMessage instead of PostMessage to send the SC_RESTORE message,
	to avoid races between the main thread and the input thread.

	* w32term.h (struct w32_output): New members normal_width,
	normal_height, normal_top, normal_left, and prev_fsmode.
	(FRAME_NORMAL_WIDTH, FRAME_NORMAL_HEIGHT, FRAME_NORMAL_TOP)
	(FRAME_NORMAL_LEFT, FRAME_PREV_FSMODE): New macros to access these
	members of a frame.

	* w32term.c (w32fullscreen_hook): Record last value of the frame's
	'fullscreen' parameter.  Always record previous width and height
	of the frame, except when switching out of maximized modes, so
	that they could be restored correctly, instead of resetting to the
	default frame dimensions.  Send SC_RESTORE command to the frame,
	unless we are going to send SC_MAXIMIZE, to restore the frame
	resize hints in the mouse pointer shown by the window manager.
	(Bug#14032)

	* frame.c (get_frame_param): Now extern for WINDOWSNT as well.

	* lisp.h (get_frame_param): Adjust conditions for prototype
	declaration.

2013-03-22  Ken Brown  <kbrown@cornell.edu>

	* unexcw.c: Drop unneeded inclusion of w32common.h.
	(report_sheap_usage): Declare.
	(read_exe_header): Add magic numbers for x86_64.
	(fixup_executable): Fix printf format specifier for unsigned long
	argument.

2013-03-22  Dmitry Antipov  <dmantipov@yandex.ru>

	* frame.h (struct frame): Put menu_bar_window under #ifdef
	because this member is not needed when X toolkit is in use.
	(fset_menu_bar_window):
	* dispnew.c (clear_current_matrices, clear_desired_matrices)
	(free_glyphs, update_frame):
	* xdisp.c (expose_frame): Likewise.
	(display_menu_bar): Likewise.  Remove redundant eassert.
	* window.h (WINDOW_MENU_BAR_P): Always define to 0 if X
	toolkit is in use.

2013-03-21  Paul Eggert  <eggert@cs.ucla.edu>

	Use functions and constants to manipulate Lisp_Save_Value objects.
	This replaces code that used macros and strings and token-pasting.
	The change makes the C source a bit easier to follow,
	and shrinks the Emacs executable a bit.
	* alloc.c: Verify some properties of Lisp_Save_Value's representation.
	(make_save_value): Change 1st arg from string to enum.  All callers
	changed.
	(INTX): Remove.
	(mark_object): Use if, not #if, for GC_MARK_STACK.
	* lisp.h (SAVE_VALUEP, XSAVE_VALUE, XSAVE_POINTER, XSAVE_INTEGER)
	(XSAVE_OBJECT): Now functions, not macros.
	(STRING_BYTES_BOUND): Now just a macro, not a constant too;
	the constant was never used.
	(SAVE_SLOT_BITS, SAVE_VALUE_SLOTS, SAVE_TYPE_BITS, SAVE_TYPE_INT_INT)
	(SAVE_TYPE_INT_INT_INT, SAVE_TYPE_OBJ_OBJ, SAVE_TYPE_OBJ_OBJ_OBJ)
	(SAVE_TYPE_OBJ_OBJ_OBJ_OBJ, SAVE_TYPE_PTR_INT, SAVE_TYPE_PTR_OBJ)
	(SAVE_TYPE_PTR_PTR, SAVE_TYPE_PTR_PTR_OBJ, SAVE_TYPE_MEMORY):
	New constants.
	(struct Lisp_Save_Value): Replace members area, type0, type1, type2,
	type3 with a single member save_type.  All uses changed.
	(save_type, set_save_pointer, set_save_integer): New functions.
	* print.c (PRINTX): Remove.

	* alloc.c: Remove redundant static declarations.

2013-03-20  Dmitry Antipov  <dmantipov@yandex.ru>

	* window.h (struct window): Convert left_col, top_line, total_lines
	and total_cols from Lisp_Objects to integers.  Adjust comments.
	(wset_left_col, wset_top_line, wset_total_cols, wset_total_lines):
	Remove.
	(WINDOW_TOTAL_COLS, WINDOW_TOTAL_LINES, WINDOW_LEFT_EDGE_COL)
	(WINDOW_TOP_EDGE_LINE): Drop Lisp_Object to integer conversion.
	* dispnew.c, frame.c, w32fns.c, window.c, xdisp.c, xfns.c:
	Adjust users where appropriate.

2013-03-20  Dmitry Antipov  <dmantipov@yandex.ru>

	* frame.h (struct frame): Drop resx and resy because the same data is
	available from window system-specific output context.  Adjust users.
	(default_pixels_per_inch_x, default_pixels_per_inch_y):
	New functions to provide defaults when no window system available.
	(FRAME_RES_X, FRAME_RES_Y): New macros.
	(NUMVAL): Move from xdisp.c.
	* font.c (font_pixel_size, font_find_for_lface, font_open_for_lface)
	(Ffont_face_attributes, Fopen_font):
	* image.c (gs_load):
	* w32font.c (fill_in_logfont):
	* xdisp.c (calc_pixel_width_or_height):
	* xfaces.c (Fx_family_fonts, set_lface_from_font): Use them.
	* xsettings.c (apply_xft_settings): Drop frame loop and adjust comment.

2013-03-20  Kenichi Handa  <handa@gnu.org>

	* coding.c (syms_of_coding): Initialize disable_ascii_optimization
	to 1 (temporary workaround until a bug related to ASCII
	optimization is fixed).

2013-03-19  Dmitry Antipov  <dmantipov@yandex.ru>

	* window.c (Fwindow_combination_limit, Fset_window_combination_limit):
	Signal error if window is not internal.  Adjust docstring.
	(delete_all_child_windows): Use combination_limit to save the buffer.
	(Fset_window_configuration): Adjust accordingly.
	* print.c (syms_of_print): Initialize debugging output not here...
	(init_print_once): ...but in a new function here.
	* lisp.h (init_print_once): Add prototype.
	* emacs.c (main): Add call to init_print_once.  Adjust comments.

2013-03-18  Dmitry Antipov  <dmantipov@yandex.ru>

	* window.c (window_resize_check, window_resize_apply)
	(window_from_coordinates, recombine_windows, set_window_buffer)
	(make_parent_window, Fwindow_resize_apply, resize_frame_windows)
	(Fsplit_window_internal, Fdelete_window_internal)
	(freeze_window_starts): Use bool for booleans.
	* window.h (window_frame_coordinates, resize_frame_windows)
	(freeze_window_starts, set_window_buffer): Adjust prototypes.

2013-03-17  Stefan Monnier  <monnier@iro.umontreal.ca>

	* dispnew.c (bitch_at_user): Use `user-error'.

2013-03-17  Ken Brown  <kbrown@cornell.edu>

	* dispextern.h (RGB_PIXEL_COLOR): Move here from image.c.  Use it
	as return type of image_background.  (Bug#13981)
	* image.c (RGB_PIXEL_COLOR): Move to dispextern.h.

2013-03-16  Jan Djärv  <jan.h.d@swipnet.se>

	* nsterm.m (updateFrameSize:): Change resize increments if needed.
	(ns_select): Don't return with result uninitialized.

	* nsterm.h (EmacsSavePanel, EmacsOpenPanel): Add getFilename
	and getDirectory.

	* nsfns.m (ns_filename_from_panel, ns_directory_from_panel):
	New functions.
	(Fns_read_file_name): ret is BOOL.  If ! dir_only_p, don't choose
	directories.  If filename is nil, get directory name (Bug#13932).
	Use getFilename and getDirectory.
	(getFilename, getDirectory): New methods for EmacsSavePanel and
	EmacsOpenPanel.
	(ok:): In EmacsOpenPanel, if we can't choose directories, just return.

2013-03-15  Paul Eggert  <eggert@cs.ucla.edu>

	* coding.c (decode_coding_gap): Fix typo caught by static checking.

2013-03-15  Kenichi Handa  <handa@gnu.org>

	* insdel.c (insert_from_gap): New arg text_at_gap_tail.
	(adjust_after_replace): Make it back to static.  Delete the third
	arg text_at_gap_tail.  Cancel the code for handling it.

	* coding.h (struct coding_system): New member eol_seen.

	* coding.c (detect_ascii): New function.
	(detect_coding): Set coding->head_ascii and coding->eol_seen only
	when the source bytes are actually scanned.  On detecting for
	coding_category_utf_8_auto, call detect_ascii instead of scanning
	source bytes directly.
	(produce_chars): Call insert_from_gap with the new arg 0.
	(encode_coding): Likewise.
	(decode_coding_gap): Control ASCII optimization by the variable
	disable_ascii_optimization instead of #ifndef .. #endif.
	Deccode EOL format according to coding->eol_seen.
	(syms_of_coding): Declare disable-ascii-optimization as a Lisp
	variable.

	* lisp.h (adjust_after_replace): Cancel externing it.
	(insert_from_gap): Adjust prototype.

2013-03-15  Eli Zaretskii  <eliz@gnu.org>

	* w32term.c (w32fullscreen_hook): Swap FULLSCREEN_BOTH and
	FULLSCREEN_MAXIMIZED.  (Bug#13935)

2013-03-15  Dmitry Antipov  <dmantipov@yandex.ru>

	* region-cache.c (find_cache_boundary, move_cache_gap)
	(insert_cache_boundary, delete_cache_boundaries, set_cache_region):
	Simplify debugging check and convert to eassert.  Adjust comment.
	(pp_cache): Put under ENABLE_CHECKING.

2013-03-14  Eli Zaretskii  <eliz@gnu.org>

	* w32term.c (w32_read_socket) <WM_WINDOWPOSCHANGED>: Remove old
	and incorrect code.  Treat WM_WINDOWPOSCHANGED like WM_ACTIVATE
	and WM_ACTIVATEAPP.
	(w32fullscreen_hook): If the frame is visible, reset
	f->want_fullscreen flag after changing the frame size.  If the
	frame is not visible, set f->want_fullscreen to FULLSCREEN_WAIT.
	(Bug#13953)

2013-03-13  Daniel Colascione  <dancol@dancol.org>

	* emacs.c (main): Call syms_of_cygw32 on CYGWIN non-NTGUI builds
	too so that these builds can use Cygwin's file conversion
	functions.  (We've been building and linking cygw32.o all along
	and just not using it.)

2013-03-13  Paul Eggert  <eggert@cs.ucla.edu>

	File synchronization fixes (Bug#13944).
	* Makefile.in (LIB_FDATASYNC): New macro.
	(LIBES): Use it.
	* conf_post.h (BSD_SYSTEM, BSD_SYSTEM_AHB): Remove; no longer needed.
	* fileio.c (Fwrite_region, write_region_inhibit_fsync):
	Don't worry about HAVE_FSYNC, since a substitute fsync is
	available if the system lacks one.
	(Fwrite_regin): Retry fsync if interrupted.

2013-03-13  Eli Zaretskii  <eliz@gnu.org>

	* w32term.c (w32_read_socket): If the Emacs frame is being
	activated, call w32fullscreen_hook, to make sure the new frame
	dimensions are in effect.  (Bug#13937)

2013-03-13  Dmitry Antipov  <dmantipov@yandex.ru>

	* xdisp.c (init_iterator): Simplify because both character and byte
	positions are either specified or -1.  Add eassert.  Adjust comment.
	* window.c (Fscroll_other_window): Use SET_PT_BOTH because both
	character and byte positions can be obtained from marker.

2013-03-13  Paul Eggert  <eggert@cs.ucla.edu>

	Static checking by Sun C 5.12.
	* alloc.c (buffer_memory_full) [REL_ALLOC]:
	* bytecode.c (exec_byte_code):
	* dispnew.c (init_display):
	* eval.c (error):
	* fileio.c (Fsubstitute_in_file_name):
	* keyboard.c (Fevent_convert_list):
	* keymap.c (Fsingle_key_description):
	* term.c (maybe_fatal, fatal):
	* xfns.c (Fx_display_backing_store, Fx_display_visual_class):
	* xsmfns.c (Fhandle_save_session):
	Omit unreachable code.
	* keymap.c (map_keymap_char_table_item): Cast void * to
	a function pointer type; the C Standard requires this.

	* sysdep.c: Remove a use of BSD_SYSTEM, which I'm trying to phase out.
	Include <sys/param.h> unconditionally, as that works elsewhere and
	is simpler here.  Include <sys/sysctl.h> if DARWIN_OS ||
	__FreeBSD__, not if BSD_SYSTEM, since it's needed only for Darwin
	and FreeBSD now.

See ChangeLog.12 for earlier changes.

;; Local Variables:
;; coding: utf-8
;; End:

  Copyright (C) 2011-2014 Free Software Foundation, Inc.

  This file is part of GNU Emacs.

  GNU Emacs is free software: you can redistribute it and/or modify
  it under the terms of the GNU General Public License as published by
  the Free Software Foundation, either version 3 of the License, or
  (at your option) any later version.

  GNU Emacs is distributed in the hope that it will be useful,
  but WITHOUT ANY WARRANTY; without even the implied warranty of
  MERCHANTABILITY or FITNESS FOR A PARTICULAR PURPOSE.  See the
  GNU General Public License for more details.

  You should have received a copy of the GNU General Public License
  along with GNU Emacs.  If not, see <http://www.gnu.org/licenses/>.<|MERGE_RESOLUTION|>--- conflicted
+++ resolved
@@ -1,6 +1,15 @@
 2014-07-12  Eli Zaretskii  <eliz@gnu.org>
 
-<<<<<<< HEAD
+	* xdisp.c (display_line): Don't call FETCH_BYTE with argument less
+	than 1.  (Bug#17962)
+
+	* w32fns.c (Fx_file_dialog): Mention in the doc string the
+	behavior on Windows 7 and later when the function is repeatedly
+	invoked with the same value of DIR.  (Bug#17950)
+
+	* xfns.c (Fx_file_dialog) [USE_MOTIF, USE_GTK]: Update the doc
+	string to match the one in w32fns.c.
+
 	* minibuf.c (read_minibuf_noninteractive) [WINDOWSNT]: Switch
 	stdin to binary mode only if it is connected to a terminal.
 
@@ -110,19 +119,6 @@
 	so avoid integer overflow if decoded gap size exceeds INT_MAX bytes.
 
 2014-07-09  Eli Zaretskii  <eliz@gnu.org>
-=======
-	* xdisp.c (display_line): Don't call FETCH_BYTE with argument less
-	than 1.  (Bug#17962)
-
-	* w32fns.c (Fx_file_dialog): Mention in the doc string the
-	behavior on Windows 7 and later when the function is repeatedly
-	invoked with the same value of DIR.  (Bug#17950)
-
-	* xfns.c (Fx_file_dialog) [USE_MOTIF, USE_GTK]: Update the doc
-	string to match the one in w32fns.c.
-
-2014-07-08  Eli Zaretskii  <eliz@gnu.org>
->>>>>>> be15f462
 
 	* xdisp.c (move_it_to): Adjust calculation of line_start_x to what
 	x_produce_glyphs does when it generates a stretch glyph that
