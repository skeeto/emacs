/* Implementation of GUI terminal on the Mac OS.
   Copyright (C) 2000, 2001, 2002, 2003, 2004, 2005, 2006, 2007,
                 2008  Free Software Foundation, Inc.

This file is part of GNU Emacs.

GNU Emacs is free software: you can redistribute it and/or modify
it under the terms of the GNU General Public License as published by
the Free Software Foundation, either version 3 of the License, or
(at your option) any later version.

GNU Emacs is distributed in the hope that it will be useful,
but WITHOUT ANY WARRANTY; without even the implied warranty of
MERCHANTABILITY or FITNESS FOR A PARTICULAR PURPOSE.  See the
GNU General Public License for more details.

You should have received a copy of the GNU General Public License
along with GNU Emacs.  If not, see <http://www.gnu.org/licenses/>.  */

/* Contributed by Andrew Choi (akochoi@mac.com).  */

#include <config.h>
#include <signal.h>

#include <stdio.h>

#include "lisp.h"
#include "blockinput.h"

#include "macterm.h"

#ifndef MAC_OSX
#include <alloca.h>
#endif

#if !TARGET_API_MAC_CARBON
#include <Quickdraw.h>
#include <ToolUtils.h>
#include <Sound.h>
#include <Events.h>
#include <Script.h>
#include <Resources.h>
#include <Fonts.h>
#include <TextUtils.h>
#include <LowMem.h>
#include <Controls.h>
#include <Windows.h>
#include <Displays.h>
#if defined (__MRC__) || (__MSL__ >= 0x6000)
#include <ControlDefinitions.h>
#endif

#if __profile__
#include <profiler.h>
#endif
#endif /* not TARGET_API_MAC_CARBON */

#include "systty.h"
#include "systime.h"

#include <ctype.h>
#include <errno.h>
#include <setjmp.h>
#include <sys/stat.h>

#include "charset.h"
#include "coding.h"
#include "frame.h"
#include "dispextern.h"
#include "fontset.h"
#include "termhooks.h"
#include "termopts.h"
#include "termchar.h"
#include "disptab.h"
#include "buffer.h"
#include "window.h"
#include "keyboard.h"
#include "intervals.h"
#include "atimer.h"
#include "keymap.h"
#include "character.h"
#include "ccl.h"



/* Non-nil means Emacs uses toolkit scroll bars.  */

Lisp_Object Vx_toolkit_scroll_bars;

/* If non-zero, the text will be rendered using Core Graphics text
   rendering which may anti-alias the text.  */
int mac_use_core_graphics;


/* Non-zero means that a HELP_EVENT has been generated since Emacs
   start.  */

static int any_help_event_p;

/* Last window where we saw the mouse.  Used by mouse-autoselect-window.  */
static Lisp_Object last_window;

/* Non-zero means make use of UNDERLINE_POSITION font properties.
   (Not yet supported.)  */
int x_use_underline_position_properties;

/* Non-zero means to draw the underline at the same place as the descent line.  */

int x_underline_at_descent_line;

/* This is a chain of structures for all the X displays currently in
   use.  */

struct x_display_info *x_display_list;

/* This is a list of cons cells, each of the form (NAME
   FONT-LIST-CACHE . RESOURCE-DATABASE), one for each element of
   x_display_list and in the same order.  NAME is the name of the
   frame.  FONT-LIST-CACHE records previous values returned by
   x-list-fonts.  RESOURCE-DATABASE preserves the X Resource Database
   equivalent, which is implemented with a Lisp object, for the
   display. */

Lisp_Object x_display_name_list;

/* This is display since Mac does not support multiple ones.  */
struct mac_display_info one_mac_display_info;

/* Frame being updated by update_frame.  This is declared in term.c.
   This is set by update_begin and looked at by all the XT functions.
   It is zero while not inside an update.  In that case, the XT
   functions assume that `selected_frame' is the frame to apply to.  */

extern struct frame *updating_frame;

/* This is a frame waiting to be auto-raised, within XTread_socket.  */

struct frame *pending_autoraise_frame;

/* Mouse movement.

   Formerly, we used PointerMotionHintMask (in standard_event_mask)
   so that we would have to call XQueryPointer after each MotionNotify
   event to ask for another such event.  However, this made mouse tracking
   slow, and there was a bug that made it eventually stop.

   Simply asking for MotionNotify all the time seems to work better.

   In order to avoid asking for motion events and then throwing most
   of them away or busy-polling the server for mouse positions, we ask
   the server for pointer motion hints.  This means that we get only
   one event per group of mouse movements.  "Groups" are delimited by
   other kinds of events (focus changes and button clicks, for
   example), or by XQueryPointer calls; when one of these happens, we
   get another MotionNotify event the next time the mouse moves.  This
   is at least as efficient as getting motion events when mouse
   tracking is on, and I suspect only negligibly worse when tracking
   is off.  */

/* Where the mouse was last time we reported a mouse event.  */

static Rect last_mouse_glyph;
static FRAME_PTR last_mouse_glyph_frame;

/* The scroll bar in which the last X motion event occurred.

   If the last X motion event occurred in a scroll bar, we set this so
   XTmouse_position can know whether to report a scroll bar motion or
   an ordinary motion.

   If the last X motion event didn't occur in a scroll bar, we set
   this to Qnil, to tell XTmouse_position to return an ordinary motion
   event.  */

static Lisp_Object last_mouse_scroll_bar;

/* This is a hack.  We would really prefer that XTmouse_position would
   return the time associated with the position it returns, but there
   doesn't seem to be any way to wrest the time-stamp from the server
   along with the position query.  So, we just keep track of the time
   of the last movement we received, and return that in hopes that
   it's somewhat accurate.  */

static Time last_mouse_movement_time;

struct scroll_bar *tracked_scroll_bar = NULL;

/* Incremented by XTread_socket whenever it really tries to read
   events.  */

#ifdef __STDC__
static int volatile input_signal_count;
#else
static int input_signal_count;
#endif

extern Lisp_Object Vsystem_name;

extern Lisp_Object Qeql;

/* A mask of extra modifier bits to put into every keyboard char.  */

extern EMACS_INT extra_keyboard_modifiers;

/* The keysyms to use for the various modifiers.  */

static Lisp_Object Qalt, Qhyper, Qsuper, Qcontrol, Qmeta, Qmodifier_value;

extern int inhibit_window_system;

#if __MRC__ && !TARGET_API_MAC_CARBON
QDGlobals qd;  /* QuickDraw global information structure.  */
#endif

#define mac_window_to_frame(wp) (((mac_output *) GetWRefCon (wp))->mFP)

struct mac_display_info *mac_display_info_for_display (Display *);
static void x_update_window_end P_ ((struct window *, int, int));
int x_catch_errors P_ ((Display *));
void x_uncatch_errors P_ ((Display *, int));
void x_lower_frame P_ ((struct frame *));
void x_scroll_bar_clear P_ ((struct frame *));
int x_had_errors_p P_ ((Display *));
void x_wm_set_size_hint P_ ((struct frame *, long, int));
void x_raise_frame P_ ((struct frame *));
void x_set_window_size P_ ((struct frame *, int, int, int));
void x_wm_set_window_state P_ ((struct frame *, int));
void x_wm_set_icon_pixmap P_ ((struct frame *, int));
static void mac_initialize P_ ((void));
static void x_font_min_bounds P_ ((XFontStruct *, int *, int *));
static int x_compute_min_glyph_bounds P_ ((struct frame *));
static void x_update_end P_ ((struct frame *));
static void XTframe_up_to_date P_ ((struct frame *));
static void XTset_terminal_modes P_ ((struct terminal *));
static void XTreset_terminal_modes P_ ((struct terminal *));
static void x_clear_frame P_ ((struct frame *));
static void frame_highlight P_ ((struct frame *));
static void frame_unhighlight P_ ((struct frame *));
static void x_new_focus_frame P_ ((struct x_display_info *, struct frame *));
static void mac_focus_changed P_ ((int, struct mac_display_info *,
				   struct frame *, struct input_event *));
static void x_detect_focus_change P_ ((struct mac_display_info *,
				       const EventRecord *,
				       struct input_event *));
static void XTframe_rehighlight P_ ((struct frame *));
static void x_frame_rehighlight P_ ((struct x_display_info *));
static void x_draw_hollow_cursor P_ ((struct window *, struct glyph_row *));
static void x_draw_bar_cursor P_ ((struct window *, struct glyph_row *, int,
				   enum text_cursor_kinds));

static void x_clip_to_row P_ ((struct window *, struct glyph_row *, int, GC));
static void x_flush P_ ((struct frame *f));
static void x_update_begin P_ ((struct frame *));
static void x_update_window_begin P_ ((struct window *));
static void x_after_update_window_line P_ ((struct glyph_row *));
static void x_scroll_bar_report_motion P_ ((struct frame **, Lisp_Object *,
					    enum scroll_bar_part *,
					    Lisp_Object *, Lisp_Object *,
					    unsigned long *));

static int is_emacs_window P_ ((WindowRef));
static XCharStruct *mac_per_char_metric P_ ((XFontStruct *, XChar2b *, int));
static void XSetFont P_ ((Display *, GC, XFontStruct *));
static struct terminal *mac_create_terminal P_ ((struct mac_display_info *dpyinfo));


#define GC_FORE_COLOR(gc)	(&(gc)->fore_color)
#define GC_BACK_COLOR(gc)	(&(gc)->back_color)
#define GC_FONT(gc)		((gc)->xgcv.font)
#define FRAME_NORMAL_GC(f)	((f)->output_data.mac->normal_gc)

#define CG_SET_FILL_COLOR(context, color)				\
  CGContextSetRGBFillColor (context,					\
			    RED_FROM_ULONG (color) / 255.0f,		\
			    GREEN_FROM_ULONG (color) / 255.0f,		\
			    BLUE_FROM_ULONG (color) / 255.0f, 1.0f)
#if USE_CG_DRAWING && MAC_OS_X_VERSION_MAX_ALLOWED >= 1030
#if MAC_OS_X_VERSION_MIN_REQUIRED == 1020
#define CG_SET_FILL_COLOR_MAYBE_WITH_CGCOLOR(context, color, cg_color) \
  do {								       \
    if (CGColorGetTypeID != NULL)				       \
      CGContextSetFillColorWithColor (context, cg_color);	       \
    else							       \
      CG_SET_FILL_COLOR (context, color);			       \
  } while (0)
#else
#define CG_SET_FILL_COLOR_MAYBE_WITH_CGCOLOR(context, color, cg_color)	\
  CGContextSetFillColorWithColor (context, cg_color)
#endif
#else
#define CG_SET_FILL_COLOR_MAYBE_WITH_CGCOLOR(context, color, cg_color)	\
  CG_SET_FILL_COLOR (context, color)
#endif
#define CG_SET_FILL_COLOR_WITH_GC_FOREGROUND(context, gc)		\
  CG_SET_FILL_COLOR_MAYBE_WITH_CGCOLOR (context, (gc)->xgcv.foreground,	\
					(gc)->cg_fore_color)
#define CG_SET_FILL_COLOR_WITH_GC_BACKGROUND(context, gc)		\
  CG_SET_FILL_COLOR_MAYBE_WITH_CGCOLOR (context, (gc)->xgcv.background,	\
					(gc)->cg_back_color)


#define CG_SET_STROKE_COLOR(context, color)				\
  CGContextSetRGBStrokeColor (context,					\
			      RED_FROM_ULONG (color) / 255.0f,		\
			      GREEN_FROM_ULONG (color) / 255.0f,	\
			      BLUE_FROM_ULONG (color) / 255.0f, 1.0f)
#if USE_CG_DRAWING && MAC_OS_X_VERSION_MAX_ALLOWED >= 1030
#if MAC_OS_X_VERSION_MIN_REQUIRED == 1020
#define CG_SET_STROKE_COLOR_MAYBE_WITH_CGCOLOR(context, color, cg_color) \
  do {								       \
    if (CGColorGetTypeID != NULL)				       \
      CGContextSetStrokeColorWithColor (context, cg_color);	       \
    else							       \
      CG_SET_STROKE_COLOR (context, color);			       \
  } while (0)
#else
#define CG_SET_STROKE_COLOR_MAYBE_WITH_CGCOLOR(context, color, cg_color) \
  CGContextSetStrokeColorWithColor (context, cg_color)
#endif
#else
#define CG_SET_STROKE_COLOR_MAYBE_WITH_CGCOLOR(context, color, cg_color) \
  CG_SET_STROKE_COLOR (context, color)
#endif
#define CG_SET_STROKE_COLOR_WITH_GC_FOREGROUND(context, gc) \
  CG_SET_STROKE_COLOR_MAYBE_WITH_CGCOLOR (context, (gc)->xgcv.foreground, \
					  (gc)->cg_fore_color)

#if USE_CG_DRAWING
#define FRAME_CG_CONTEXT(f)	((f)->output_data.mac->cg_context)

/* Fringe bitmaps.  */

static int max_fringe_bmp = 0;
static CGImageRef *fringe_bmp = 0;

CGColorSpaceRef mac_cg_color_space_rgb;
#if MAC_OS_X_VERSION_MAX_ALLOWED >= 1030
static CGColorRef mac_cg_color_black;
#endif

static void
init_cg_color ()
{
  mac_cg_color_space_rgb = CGColorSpaceCreateDeviceRGB ();
#if MAC_OS_X_VERSION_MAX_ALLOWED >= 1030
#if MAC_OS_X_VERSION_MIN_REQUIRED == 1020
  /* Don't check the availability of CGColorCreate; this symbol is
     defined even in Mac OS X 10.1.  */
  if (CGColorGetTypeID != NULL)
#endif
    {
      CGFloat rgba[] = {0.0f, 0.0f, 0.0f, 1.0f};

      mac_cg_color_black = CGColorCreate (mac_cg_color_space_rgb, rgba);
    }
#endif
}

static CGContextRef
mac_begin_cg_clip (f, gc)
     struct frame *f;
     GC gc;
{
  CGContextRef context = FRAME_CG_CONTEXT (f);

  if (!context)
    {
      QDBeginCGContext (GetWindowPort (FRAME_MAC_WINDOW (f)), &context);
      FRAME_CG_CONTEXT (f) = context;
    }

  CGContextSaveGState (context);
  CGContextTranslateCTM (context, 0, FRAME_PIXEL_HEIGHT (f));
  CGContextScaleCTM (context, 1, -1);
  if (gc && gc->n_clip_rects)
    CGContextClipToRects (context, gc->clip_rects, gc->n_clip_rects);

  return context;
}

static void
mac_end_cg_clip (f)
     struct frame *f;
{
  CGContextRestoreGState (FRAME_CG_CONTEXT (f));
}

void
mac_prepare_for_quickdraw (f)
     struct frame *f;
{
  if (f == NULL)
    {
      Lisp_Object rest, frame;
      FOR_EACH_FRAME (rest, frame)
	if (FRAME_MAC_P (XFRAME (frame)))
	  mac_prepare_for_quickdraw (XFRAME (frame));
    }
  else
    {
      CGContextRef context = FRAME_CG_CONTEXT (f);

      if (context)
	{
	  CGContextSynchronize (context);
	  QDEndCGContext (GetWindowPort (FRAME_MAC_WINDOW (f)),
			  &FRAME_CG_CONTEXT (f));
	}
    }
}
#endif

static RgnHandle saved_port_clip_region = NULL;

static void
mac_begin_clip (f, gc)
     struct frame *f;
     GC gc;
{
  static RgnHandle new_region = NULL;

  if (saved_port_clip_region == NULL)
    saved_port_clip_region = NewRgn ();
  if (new_region == NULL)
    new_region = NewRgn ();

#if USE_CG_DRAWING
  mac_prepare_for_quickdraw (f);
#endif
  SetPortWindowPort (FRAME_MAC_WINDOW (f));

  if (gc->n_clip_rects)
    {
      GetClip (saved_port_clip_region);
      SectRgn (saved_port_clip_region, gc->clip_region, new_region);
      SetClip (new_region);
    }
}

static void
mac_end_clip (gc)
     GC gc;
{
  if (gc->n_clip_rects)
    SetClip (saved_port_clip_region);
}


/* X display function emulation */

/* Mac version of XDrawLine.  */

static void
mac_draw_line (f, gc, x1, y1, x2, y2)
     struct frame *f;
     GC gc;
     int x1, y1, x2, y2;
{
#if USE_CG_DRAWING
  CGContextRef context;
  CGFloat gx1 = x1, gy1 = y1, gx2 = x2, gy2 = y2;

  if (y1 != y2)
    gx1 += 0.5f, gx2 += 0.5f;
  if (x1 != x2)
    gy1 += 0.5f, gy2 += 0.5f;

  context = mac_begin_cg_clip (f, gc);
  CG_SET_STROKE_COLOR_WITH_GC_FOREGROUND (context, gc);
  CGContextBeginPath (context);
  CGContextMoveToPoint (context, gx1, gy1);
  CGContextAddLineToPoint (context, gx2, gy2);
  CGContextClosePath (context);
  CGContextStrokePath (context);
  mac_end_cg_clip (f);
#else
  if (x1 == x2)
    {
      if (y1 > y2)
	y1--;
      else if (y2 > y1)
	y2--;
    }
  else if (y1 == y2)
    {
      if (x1 > x2)
	x1--;
      else
	x2--;
    }

  mac_begin_clip (f, gc);
  RGBForeColor (GC_FORE_COLOR (gc));
  MoveTo (x1, y1);
  LineTo (x2, y2);
  mac_end_clip (gc);
#endif
}

/* Mac version of XDrawLine (to Pixmap).  */

void
XDrawLine (display, p, gc, x1, y1, x2, y2)
     Display *display;
     Pixmap p;
     GC gc;
     int x1, y1, x2, y2;
{
#if USE_MAC_IMAGE_IO
  CGContextRef context;
  XImagePtr ximg = p;
  CGColorSpaceRef color_space;
  CGImageAlphaInfo alpha_info;
  CGFloat gx1 = x1, gy1 = y1, gx2 = x2, gy2 = y2;

  if (y1 != y2)
    gx1 += 0.5f, gx2 += 0.5f;
  if (x1 != x2)
    gy1 += 0.5f, gy2 += 0.5f;

  if (ximg->bits_per_pixel == 32)
    {
      color_space = mac_cg_color_space_rgb;
      alpha_info = (kCGImageAlphaNoneSkipFirst
#if MAC_OS_X_VERSION_MAX_ALLOWED >= 1040
		    | kCGBitmapByteOrder32Host
#endif
		    );
    }
  else
    {
      color_space = NULL;
      alpha_info = kCGImageAlphaOnly;
    }
  if (color_space == NULL)
    return;
  context = CGBitmapContextCreate (ximg->data, ximg->width,
				   ximg->height, 8,
				   ximg->bytes_per_line, color_space,
				   alpha_info);
  if (ximg->bits_per_pixel == 32)
    CG_SET_STROKE_COLOR_WITH_GC_FOREGROUND (context, gc);
  else
    CGContextSetGrayStrokeColor (context, gc->xgcv.foreground / 255.0f, 1.0);
  CGContextMoveToPoint (context, gx1, gy1);
  CGContextAddLineToPoint (context, gx2, gy2);
  CGContextClosePath (context);
  CGContextStrokePath (context);
  CGContextRelease (context);
#else
  CGrafPtr old_port;
  GDHandle old_gdh;

  if (x1 == x2)
    {
      if (y1 > y2)
	y1--;
      else if (y2 > y1)
	y2--;
    }
  else if (y1 == y2)
    {
      if (x1 > x2)
	x1--;
      else
	x2--;
    }

  GetGWorld (&old_port, &old_gdh);
  SetGWorld (p, NULL);

  RGBForeColor (GC_FORE_COLOR (gc));

  LockPixels (GetGWorldPixMap (p));
  MoveTo (x1, y1);
  LineTo (x2, y2);
  UnlockPixels (GetGWorldPixMap (p));

  SetGWorld (old_port, old_gdh);
#endif
}


static void
mac_erase_rectangle (f, gc, x, y, width, height)
     struct frame *f;
     GC gc;
     int x, y;
     unsigned int width, height;
{
#if USE_CG_DRAWING
    {
      CGContextRef context;

      context = mac_begin_cg_clip (f, gc);
      CG_SET_FILL_COLOR_WITH_GC_BACKGROUND (context, gc);
      CGContextFillRect (context, mac_rect_make (f, x, y, width, height));
      mac_end_cg_clip (f);
    }
#else
    {
      Rect r;

      mac_begin_clip (f, gc);
      RGBBackColor (GC_BACK_COLOR (gc));
      SetRect (&r, x, y, x + width, y + height);
      EraseRect (&r);
      RGBBackColor (GC_BACK_COLOR (FRAME_NORMAL_GC (f)));
      mac_end_clip (gc);
    }
#endif
}


/* Mac version of XClearArea.  */

void
mac_clear_area (f, x, y, width, height)
     struct frame *f;
     int x, y;
     unsigned int width, height;
{
  mac_erase_rectangle (f, FRAME_NORMAL_GC (f), x, y, width, height);
}

/* Mac version of XClearWindow.  */

static void
mac_clear_window (f)
     struct frame *f;
{
#if USE_CG_DRAWING
  {
    CGContextRef context;
    GC gc = FRAME_NORMAL_GC (f);

    context = mac_begin_cg_clip (f, NULL);
    CG_SET_FILL_COLOR_WITH_GC_BACKGROUND (context, gc);
    CGContextFillRect (context, CGRectMake (0, 0, FRAME_PIXEL_WIDTH (f),
					    FRAME_PIXEL_HEIGHT (f)));
    mac_end_cg_clip (f);
  }
#else  /* !USE_CG_DRAWING */
  SetPortWindowPort (FRAME_MAC_WINDOW (f));

  RGBBackColor (GC_BACK_COLOR (FRAME_NORMAL_GC (f)));

#if TARGET_API_MAC_CARBON
  {
    Rect r;

    GetWindowPortBounds (FRAME_MAC_WINDOW (f), &r);
    EraseRect (&r);
  }
#else /* not TARGET_API_MAC_CARBON */
  EraseRect (&(FRAME_MAC_WINDOW (f)->portRect));
#endif /* not TARGET_API_MAC_CARBON */
#endif
}


/* Mac replacement for XCopyArea.  */

#if USE_CG_DRAWING
static void
mac_draw_cg_image (image, f, gc, src_x, src_y, width, height,
		   dest_x, dest_y, overlay_p)
     CGImageRef image;
     struct frame *f;
     GC gc;
     int src_x, src_y;
     unsigned int width, height;
     int dest_x, dest_y, overlay_p;
{
  CGContextRef context;
  CGFloat port_height = FRAME_PIXEL_HEIGHT (f);
  CGRect dest_rect = mac_rect_make (f, dest_x, dest_y, width, height);

  context = mac_begin_cg_clip (f, gc);
  if (!overlay_p)
    {
      CG_SET_FILL_COLOR_WITH_GC_BACKGROUND (context, gc);
      CGContextFillRect (context, dest_rect);
    }
  CGContextClipToRect (context, dest_rect);
  CGContextScaleCTM (context, 1, -1);
  CGContextTranslateCTM (context, 0, -port_height);
  if (CGImageIsMask (image))
    CG_SET_FILL_COLOR_WITH_GC_FOREGROUND (context, gc);
  CGContextDrawImage (context,
		      mac_rect_make (f, dest_x - src_x,
				     port_height - (dest_y - src_y
						    + CGImageGetHeight (image)),
				     CGImageGetWidth (image),
				     CGImageGetHeight (image)),
		      image);
  mac_end_cg_clip (f);
}

#else  /* !USE_CG_DRAWING */

static void
mac_draw_bitmap (f, gc, x, y, width, height, bits, overlay_p)
     struct frame *f;
     GC gc;
     int x, y, width, height;
     unsigned short *bits;
     int overlay_p;
{
  BitMap bitmap;
  Rect r;

  bitmap.rowBytes = sizeof(unsigned short);
  bitmap.baseAddr = (char *)bits;
  SetRect (&(bitmap.bounds), 0, 0, width, height);

  mac_begin_clip (f, gc);
  RGBForeColor (GC_FORE_COLOR (gc));
  RGBBackColor (GC_BACK_COLOR (gc));
  SetRect (&r, x, y, x + width, y + height);
#if TARGET_API_MAC_CARBON
  {
    CGrafPtr port;

    GetPort (&port);
    LockPortBits (port);
    CopyBits (&bitmap, GetPortBitMapForCopyBits (port),
	      &(bitmap.bounds), &r, overlay_p ? srcOr : srcCopy, 0);
    UnlockPortBits (port);
  }
#else /* not TARGET_API_MAC_CARBON */
  CopyBits (&bitmap, &(FRAME_MAC_WINDOW (f)->portBits), &(bitmap.bounds), &r,
	    overlay_p ? srcOr : srcCopy, 0);
#endif /* not TARGET_API_MAC_CARBON */
  RGBBackColor (GC_BACK_COLOR (FRAME_NORMAL_GC (f)));
  mac_end_clip (gc);
}
#endif	/* !USE_CG_DRAWING */


/* Mac replacement for XCreateBitmapFromBitmapData.  */

static void
mac_create_bitmap_from_bitmap_data (bitmap, bits, w, h)
     BitMap *bitmap;
     char *bits;
     int w, h;
{
  static const unsigned char swap_nibble[16]
    = { 0x0, 0x8, 0x4, 0xc,    /* 0000 1000 0100 1100 */
	0x2, 0xa, 0x6, 0xe,    /* 0010 1010 0110 1110 */
	0x1, 0x9, 0x5, 0xd,    /* 0001 1001 0101 1101 */
	0x3, 0xb, 0x7, 0xf };  /* 0011 1011 0111 1111 */
  int i, j, w1;
  char *p;

  w1 = (w + 7) / 8;         /* nb of 8bits elt in X bitmap */
  bitmap->rowBytes = ((w + 15) / 16) * 2; /* nb of 16bits elt in Mac bitmap */
  bitmap->baseAddr = xmalloc (bitmap->rowBytes * h);
  bzero (bitmap->baseAddr, bitmap->rowBytes * h);
  for (i = 0; i < h; i++)
    {
      p = bitmap->baseAddr + i * bitmap->rowBytes;
      for (j = 0; j < w1; j++)
	{
	  /* Bitswap XBM bytes to match how Mac does things.  */
	  unsigned char c = *bits++;
	  *p++ = (unsigned char)((swap_nibble[c & 0xf] << 4)
				 | (swap_nibble[(c>>4) & 0xf]));
	}
    }

  SetRect (&(bitmap->bounds), 0, 0, w, h);
}


static void
mac_free_bitmap (bitmap)
     BitMap *bitmap;
{
  xfree (bitmap->baseAddr);
}


Pixmap
XCreatePixmap (display, w, width, height, depth)
     Display *display;
     Window w;
     unsigned int width, height;
     unsigned int depth;
{
#if USE_MAC_IMAGE_IO
  XImagePtr ximg;

  ximg = xmalloc (sizeof (*ximg));
  ximg->width = width;
  ximg->height = height;
  ximg->bits_per_pixel = depth == 1 ? 8 : 32;
  ximg->bytes_per_line = width * (ximg->bits_per_pixel / 8);
  ximg->data = xmalloc (ximg->bytes_per_line * height);
  return ximg;
#else
  Pixmap pixmap;
  Rect r;
  QDErr err;

#ifdef MAC_OS8
  SetPortWindowPort (w);
#endif
  SetRect (&r, 0, 0, width, height);
#if !defined (WORDS_BIG_ENDIAN) && USE_CG_DRAWING
  if (depth == 1)
#endif
    err = NewGWorld (&pixmap, depth, &r, NULL, NULL, 0);
#if !defined (WORDS_BIG_ENDIAN) && USE_CG_DRAWING
  else
    /* CreateCGImageFromPixMaps requires ARGB format.  */
    err = QTNewGWorld (&pixmap, k32ARGBPixelFormat, &r, NULL, NULL, 0);
#endif
  if (err != noErr)
    return NULL;
  return pixmap;
#endif
}


Pixmap
XCreatePixmapFromBitmapData (display, w, data, width, height, fg, bg, depth)
     Display *display;
     Window w;
     char *data;
     unsigned int width, height;
     unsigned long fg, bg;
     unsigned int depth;
{
  Pixmap pixmap;
  BitMap bitmap;
#if USE_MAC_IMAGE_IO
  CGDataProviderRef provider;
  CGImageRef image_mask;
  CGContextRef context;

  pixmap = XCreatePixmap (display, w, width, height, depth);
  if (pixmap == NULL)
    return NULL;

  mac_create_bitmap_from_bitmap_data (&bitmap, data, width, height);
  provider = CGDataProviderCreateWithData (NULL, bitmap.baseAddr,
					   bitmap.rowBytes * height, NULL);
  image_mask = CGImageMaskCreate (width, height, 1, 1, bitmap.rowBytes,
				  provider, NULL, 0);
  CGDataProviderRelease (provider);

  context = CGBitmapContextCreate (pixmap->data, width, height, 8,
				   pixmap->bytes_per_line,
				   mac_cg_color_space_rgb,
				   kCGImageAlphaNoneSkipFirst
#if MAC_OS_X_VERSION_MAX_ALLOWED >= 1040
				   | kCGBitmapByteOrder32Host
#endif
				   );

  CG_SET_FILL_COLOR (context, fg);
  CGContextFillRect (context, CGRectMake (0, 0, width, height));
  CG_SET_FILL_COLOR (context, bg);
  CGContextDrawImage (context, CGRectMake (0, 0, width, height), image_mask);
  CGContextRelease (context);
  CGImageRelease (image_mask);
#else
  CGrafPtr old_port;
  GDHandle old_gdh;
  static GC gc = NULL;

  if (gc == NULL)
    gc = XCreateGC (display, w, 0, NULL);

  pixmap = XCreatePixmap (display, w, width, height, depth);
  if (pixmap == NULL)
    return NULL;

  GetGWorld (&old_port, &old_gdh);
  SetGWorld (pixmap, NULL);
  mac_create_bitmap_from_bitmap_data (&bitmap, data, width, height);
  XSetForeground (display, gc, fg);
  XSetBackground (display, gc, bg);
  RGBForeColor (GC_FORE_COLOR (gc));
  RGBBackColor (GC_BACK_COLOR (gc));
  LockPixels (GetGWorldPixMap (pixmap));
#if TARGET_API_MAC_CARBON
  CopyBits (&bitmap, GetPortBitMapForCopyBits (pixmap),
	    &bitmap.bounds, &bitmap.bounds, srcCopy, 0);
#else /* not TARGET_API_MAC_CARBON */
  CopyBits (&bitmap, &(((GrafPtr)pixmap)->portBits),
	    &bitmap.bounds, &bitmap.bounds, srcCopy, 0);
#endif /* not TARGET_API_MAC_CARBON */
  UnlockPixels (GetGWorldPixMap (pixmap));
  SetGWorld (old_port, old_gdh);
#endif
  mac_free_bitmap (&bitmap);

  return pixmap;
}


void
XFreePixmap (display, pixmap)
     Display *display;
     Pixmap pixmap;
{
#if USE_MAC_IMAGE_IO
  if (pixmap)
    {
      if (pixmap->data)
	xfree (pixmap->data);
      xfree (pixmap);
    }
#else
  DisposeGWorld (pixmap);
#endif
}


/* Mac replacement for XFillRectangle.  */

static void
mac_fill_rectangle (f, gc, x, y, width, height)
     struct frame *f;
     GC gc;
     int x, y;
     unsigned int width, height;
{
#if USE_CG_DRAWING
  CGContextRef context;

  context = mac_begin_cg_clip (f, gc);
  CG_SET_FILL_COLOR_WITH_GC_FOREGROUND (context, gc);
  CGContextFillRect (context, mac_rect_make (f, x, y, width, height));
  mac_end_cg_clip (f);
#else
  Rect r;

  mac_begin_clip (f, gc);
  RGBForeColor (GC_FORE_COLOR (gc));
  SetRect (&r, x, y, x + width, y + height);
  PaintRect (&r); /* using foreground color of gc */
  mac_end_clip (gc);
#endif
}


/* Mac replacement for XDrawRectangle: dest is a window.  */

static void
mac_draw_rectangle (f, gc, x, y, width, height)
     struct frame *f;
     GC gc;
     int x, y;
     unsigned int width, height;
{
#if USE_CG_DRAWING
  CGContextRef context;

  context = mac_begin_cg_clip (f, gc);
  CG_SET_STROKE_COLOR_WITH_GC_FOREGROUND (context, gc);
  CGContextStrokeRect (context,
		       CGRectMake (x + 0.5f, y + 0.5f, width, height));
  mac_end_cg_clip (f);
#else
  Rect r;

  mac_begin_clip (f, gc);
  RGBForeColor (GC_FORE_COLOR (gc));
  SetRect (&r, x, y, x + width + 1, y + height + 1);
  FrameRect (&r); /* using foreground color of gc */
  mac_end_clip (gc);
#endif
}


static void
mac_invert_rectangle (f, x, y, width, height)
     struct frame *f;
     int x, y;
     unsigned int width, height;
{
#if USE_CG_DRAWING && MAC_OS_X_VERSION_MAX_ALLOWED >= 1040
#if MAC_OS_X_VERSION_MIN_REQUIRED < 1040 && MAC_OS_X_VERSION_MIN_REQUIRED >= 1020
  if (CGContextSetBlendMode != NULL)
#endif
    {
      CGContextRef context;

      context = mac_begin_cg_clip (f, NULL);
      CGContextSetRGBFillColor (context, 1.0f, 1.0f, 1.0f, 1.0f);
      CGContextSetBlendMode (context, kCGBlendModeDifference);
      CGContextFillRect (context, mac_rect_make (f, x, y, width, height));
      mac_end_cg_clip (f);
    }
#if MAC_OS_X_VERSION_MIN_REQUIRED < 1040 && MAC_OS_X_VERSION_MIN_REQUIRED >= 1020
  else				/* CGContextSetBlendMode == NULL */
#endif
#endif	/* USE_CG_DRAWING && MAC_OS_X_VERSION_MAX_ALLOWED >= 1040 */
#if !USE_CG_DRAWING || MAC_OS_X_VERSION_MAX_ALLOWED < 1040 || (MAC_OS_X_VERSION_MIN_REQUIRED < 1040 && MAC_OS_X_VERSION_MIN_REQUIRED >= 1020)
    {
      Rect r;

#if USE_CG_DRAWING
  mac_prepare_for_quickdraw (f);
#endif
  SetPortWindowPort (FRAME_MAC_WINDOW (f));

  SetRect (&r, x, y, x + width, y + height);

  InvertRect (&r);
}


#if USE_ATSUI
static OSStatus
atsu_get_text_layout_with_text_ptr (text, text_length, style, text_layout)
     ConstUniCharArrayPtr text;
     UniCharCount text_length;
     ATSUStyle style;
     ATSUTextLayout *text_layout;
{
  OSStatus err;
  static ATSUTextLayout saved_text_layout = NULL;

  if (saved_text_layout == NULL)
    {
      static const UniCharCount lengths[] = {kATSUToTextEnd};
      static const ATSUAttributeTag tags[] = {kATSULineLayoutOptionsTag};
      static const ByteCount sizes[] = {sizeof (ATSLineLayoutOptions)};
      static ATSLineLayoutOptions line_layout =
#if MAC_OS_X_VERSION_MAX_ALLOWED >= 1020
	kATSLineDisableAllLayoutOperations | kATSLineUseDeviceMetrics
	| kATSLineUseQDRendering
#else
	kATSLineIsDisplayOnly | kATSLineFractDisable
#endif
	;
      static const ATSUAttributeValuePtr values[] = {&line_layout};

      err = ATSUCreateTextLayoutWithTextPtr (text,
					     kATSUFromTextBeginning,
					     kATSUToTextEnd,
					     text_length,
					     1, lengths, &style,
					     &saved_text_layout);
      if (err == noErr)
	err = ATSUSetLayoutControls (saved_text_layout,
				     sizeof (tags) / sizeof (tags[0]),
				     tags, sizes, values);
      if (err == noErr)
	err = ATSUSetTransientFontMatching (saved_text_layout, true);
    }
  else
    {
      err = ATSUSetRunStyle (saved_text_layout, style,
			     kATSUFromTextBeginning, kATSUToTextEnd);
      if (err == noErr)
	err = ATSUSetTextPointerLocation (saved_text_layout, text,
					  kATSUFromTextBeginning,
					  kATSUToTextEnd,
					  text_length);
    }

  if (err == noErr)
    *text_layout = saved_text_layout;
  return err;
}


static void
mac_draw_image_string_atsui (f, gc, x, y, buf, nchars, bg_width,
			     overstrike_p, bytes_per_char)
     struct frame *f;
     GC gc;
     int x, y;
     char *buf;
     int nchars, bg_width, overstrike_p, bytes_per_char;
{
  OSStatus err;
  ATSUTextLayout text_layout;

  xassert (bytes_per_char == 2);

#ifndef WORDS_BIG_ENDIAN
  {
    int i;
    UniChar *text = (UniChar *)buf;

    for (i = 0; i < nchars; i++)
      text[i] = EndianU16_BtoN (text[i]);
  }
#endif
  err = atsu_get_text_layout_with_text_ptr ((ConstUniCharArrayPtr)buf,
					    nchars,
					    GC_FONT (gc)->mac_style,
					    &text_layout);
  if (err != noErr)
    return;
#ifdef MAC_OSX
  if (!mac_use_core_graphics)
    {
#endif
      mac_begin_clip (f, gc);
      RGBForeColor (GC_FORE_COLOR (gc));
      if (bg_width)
	{
	  Rect r;

	  SetRect (&r, x, y - FONT_BASE (GC_FONT (gc)),
		   x + bg_width, y + FONT_DESCENT (GC_FONT (gc)));
	  RGBBackColor (GC_BACK_COLOR (gc));
	  EraseRect (&r);
	  RGBBackColor (GC_BACK_COLOR (FRAME_NORMAL_GC (f)));
	}
      MoveTo (x, y);
      ATSUDrawText (text_layout,
		    kATSUFromTextBeginning, kATSUToTextEnd,
		    kATSUUseGrafPortPenLoc, kATSUUseGrafPortPenLoc);
      if (overstrike_p)
	{
	  MoveTo (x + 1, y);
	  ATSUDrawText (text_layout,
			kATSUFromTextBeginning, kATSUToTextEnd,
			kATSUUseGrafPortPenLoc, kATSUUseGrafPortPenLoc);
	}
      mac_end_clip (gc);
#ifdef MAC_OSX
    }
  else
    {
      static CGContextRef context;
      CGFloat port_height = FRAME_PIXEL_HEIGHT (f);
      static const ATSUAttributeTag tags[] = {kATSUCGContextTag};
      static const ByteCount sizes[] = {sizeof (CGContextRef)};
      static const ATSUAttributeValuePtr values[] = {&context};

#if USE_CG_DRAWING
      context = mac_begin_cg_clip (f, gc);
#else
      CGrafPtr port;

      GetPort (&port);
      QDBeginCGContext (port, &context);
      if (gc->n_clip_rects || bg_width)
	{
	  CGContextTranslateCTM (context, 0, port_height);
	  CGContextScaleCTM (context, 1, -1);
	  if (gc->n_clip_rects)
	    CGContextClipToRects (context, gc->clip_rects,
				  gc->n_clip_rects);
#endif
	  if (bg_width)
	    {
	      CG_SET_FILL_COLOR_WITH_GC_BACKGROUND (context, gc);
	      CGContextFillRect	(context,
				 mac_rect_make (f,
						x, y - FONT_BASE (GC_FONT (gc)),
						bg_width,
						FONT_HEIGHT (GC_FONT (gc))));
	    }
	  CGContextScaleCTM (context, 1, -1);
	  CGContextTranslateCTM (context, 0, -port_height);
#if !USE_CG_DRAWING
	}
#endif
      CG_SET_FILL_COLOR_WITH_GC_FOREGROUND (context, gc);
      err = ATSUSetLayoutControls (text_layout,
				   sizeof (tags) / sizeof (tags[0]),
				   tags, sizes, values);
      if (err == noErr)
	{
	  ATSUDrawText (text_layout,
			kATSUFromTextBeginning, kATSUToTextEnd,
			Long2Fix (x), Long2Fix (port_height - y));
	  if (overstrike_p)
	    ATSUDrawText (text_layout,
			  kATSUFromTextBeginning, kATSUToTextEnd,
			  Long2Fix (x + 1), Long2Fix (port_height - y));
	}
#if USE_CG_DRAWING
      mac_end_cg_clip (f);
      context = NULL;
#else
      CGContextSynchronize (context);
      QDEndCGContext (port, &context);
#endif
#if 0
      /* This doesn't work on Mac OS X 10.1.  */
      ATSUClearLayoutControls (text_layout,
			       sizeof (tags) / sizeof (tags[0]), tags);
#else
      ATSUSetLayoutControls (text_layout,
			     sizeof (tags) / sizeof (tags[0]),
			     tags, sizes, values);
#endif
    }
#endif	/* MAC_OSX */
}
#endif	/* USE_ATSUI */


static void
mac_draw_image_string_qd (f, gc, x, y, buf, nchars, bg_width,
			  overstrike_p, bytes_per_char)
     struct frame *f;
     GC gc;
     int x, y;
     char *buf;
     int nchars, bg_width, overstrike_p, bytes_per_char;
{
#if MAC_OS_X_VERSION_MAX_ALLOWED >= 1020
  UInt32 savedFlags;
#endif

  mac_begin_clip (f, gc);
#if MAC_OS_X_VERSION_MAX_ALLOWED >= 1020
  if (mac_use_core_graphics)
    savedFlags = SwapQDTextFlags (kQDUseCGTextRendering);
#endif
  RGBForeColor (GC_FORE_COLOR (gc));
#ifdef MAC_OS8
  if (bg_width)
    {
      RGBBackColor (GC_BACK_COLOR (gc));
      TextMode (srcCopy);
    }
  else
    TextMode (srcOr);
#else
  /* We prefer not to use srcCopy text transfer mode on Mac OS X
     because:
     - Screen is double-buffered.  (In srcCopy mode, a text is drawn
       into an offscreen graphics world first.  So performance gain
       cannot be expected.)
     - It lowers rendering quality.
     - Some fonts leave garbage on cursor movement.  */
  if (bg_width)
    {
      Rect r;

      RGBBackColor (GC_BACK_COLOR (gc));
      SetRect (&r, x, y - FONT_BASE (GC_FONT (gc)),
	       x + bg_width, y + FONT_DESCENT (GC_FONT (gc)));
      EraseRect (&r);
    }
  TextMode (srcOr);
#endif
  TextFont (GC_FONT (gc)->mac_fontnum);
  TextSize (GC_FONT (gc)->mac_fontsize);
  TextFace (GC_FONT (gc)->mac_fontface);
  MoveTo (x, y);
  DrawText (buf, 0, nchars * bytes_per_char);
  if (overstrike_p)
    {
      TextMode (srcOr);
      MoveTo (x + 1, y);
      DrawText (buf, 0, nchars * bytes_per_char);
    }
  if (bg_width)
    RGBBackColor (GC_BACK_COLOR (FRAME_NORMAL_GC (f)));
  mac_end_clip (gc);

#if MAC_OS_X_VERSION_MAX_ALLOWED >= 1020
  if (mac_use_core_graphics)
    SwapQDTextFlags(savedFlags);
#endif
}


static INLINE void
mac_draw_string_common (f, gc, x, y, buf, nchars, bg_width,
			overstrike_p, bytes_per_char)
     struct frame *f;
     GC gc;
     int x, y;
     char *buf;
     int nchars, bg_width, overstrike_p, bytes_per_char;
{
#if USE_ATSUI
  if (GC_FONT (gc)->mac_style)
    mac_draw_image_string_atsui (f, gc, x, y, buf, nchars, bg_width,
				 overstrike_p, bytes_per_char);
  else
#endif	/* USE_ATSUI */
    mac_draw_image_string_qd (f, gc, x, y, buf, nchars, bg_width,
			      overstrike_p, bytes_per_char);
}


/* Mac replacement for XDrawImageString.  */

static void
mac_draw_image_string (f, gc, x, y, buf, nchars, bg_width, overstrike_p)
     struct frame *f;
     GC gc;
     int x, y;
     char *buf;
     int nchars, bg_width, overstrike_p;
{
  mac_draw_string_common (f, gc, x, y, buf, nchars, bg_width,
			  overstrike_p, 1);
}


/* Mac replacement for XDrawImageString16.  */

static void
mac_draw_image_string_16 (f, gc, x, y, buf, nchars, bg_width, overstrike_p)
     struct frame *f;
     GC gc;
     int x, y;
     XChar2b *buf;
     int nchars, bg_width, overstrike_p;
{
  mac_draw_string_common (f, gc, x, y, (char *) buf, nchars, bg_width,
			  overstrike_p, 2);
}


/* Mac replacement for XQueryTextExtents, but takes a character.  If
   STYLE is NULL, measurement is done by QuickDraw Text routines for
   the font of the current graphics port.  If CG_GLYPH is not NULL,
   *CG_GLYPH is set to the glyph ID or 0 if it cannot be obtained.  */

static OSStatus
mac_query_char_extents (style, c,
			font_ascent_return, font_descent_return,
			overall_return, cg_glyph)
#if USE_ATSUI
     ATSUStyle style;
#else
     void *style;
#endif
     int c;
     int *font_ascent_return, *font_descent_return;
     XCharStruct *overall_return;
#if USE_CG_TEXT_DRAWING
     CGGlyph *cg_glyph;
#else
     void *cg_glyph;
#endif
{
  OSStatus err = noErr;
  int width;
  Rect char_bounds;

#if USE_ATSUI
  if (style)
    {
      ATSUTextLayout text_layout;
      UniChar ch = c;

      err = atsu_get_text_layout_with_text_ptr (&ch, 1, style, &text_layout);
      if (err == noErr
	  && (font_ascent_return || font_descent_return || overall_return))
	{
	  ATSTrapezoid glyph_bounds;

	  err = ATSUGetGlyphBounds (text_layout, 0, 0,
				    kATSUFromTextBeginning, kATSUToTextEnd,
#if MAC_OS_X_VERSION_MAX_ALLOWED >= 1020
				    kATSUseFractionalOrigins,
#else
				    kATSUseDeviceOrigins,
#endif
				    1, &glyph_bounds, NULL);
	  if (err == noErr)
	    {
	      xassert (glyph_bounds.lowerRight.x - glyph_bounds.lowerLeft.x
		       == glyph_bounds.upperRight.x - glyph_bounds.upperLeft.x);

	      width = Fix2Long (glyph_bounds.upperRight.x
				- glyph_bounds.upperLeft.x);
	      if (font_ascent_return)
		*font_ascent_return = -Fix2Long (glyph_bounds.upperLeft.y);
	      if (font_descent_return)
		*font_descent_return = Fix2Long (glyph_bounds.lowerLeft.y);
	    }
	}
      if (err == noErr && overall_return)
	{
	  err = ATSUMeasureTextImage (text_layout,
				      kATSUFromTextBeginning, kATSUToTextEnd,
				      0, 0, &char_bounds);
	  if (err == noErr)
	    STORE_XCHARSTRUCT (*overall_return, width, char_bounds);
#if USE_CG_TEXT_DRAWING
	  if (err == noErr && cg_glyph)
	    {
	      OSStatus err1;
	      ATSUGlyphInfoArray glyph_info_array;
	      ByteCount count = sizeof (ATSUGlyphInfoArray);

	      err1 = ATSUMatchFontsToText (text_layout, kATSUFromTextBeginning,
					   kATSUToTextEnd, NULL, NULL, NULL);
	      if (err1 == noErr)
		err1 = ATSUGetGlyphInfo (text_layout, kATSUFromTextBeginning,
					 kATSUToTextEnd, &count,
					 &glyph_info_array);
	      if (err1 == noErr
		  /* Make sure that we don't have to make layout
		     adjustments.  */
		  && glyph_info_array.glyphs[0].deltaY == 0.0f
		  && glyph_info_array.glyphs[0].idealX == 0.0f
		  && glyph_info_array.glyphs[0].screenX == 0)
		{
		  xassert (glyph_info_array.glyphs[0].glyphID);
		  *cg_glyph = glyph_info_array.glyphs[0].glyphID;
		}
	      else
		*cg_glyph = 0;
	    }
#endif
	}
    }
  else
#endif
    {
      if (font_ascent_return || font_descent_return)
	{
	  FontInfo font_info;

	  GetFontInfo (&font_info);
	  if (font_ascent_return)
	    *font_ascent_return = font_info.ascent;
	  if (font_descent_return)
	    *font_descent_return = font_info.descent;
	}
      if (overall_return)
	{
	  char ch = c;

	  width = CharWidth (ch);
	  QDTextBounds (1, &ch, &char_bounds);
	  STORE_XCHARSTRUCT (*overall_return, width, char_bounds);
	}
    }

  return err;
}


/* Mac replacement for XTextExtents16.  Only sets horizontal metrics.  */

static int
mac_text_extents_16 (font_struct, string, nchars, overall_return)
     XFontStruct *font_struct;
     XChar2b *string;
     int nchars;
     XCharStruct *overall_return;
{
  int i;
  short width = 0, lbearing = 0, rbearing = 0;
  XCharStruct *pcm;

  for (i = 0; i < nchars; i++)
    {
      pcm = mac_per_char_metric (font_struct, string, 0);
      if (pcm == NULL)
	width += FONT_WIDTH (font_struct);
      else
	{
	  lbearing = min (lbearing, width + pcm->lbearing);
	  rbearing = max (rbearing, width + pcm->rbearing);
	  width += pcm->width;
	}
      string++;
    }

  overall_return->lbearing = lbearing;
  overall_return->rbearing = rbearing;
  overall_return->width = width;

  /* What's the meaning of the return value of XTextExtents16?  */
}


#if USE_CG_TEXT_DRAWING
static int cg_text_anti_aliasing_threshold = 8;

static void
init_cg_text_anti_aliasing_threshold ()
{
  int threshold;
  Boolean valid_p;

  threshold =
    CFPreferencesGetAppIntegerValue (CFSTR ("AppleAntiAliasingThreshold"),
				     kCFPreferencesCurrentApplication,
				     &valid_p);
  if (valid_p)
    cg_text_anti_aliasing_threshold = threshold;
}

static int
mac_draw_image_string_cg (f, gc, x, y, buf, nchars, bg_width, overstrike_p)
     struct frame *f;
     GC gc;
     int x, y;
     XChar2b *buf;
     int nchars, bg_width, overstrike_p;
{
  CGFloat port_height, gx, gy;
  int i;
  CGContextRef context;
  CGGlyph *glyphs;
  CGSize *advances;

  if (!mac_use_core_graphics || GC_FONT (gc)->cg_font == NULL)
    return 0;

  port_height = FRAME_PIXEL_HEIGHT (f);
  gx = x;
  gy = port_height - y;
  glyphs = (CGGlyph *)buf;
  advances = alloca (sizeof (CGSize) * nchars);
  if (advances == NULL)
    return 0;
  for (i = 0; i < nchars; i++)
    {
      XCharStruct *pcm = mac_per_char_metric (GC_FONT (gc), buf, 0);

      advances[i].width = pcm->width;
      advances[i].height = 0;
      glyphs[i] = GC_FONT (gc)->cg_glyphs[buf->byte2];
      buf++;
    }

#if USE_CG_DRAWING
  context = mac_begin_cg_clip (f, gc);
#else
  QDBeginCGContext (GetWindowPort (FRAME_MAC_WINDOW (f)), &context);
  if (gc->n_clip_rects || bg_width)
    {
      CGContextTranslateCTM (context, 0, port_height);
      CGContextScaleCTM (context, 1, -1);
      if (gc->n_clip_rects)
	CGContextClipToRects (context, gc->clip_rects, gc->n_clip_rects);
#endif
      if (bg_width)
	{
	  CG_SET_FILL_COLOR_WITH_GC_BACKGROUND (context, gc);
	  CGContextFillRect
	    (context,
	     mac_rect_make (f, gx, y - FONT_BASE (GC_FONT (gc)),
			    bg_width, FONT_HEIGHT (GC_FONT (gc))));
	}
      CGContextScaleCTM (context, 1, -1);
      CGContextTranslateCTM (context, 0, -port_height);
#if !USE_CG_DRAWING
    }
#endif
  CG_SET_FILL_COLOR_WITH_GC_FOREGROUND (context, gc);
  CGContextSetFont (context, GC_FONT (gc)->cg_font);
  CGContextSetFontSize (context, GC_FONT (gc)->mac_fontsize);
  if (GC_FONT (gc)->mac_fontsize <= cg_text_anti_aliasing_threshold)
    CGContextSetShouldAntialias (context, false);
#if MAC_OS_X_VERSION_MAX_ALLOWED >= 1030
#if MAC_OS_X_VERSION_MIN_REQUIRED == 1020
  if (CGContextShowGlyphsWithAdvances != NULL)
#endif
    {
      CGContextSetTextPosition (context, gx, gy);
      CGContextShowGlyphsWithAdvances (context, glyphs, advances, nchars);
      if (overstrike_p)
	{
	  CGContextSetTextPosition (context, gx + 1.0f, gy);
	  CGContextShowGlyphsWithAdvances (context, glyphs, advances, nchars);
	}
    }
#if MAC_OS_X_VERSION_MIN_REQUIRED == 1020
  else			 /* CGContextShowGlyphsWithAdvances == NULL */
#endif
#endif	/* MAC_OS_X_VERSION_MAX_ALLOWED >= 1030  */
#if MAC_OS_X_VERSION_MAX_ALLOWED < 1030 || MAC_OS_X_VERSION_MIN_REQUIRED == 1020
    {
      for (i = 0; i < nchars; i++)
	{
	  CGContextShowGlyphsAtPoint (context, gx, gy, glyphs + i, 1);
	  if (overstrike_p)
	    CGContextShowGlyphsAtPoint (context, gx + 1.0f, gy, glyphs + i, 1);
	  gx += advances[i].width;
	}
    }
#endif
#if USE_CG_DRAWING
  mac_end_cg_clip (f);
#else
  CGContextSynchronize (context);
  QDEndCGContext (GetWindowPort (FRAME_MAC_WINDOW (f)), &context);
#endif

  return 1;
}
#endif


#if !USE_CG_DRAWING
/* Mac replacement for XCopyArea: dest must be window.  */

static void
mac_copy_area (src, f, gc, src_x, src_y, width, height, dest_x, dest_y)
     Pixmap src;
     struct frame *f;
     GC gc;
     int src_x, src_y;
     unsigned int width, height;
     int dest_x, dest_y;
{
  Rect src_r, dest_r;

  mac_begin_clip (f, gc);

  SetRect (&src_r, src_x, src_y, src_x + width, src_y + height);
  SetRect (&dest_r, dest_x, dest_y, dest_x + width, dest_y + height);

  ForeColor (blackColor);
  BackColor (whiteColor);

  LockPixels (GetGWorldPixMap (src));
#if TARGET_API_MAC_CARBON
  {
    CGrafPtr port;

    GetPort (&port);
    LockPortBits (port);
    CopyBits (GetPortBitMapForCopyBits (src),
	      GetPortBitMapForCopyBits (port),
	      &src_r, &dest_r, srcCopy, 0);
    UnlockPortBits (port);
  }
#else /* not TARGET_API_MAC_CARBON */
  CopyBits (&(((GrafPtr)src)->portBits), &(FRAME_MAC_WINDOW (f)->portBits),
	    &src_r, &dest_r, srcCopy, 0);
#endif /* not TARGET_API_MAC_CARBON */
  UnlockPixels (GetGWorldPixMap (src));

  RGBBackColor (GC_BACK_COLOR (FRAME_NORMAL_GC (f)));

  mac_end_clip (gc);
}


static void
mac_copy_area_with_mask (src, mask, f, gc, src_x, src_y,
			 width, height, dest_x, dest_y)
     Pixmap src, mask;
     struct frame *f;
     GC gc;
     int src_x, src_y;
     unsigned int width, height;
     int dest_x, dest_y;
{
  Rect src_r, dest_r;

  mac_begin_clip (f, gc);

  SetRect (&src_r, src_x, src_y, src_x + width, src_y + height);
  SetRect (&dest_r, dest_x, dest_y, dest_x + width, dest_y + height);

  ForeColor (blackColor);
  BackColor (whiteColor);

  LockPixels (GetGWorldPixMap (src));
  LockPixels (GetGWorldPixMap (mask));
#if TARGET_API_MAC_CARBON
  {
    CGrafPtr port;

    GetPort (&port);
    LockPortBits (port);
    CopyMask (GetPortBitMapForCopyBits (src), GetPortBitMapForCopyBits (mask),
	      GetPortBitMapForCopyBits (port),
	      &src_r, &src_r, &dest_r);
    UnlockPortBits (port);
  }
#else /* not TARGET_API_MAC_CARBON */
  CopyMask (&(((GrafPtr)src)->portBits), &(((GrafPtr)mask)->portBits),
	    &(FRAME_MAC_WINDOW (f)->portBits), &src_r, &src_r, &dest_r);
#endif /* not TARGET_API_MAC_CARBON */
  UnlockPixels (GetGWorldPixMap (mask));
  UnlockPixels (GetGWorldPixMap (src));

  RGBBackColor (GC_BACK_COLOR (FRAME_NORMAL_GC (f)));

  mac_end_clip (gc);
}
#endif	/* !USE_CG_DRAWING */


/* Mac replacement for XCopyArea: used only for scrolling.  */

static void
mac_scroll_area (f, gc, src_x, src_y, width, height, dest_x, dest_y)
     struct frame *f;
     GC gc;
     int src_x, src_y;
     unsigned int width, height;
     int dest_x, dest_y;
{
#if TARGET_API_MAC_CARBON
  Rect src_r;
  RgnHandle dummy = NewRgn ();	/* For avoiding update events.  */

  SetRect (&src_r, src_x, src_y, src_x + width, src_y + height);
#if USE_CG_DRAWING
  mac_prepare_for_quickdraw (f);
#endif
  ScrollWindowRect (FRAME_MAC_WINDOW (f),
		    &src_r, dest_x - src_x, dest_y - src_y,
		    kScrollWindowNoOptions, dummy);
  DisposeRgn (dummy);
#else /* not TARGET_API_MAC_CARBON */
  Rect src_r, dest_r;
  WindowRef w = FRAME_MAC_WINDOW (f);

  mac_begin_clip (f, gc);

  SetRect (&src_r, src_x, src_y, src_x + width, src_y + height);
  SetRect (&dest_r, dest_x, dest_y, dest_x + width, dest_y + height);

  /* In Color QuickDraw, set ForeColor and BackColor as follows to avoid
     color mapping in CopyBits.  Otherwise, it will be slow.  */
  ForeColor (blackColor);
  BackColor (whiteColor);
  CopyBits (&(w->portBits), &(w->portBits), &src_r, &dest_r, srcCopy, 0);

  RGBBackColor (GC_BACK_COLOR (FRAME_NORMAL_GC (f)));

  mac_end_clip (gc);
#endif /* not TARGET_API_MAC_CARBON */
}


/* Mac replacement for XChangeGC.  */

static void
XChangeGC (display, gc, mask, xgcv)
     Display *display;
     GC gc;
     unsigned long mask;
     XGCValues *xgcv;
{
  if (mask & GCForeground)
    XSetForeground (display, gc, xgcv->foreground);
  if (mask & GCBackground)
    XSetBackground (display, gc, xgcv->background);
  if (mask & GCFont)
    XSetFont (display, gc, xgcv->font);
}


/* Mac replacement for XCreateGC.  */

GC
XCreateGC (display, d, mask, xgcv)
     Display *display;
     void *d;
     unsigned long mask;
     XGCValues *xgcv;
{
  GC gc = xmalloc (sizeof (*gc));

  bzero (gc, sizeof (*gc));
#if USE_CG_DRAWING && MAC_OS_X_VERSION_MAX_ALLOWED >= 1030
#if MAC_OS_X_VERSION_MIN_REQUIRED == 1020
  if (CGColorGetTypeID != NULL)
#endif
    {
      gc->cg_fore_color = gc->cg_back_color = mac_cg_color_black;
      CGColorRetain (gc->cg_fore_color);
      CGColorRetain (gc->cg_back_color);
    }
#endif
  XChangeGC (display, gc, mask, xgcv);

  return gc;
}


/* Used in xfaces.c.  */

void
XFreeGC (display, gc)
     Display *display;
     GC gc;
{
  if (gc->clip_region)
    DisposeRgn (gc->clip_region);
#if USE_CG_DRAWING && MAC_OS_X_VERSION_MAX_ALLOWED >= 1030
#if MAC_OS_X_VERSION_MIN_REQUIRED == 1020
  if (CGColorGetTypeID != NULL)
#endif
    {
      CGColorRelease (gc->cg_fore_color);
      CGColorRelease (gc->cg_back_color);
    }
#endif
  xfree (gc);
}


/* Mac replacement for XGetGCValues.  */

static void
XGetGCValues (display, gc, mask, xgcv)
     Display *display;
     GC gc;
     unsigned long mask;
     XGCValues *xgcv;
{
  if (mask & GCForeground)
    xgcv->foreground = gc->xgcv.foreground;
  if (mask & GCBackground)
    xgcv->background = gc->xgcv.background;
  if (mask & GCFont)
    xgcv->font = gc->xgcv.font;
}


/* Mac replacement for XSetForeground.  */

void
XSetForeground (display, gc, color)
     Display *display;
     GC gc;
     unsigned long color;
{
  if (gc->xgcv.foreground != color)
    {
      gc->xgcv.foreground = color;
      gc->fore_color.red = RED16_FROM_ULONG (color);
      gc->fore_color.green = GREEN16_FROM_ULONG (color);
      gc->fore_color.blue = BLUE16_FROM_ULONG (color);
#if USE_CG_DRAWING && MAC_OS_X_VERSION_MAX_ALLOWED >= 1030
#if MAC_OS_X_VERSION_MIN_REQUIRED == 1020
      if (CGColorGetTypeID != NULL)
#endif
	{
	  CGColorRelease (gc->cg_fore_color);
	  if (color == 0)
	    {
	      gc->cg_fore_color = mac_cg_color_black;
	      CGColorRetain (gc->cg_fore_color);
	    }
	  else
	    {
	      CGFloat rgba[4];

	      rgba[0] = gc->fore_color.red / 65535.0f;
	      rgba[1] = gc->fore_color.green / 65535.0f;
	      rgba[2] = gc->fore_color.blue / 65535.0f;
	      rgba[3] = 1.0f;
	      gc->cg_fore_color = CGColorCreate (mac_cg_color_space_rgb, rgba);
	    }
	}
#endif
    }
}


/* Mac replacement for XSetBackground.  */

void
XSetBackground (display, gc, color)
     Display *display;
     GC gc;
     unsigned long color;
{
  if (gc->xgcv.background != color)
    {
      gc->xgcv.background = color;
      gc->back_color.red = RED16_FROM_ULONG (color);
      gc->back_color.green = GREEN16_FROM_ULONG (color);
      gc->back_color.blue = BLUE16_FROM_ULONG (color);
#if USE_CG_DRAWING && MAC_OS_X_VERSION_MAX_ALLOWED >= 1030
#if MAC_OS_X_VERSION_MIN_REQUIRED == 1020
      if (CGColorGetTypeID != NULL)
#endif
	{
	  CGColorRelease (gc->cg_back_color);
	  if (color == 0)
	    {
	      gc->cg_back_color = mac_cg_color_black;
	      CGColorRetain (gc->cg_back_color);
	    }
	  else
	    {
	      CGFloat rgba[4];

	      rgba[0] = gc->back_color.red / 65535.0f;
	      rgba[1] = gc->back_color.green / 65535.0f;
	      rgba[2] = gc->back_color.blue / 65535.0f;
	      rgba[3] = 1.0f;
	      gc->cg_back_color = CGColorCreate (mac_cg_color_space_rgb, rgba);
	    }
	}
#endif
    }
}


/* Mac replacement for XSetFont.  */

static void
XSetFont (display, gc, font)
     Display *display;
     GC gc;
     XFontStruct *font;
{
  gc->xgcv.font = font;
}


/* Mac replacement for XSetClipRectangles.  */

static void
mac_set_clip_rectangles (f, gc, rectangles, n)
     struct frame *f;
     GC gc;
     Rect *rectangles;
     int n;
{
  int i;

  xassert (n >= 0 && n <= MAX_CLIP_RECTS);

  gc->n_clip_rects = n;
  if (n > 0)
    {
      if (gc->clip_region == NULL)
	gc->clip_region = NewRgn ();
      RectRgn (gc->clip_region, rectangles);
      if (n > 1)
	{
	  RgnHandle region = NewRgn ();

	  for (i = 1; i < n; i++)
	    {
	      RectRgn (region, rectangles + i);
	      UnionRgn (gc->clip_region, region, gc->clip_region);
	    }
	  DisposeRgn (region);
	}
    }
#if defined (MAC_OSX) && (USE_ATSUI || USE_CG_DRAWING)
  for (i = 0; i < n; i++)
    {
      Rect *rect = rectangles + i;

      gc->clip_rects[i] = mac_rect_make (f, rect->left, rect->top,
					 rect->right - rect->left,
					 rect->bottom - rect->top);
    }
#endif
}


/* Mac replacement for XSetClipMask.  */

static INLINE void
mac_reset_clip_rectangles (f, gc)
     struct frame *f;
     GC gc;
{
  gc->n_clip_rects = 0;
}


/* Mac replacement for XSetWindowBackground.  */

void
XSetWindowBackground (display, w, color)
     Display *display;
     WindowRef w;
     unsigned long color;
{
#if !TARGET_API_MAC_CARBON
  AuxWinHandle aw_handle;
  CTabHandle ctab_handle;
  ColorSpecPtr ct_table;
  short ct_size;
#endif
  RGBColor bg_color;

  bg_color.red = RED16_FROM_ULONG (color);
  bg_color.green = GREEN16_FROM_ULONG (color);
  bg_color.blue = BLUE16_FROM_ULONG (color);

#if TARGET_API_MAC_CARBON
  SetWindowContentColor (w, &bg_color);
#else
  if (GetAuxWin (w, &aw_handle))
    {
      ctab_handle = (*aw_handle)->awCTable;
      HandToHand ((Handle *) &ctab_handle);
      ct_table = (*ctab_handle)->ctTable;
      ct_size = (*ctab_handle)->ctSize;
      while (ct_size > -1)
	{
	  if (ct_table->value == 0)
	    {
	      ct_table->rgb = bg_color;
	      CTabChanged (ctab_handle);
	      SetWinColor (w, (WCTabHandle) ctab_handle);
	    }
	  ct_size--;
	}
    }
#endif
}

/* Flush display of frame F, or of all frames if F is null.  */

static void
x_flush (f)
     struct frame *f;
{
#if TARGET_API_MAC_CARBON
  BLOCK_INPUT;
#if USE_CG_DRAWING
  mac_prepare_for_quickdraw (f);
#endif
  if (f)
    QDFlushPortBuffer (GetWindowPort (FRAME_MAC_WINDOW (f)), NULL);
  else
    QDFlushPortBuffer (GetQDGlobalsThePort (), NULL);
  UNBLOCK_INPUT;
#endif
}


/* Remove calls to XFlush by defining XFlush to an empty replacement.
   Calls to XFlush should be unnecessary because the X output buffer
   is flushed automatically as needed by calls to XPending,
   XNextEvent, or XWindowEvent according to the XFlush man page.
   XTread_socket calls XPending.  Removing XFlush improves
   performance.  */

#define XFlush(DISPLAY)	(void) 0

#if USE_CG_DRAWING
static void
mac_flush_display_optional (f)
     struct frame *f;
{
  BLOCK_INPUT;
  mac_prepare_for_quickdraw (f);
  UNBLOCK_INPUT;
}
#endif

/***********************************************************************
		    Starting and ending an update
 ***********************************************************************/

/* Start an update of frame F.  This function is installed as a hook
   for update_begin, i.e. it is called when update_begin is called.
   This function is called prior to calls to x_update_window_begin for
   each window being updated.  */

static void
x_update_begin (f)
     struct frame *f;
{
#if TARGET_API_MAC_CARBON
  /* During update of a frame, availability of input events is
     periodically checked with ReceiveNextEvent if
     redisplay-dont-pause is nil.  That normally flushes window buffer
     changes for every check, and thus screen update looks waving even
     if no input is available.  So we disable screen updates during
     update of a frame.  */
  BLOCK_INPUT;
  DisableScreenUpdates ();
  UNBLOCK_INPUT;
#endif
}


/* Start update of window W.  Set the global variable updated_window
   to the window being updated and set output_cursor to the cursor
   position of W.  */

static void
x_update_window_begin (w)
     struct window *w;
{
  struct frame *f = XFRAME (WINDOW_FRAME (w));
  struct mac_display_info *display_info = FRAME_MAC_DISPLAY_INFO (f);

  updated_window = w;
  set_output_cursor (&w->cursor);

  BLOCK_INPUT;

  if (f == display_info->mouse_face_mouse_frame)
    {
      /* Don't do highlighting for mouse motion during the update.  */
      display_info->mouse_face_defer = 1;

      /* If F needs to be redrawn, simply forget about any prior mouse
	 highlighting.  */
      if (FRAME_GARBAGED_P (f))
	display_info->mouse_face_window = Qnil;

#if 0 /* Rows in a current matrix containing glyphs in mouse-face have
	 their mouse_face_p flag set, which means that they are always
	 unequal to rows in a desired matrix which never have that
	 flag set.  So, rows containing mouse-face glyphs are never
	 scrolled, and we don't have to switch the mouse highlight off
	 here to prevent it from being scrolled.  */

      /* Can we tell that this update does not affect the window
	 where the mouse highlight is?  If so, no need to turn off.
	 Likewise, don't do anything if the frame is garbaged;
	 in that case, the frame's current matrix that we would use
	 is all wrong, and we will redisplay that line anyway.  */
      if (!NILP (display_info->mouse_face_window)
	  && w == XWINDOW (display_info->mouse_face_window))
	{
	  int i;

	  for (i = 0; i < w->desired_matrix->nrows; ++i)
	    if (MATRIX_ROW_ENABLED_P (w->desired_matrix, i))
	      break;

	  if (i < w->desired_matrix->nrows)
	    clear_mouse_face (display_info);
	}
#endif /* 0 */
    }

  UNBLOCK_INPUT;
}


/* Draw a vertical window border from (x,y0) to (x,y1)  */

static void
mac_draw_vertical_window_border (w, x, y0, y1)
     struct window *w;
     int x, y0, y1;
{
  struct frame *f = XFRAME (WINDOW_FRAME (w));
  struct face *face;

  face = FACE_FROM_ID (f, VERTICAL_BORDER_FACE_ID);
  if (face)
    XSetForeground (FRAME_MAC_DISPLAY (f), f->output_data.mac->normal_gc,
		    face->foreground);

  mac_draw_line (f, f->output_data.mac->normal_gc, x, y0, x, y1);
}

/* End update of window W (which is equal to updated_window).

   Draw vertical borders between horizontally adjacent windows, and
   display W's cursor if CURSOR_ON_P is non-zero.

   MOUSE_FACE_OVERWRITTEN_P non-zero means that some row containing
   glyphs in mouse-face were overwritten.  In that case we have to
   make sure that the mouse-highlight is properly redrawn.

   W may be a menu bar pseudo-window in case we don't have X toolkit
   support.  Such windows don't have a cursor, so don't display it
   here.  */

static void
x_update_window_end (w, cursor_on_p, mouse_face_overwritten_p)
     struct window *w;
     int cursor_on_p, mouse_face_overwritten_p;
{
  struct mac_display_info *dpyinfo = FRAME_MAC_DISPLAY_INFO (XFRAME (w->frame));

  if (!w->pseudo_window_p)
    {
      BLOCK_INPUT;

      if (cursor_on_p)
	display_and_set_cursor (w, 1, output_cursor.hpos,
				output_cursor.vpos,
				output_cursor.x, output_cursor.y);

      if (draw_window_fringes (w, 1))
	x_draw_vertical_border (w);

      UNBLOCK_INPUT;
    }

  /* If a row with mouse-face was overwritten, arrange for
     XTframe_up_to_date to redisplay the mouse highlight.  */
  if (mouse_face_overwritten_p)
    {
      dpyinfo->mouse_face_beg_row = dpyinfo->mouse_face_beg_col = -1;
      dpyinfo->mouse_face_end_row = dpyinfo->mouse_face_end_col = -1;
      dpyinfo->mouse_face_window = Qnil;
    }

  updated_window = NULL;
}


/* End update of frame F.  This function is installed as a hook in
   update_end.  */

static void
x_update_end (f)
     struct frame *f;
{
  /* Mouse highlight may be displayed again.  */
  FRAME_MAC_DISPLAY_INFO (f)->mouse_face_defer = 0;

  BLOCK_INPUT;
#if TARGET_API_MAC_CARBON
  EnableScreenUpdates ();
#endif
  XFlush (FRAME_MAC_DISPLAY (f));
  UNBLOCK_INPUT;
}


/* This function is called from various places in xdisp.c whenever a
   complete update has been performed.  The global variable
   updated_window is not available here.  */

static void
XTframe_up_to_date (f)
     struct frame *f;
{
  if (FRAME_MAC_P (f))
    {
      struct mac_display_info *dpyinfo = FRAME_MAC_DISPLAY_INFO (f);

      if (dpyinfo->mouse_face_deferred_gc
	  || f == dpyinfo->mouse_face_mouse_frame)
	{
	  BLOCK_INPUT;
	  if (dpyinfo->mouse_face_mouse_frame)
	    note_mouse_highlight (dpyinfo->mouse_face_mouse_frame,
				  dpyinfo->mouse_face_mouse_x,
				  dpyinfo->mouse_face_mouse_y);
	  dpyinfo->mouse_face_deferred_gc = 0;
	  UNBLOCK_INPUT;
	}
    }
}


/* Draw truncation mark bitmaps, continuation mark bitmaps, overlay
   arrow bitmaps, or clear the fringes if no bitmaps are required
   before DESIRED_ROW is made current.  The window being updated is
   found in updated_window.  This function is called from
   update_window_line only if it is known that there are differences
   between bitmaps to be drawn between current row and DESIRED_ROW.  */

static void
x_after_update_window_line (desired_row)
     struct glyph_row *desired_row;
{
  struct window *w = updated_window;
  struct frame *f;
  int width, height;

  xassert (w);

  if (!desired_row->mode_line_p && !w->pseudo_window_p)
    desired_row->redraw_fringe_bitmaps_p = 1;

  /* When a window has disappeared, make sure that no rest of
     full-width rows stays visible in the internal border.  Could
     check here if updated_window is the leftmost/rightmost window,
     but I guess it's not worth doing since vertically split windows
     are almost never used, internal border is rarely set, and the
     overhead is very small.  */
  if (windows_or_buffers_changed
      && desired_row->full_width_p
      && (f = XFRAME (w->frame),
	  width = FRAME_INTERNAL_BORDER_WIDTH (f),
	  width != 0)
      && (height = desired_row->visible_height,
	  height > 0))
    {
      int y = WINDOW_TO_FRAME_PIXEL_Y (w, max (0, desired_row->y));

      /* Internal border is drawn below the tool bar.  */
      if (WINDOWP (f->tool_bar_window)
	  && w == XWINDOW (f->tool_bar_window))
	y -= width;

      BLOCK_INPUT;
      mac_clear_area (f, 0, y, width, height);
      mac_clear_area (f, FRAME_PIXEL_WIDTH (f) - width, y, width, height);
      UNBLOCK_INPUT;
    }
}


/* Draw the bitmap WHICH in one of the left or right fringes of
   window W.  ROW is the glyph row for which to display the bitmap; it
   determines the vertical position at which the bitmap has to be
   drawn.  */

static void
x_draw_fringe_bitmap (w, row, p)
     struct window *w;
     struct glyph_row *row;
     struct draw_fringe_bitmap_params *p;
{
  struct frame *f = XFRAME (WINDOW_FRAME (w));
  Display *display = FRAME_MAC_DISPLAY (f);
  struct face *face = p->face;
  int rowY;
  int overlay_p = p->overlay_p;

#ifdef MAC_OSX
  if (!overlay_p)
    {
      int bx = p->bx, by = p->by, nx = p->nx, ny = p->ny;

#if 0  /* MAC_TODO: stipple */
      /* In case the same realized face is used for fringes and
	 for something displayed in the text (e.g. face `region' on
	 mono-displays, the fill style may have been changed to
	 FillSolid in x_draw_glyph_string_background.  */
      if (face->stipple)
	XSetFillStyle (FRAME_X_DISPLAY (f), face->gc, FillOpaqueStippled);
      else
	XSetForeground (FRAME_X_DISPLAY (f), face->gc, face->background);
#endif

      /* If the fringe is adjacent to the left (right) scroll bar of a
	 leftmost (rightmost, respectively) window, then extend its
	 background to the gap between the fringe and the bar.  */
      if ((WINDOW_LEFTMOST_P (w)
	   && WINDOW_HAS_VERTICAL_SCROLL_BAR_ON_LEFT (w))
	  || (WINDOW_RIGHTMOST_P (w)
	      && WINDOW_HAS_VERTICAL_SCROLL_BAR_ON_RIGHT (w)))
	{
	  int sb_width = WINDOW_CONFIG_SCROLL_BAR_WIDTH (w);

	  if (sb_width > 0)
	    {
	      int left = WINDOW_SCROLL_BAR_AREA_X (w);
	      int width = (WINDOW_CONFIG_SCROLL_BAR_COLS (w)
			   * FRAME_COLUMN_WIDTH (f));

	      if (bx < 0
		  && (left + width == p->x
		      || p->x + p->wd == left))
		{
		  /* Bitmap fills the fringe and we need background
		     extension.  */
		  int header_line_height = WINDOW_HEADER_LINE_HEIGHT (w);

		  bx = p->x;
		  nx = p->wd;
		  by = WINDOW_TO_FRAME_PIXEL_Y (w, max (header_line_height,
							row->y));
		  ny = row->visible_height;
		}

	      if (bx >= 0)
		{
		  if (left + width == bx)
		    {
		      bx = left + sb_width;
		      nx += width - sb_width;
		    }
		  else if (bx + nx == left)
		    nx += width - sb_width;
		}
	    }
	}

      if (bx >= 0)
	{
	  mac_erase_rectangle (f, face->gc, bx, by, nx, ny);
	  /* The fringe background has already been filled.  */
	  overlay_p = 1;
	}

#if 0  /* MAC_TODO: stipple */
      if (!face->stipple)
	XSetForeground (FRAME_X_DISPLAY (f), face->gc, face->foreground);
#endif
    }
#endif	/* MAC_OSX */

  /* Must clip because of partially visible lines.  */
  rowY = WINDOW_TO_FRAME_PIXEL_Y (w, row->y);
  if (p->y < rowY)
    {
      /* Adjust position of "bottom aligned" bitmap on partially
	 visible last row.  */
      int oldY = row->y;
      int oldVH = row->visible_height;
      row->visible_height = p->h;
      row->y -= rowY - p->y;
      x_clip_to_row (w, row, -1, face->gc);
      row->y = oldY;
      row->visible_height = oldVH;
    }
  else
    x_clip_to_row (w, row, -1, face->gc);

#ifndef MAC_OSX
  if (p->bx >= 0 && !p->overlay_p)
    {
#if 0  /* MAC_TODO: stipple */
      /* In case the same realized face is used for fringes and
	 for something displayed in the text (e.g. face `region' on
	 mono-displays, the fill style may have been changed to
	 FillSolid in x_draw_glyph_string_background.  */
      if (face->stipple)
	XSetFillStyle (FRAME_X_DISPLAY (f), face->gc, FillOpaqueStippled);
      else
	XSetForeground (FRAME_X_DISPLAY (f), face->gc, face->background);
#endif

      mac_erase_rectangle (f, face->gc, p->bx, p->by, p->nx, p->ny);

#if 0  /* MAC_TODO: stipple */
      if (!face->stipple)
	XSetForeground (FRAME_X_DISPLAY (f), face->gc, face->foreground);
#endif
    }
#endif	/* !MAC_OSX */

  if (p->which
#if USE_CG_DRAWING
      && p->which < max_fringe_bmp
#endif
      )
    {
      XGCValues gcv;

      XGetGCValues (display, face->gc, GCForeground, &gcv);
      XSetForeground (display, face->gc,
		      (p->cursor_p
		       ? (p->overlay_p ? face->background
			  : f->output_data.mac->cursor_pixel)
		       : face->foreground));
#if USE_CG_DRAWING
      mac_draw_cg_image (fringe_bmp[p->which], f, face->gc, 0, p->dh,
			 p->wd, p->h, p->x, p->y, overlay_p);
#else
      mac_draw_bitmap (f, face->gc, p->x, p->y,
		       p->wd, p->h, p->bits + p->dh, overlay_p);
#endif
      XSetForeground (display, face->gc, gcv.foreground);
    }

  mac_reset_clip_rectangles (f, face->gc);
}

#if USE_CG_DRAWING
static void
mac_define_fringe_bitmap (which, bits, h, wd)
     int which;
     unsigned short *bits;
     int h, wd;
{
  int i;
  CGDataProviderRef provider;

  if (which >= max_fringe_bmp)
    {
      i = max_fringe_bmp;
      max_fringe_bmp = which + 20;
      fringe_bmp = (CGImageRef *) xrealloc (fringe_bmp, max_fringe_bmp * sizeof (CGImageRef));
      while (i < max_fringe_bmp)
	fringe_bmp[i++] = 0;
    }

  for (i = 0; i < h; i++)
    bits[i] = ~bits[i];

  BLOCK_INPUT;

  provider = CGDataProviderCreateWithData (NULL, bits,
					   sizeof (unsigned short) * h, NULL);
  if (provider)
    {
      fringe_bmp[which] = CGImageMaskCreate (wd, h, 1, 1,
					     sizeof (unsigned short),
					     provider, NULL, 0);
      CGDataProviderRelease (provider);
    }

  UNBLOCK_INPUT;
}

static void
mac_destroy_fringe_bitmap (which)
     int which;
{
  if (which >= max_fringe_bmp)
    return;

  if (fringe_bmp[which])
    {
      BLOCK_INPUT;
      CGImageRelease (fringe_bmp[which]);
      UNBLOCK_INPUT;
    }
  fringe_bmp[which] = 0;
}
#endif


/* This is called when starting Emacs and when restarting after
   suspend.  When starting Emacs, no window is mapped.  And nothing
   must be done to Emacs's own window if it is suspended (though that
   rarely happens).  */

static void
XTset_terminal_modes (struct terminal *t)
{
}

/* This is called when exiting or suspending Emacs.  Exiting will make
   the windows go away, and suspending requires no action.  */

static void
XTreset_terminal_modes (struct terminal *t)
{
}



/***********************************************************************
			   Display Iterator
 ***********************************************************************/

/* Function prototypes of this page.  */

static XCharStruct *x_per_char_metric P_ ((XFontStruct *, XChar2b *));
static int mac_encode_char P_ ((int, XChar2b *, struct font_info *, 
				struct charset *, int *));


static void
pcm_init (pcm, count)
     XCharStruct *pcm;
     int count;
{
  bzero (pcm, sizeof (XCharStruct) * count);
  while (--count >= 0)
    {
      pcm->descent = PCM_INVALID;
      pcm++;
    }
}

static enum pcm_status
pcm_get_status (pcm)
     const XCharStruct *pcm;
{
  int height = pcm->ascent + pcm->descent;

  /* Negative height means some special status.  */
  return height >= 0 ? PCM_VALID : height;
}

/* Get metrics of character CHAR2B in FONT.  Value is null if CHAR2B
   is not contained in the font.  */

static INLINE XCharStruct *
x_per_char_metric (font, char2b)
     XFontStruct *font;
     XChar2b *char2b;
{
  /* The result metric information.  */
  XCharStruct *pcm = NULL;

  xassert (font && char2b);

#if USE_ATSUI
  if (font->mac_style)
    {
      XCharStruct **row = font->bounds.rows + char2b->byte1;

      if (*row == NULL)
	{
	  *row = xmalloc (sizeof (XCharStruct) * 0x100);
	  pcm_init (*row, 0x100);
	}
      pcm = *row + char2b->byte2;
      if (pcm_get_status (pcm) != PCM_VALID)
	{
	  BLOCK_INPUT;
	  mac_query_char_extents (font->mac_style,
				  (char2b->byte1 << 8) + char2b->byte2,
				  NULL, NULL, pcm, NULL);
	  UNBLOCK_INPUT;
	}
    }
  else
    {
#endif
  if (font->bounds.per_char != NULL)
    {
      if (font->min_byte1 == 0 && font->max_byte1 == 0)
	{
	  /* min_char_or_byte2 specifies the linear character index
	     corresponding to the first element of the per_char array,
	     max_char_or_byte2 is the index of the last character.  A
	     character with non-zero CHAR2B->byte1 is not in the font.
	     A character with byte2 less than min_char_or_byte2 or
	     greater max_char_or_byte2 is not in the font.  */
	  if (char2b->byte1 == 0
	      && char2b->byte2 >= font->min_char_or_byte2
	      && char2b->byte2 <= font->max_char_or_byte2)
	    pcm = font->bounds.per_char
	      + (char2b->byte2 - font->min_char_or_byte2);
	}
      else
	{
	  /* If either min_byte1 or max_byte1 are nonzero, both
	     min_char_or_byte2 and max_char_or_byte2 are less than
	     256, and the 2-byte character index values corresponding
	     to the per_char array element N (counting from 0) are:

	     byte1 = N/D + min_byte1
	     byte2 = N\D + min_char_or_byte2

	     where:

	     D = max_char_or_byte2 - min_char_or_byte2 + 1
	     / = integer division
	     \ = integer modulus  */
	  if (char2b->byte1 >= font->min_byte1
	      && char2b->byte1 <= font->max_byte1
	      && char2b->byte2 >= font->min_char_or_byte2
	      && char2b->byte2 <= font->max_char_or_byte2)
	    {
	      pcm = (font->bounds.per_char
		     + ((font->max_char_or_byte2 - font->min_char_or_byte2 + 1)
			* (char2b->byte1 - font->min_byte1))
		     + (char2b->byte2 - font->min_char_or_byte2));
	    }
	}
    }
  else
    {
      /* If the per_char pointer is null, all glyphs between the first
	 and last character indexes inclusive have the same
	 information, as given by both min_bounds and max_bounds.  */
      if (char2b->byte2 >= font->min_char_or_byte2
	  && char2b->byte2 <= font->max_char_or_byte2)
	pcm = &font->max_bounds;
    }
#if USE_ATSUI
    }
#endif

  return ((pcm == NULL
	   || (pcm->width == 0
#if 0 /* Show hollow boxes for zero-width glyphs such as combining diacritics.  */
	       && (pcm->rbearing - pcm->lbearing) == 0
#endif
	       ))
	  ? NULL : pcm);
}

/* RIF:
 */

static XCharStruct *
mac_per_char_metric (font, char2b, font_type)
     XFontStruct *font;
     XChar2b *char2b;
     int font_type;
{
  return x_per_char_metric (font, char2b);
}

/* RIF:
   Encode CHAR2B using encoding information from FONT_INFO.  CHAR2B is
   the two-byte form of C.  Encoding is returned in *CHAR2B.  */

static int
mac_encode_char (c, char2b, font_info, charset, two_byte_p)
     int c;
     XChar2b *char2b;
     struct font_info *font_info;
     struct charset *charset;
     int *two_byte_p;
{
  XFontStruct *font = font_info->font;

  /* FONT_INFO may define a scheme by which to encode byte1 and byte2.
     This may be either a program in a special encoder language or a
     fixed encoding.  */
  if (font_info->font_encoder)
    {
      /* It's a program.  */
      struct ccl_program *ccl = font_info->font_encoder;

      check_ccl_update (ccl);
      if (CHARSET_DIMENSION (charset) == 1)
	{
	  ccl->reg[0] = CHARSET_ID (charset);
	  ccl->reg[1] = XCHAR2B_BYTE2 (char2b);
	  ccl->reg[2] = -1;
	}
      else
	{
	  ccl->reg[0] = CHARSET_ID (charset);
	  ccl->reg[1] = XCHAR2B_BYTE1 (char2b);
	  ccl->reg[2] = XCHAR2B_BYTE2 (char2b);
	}

      ccl_driver (ccl, NULL, NULL, 0, 0, Qnil);

      /* We assume that MSBs are appropriately set/reset by CCL
	 program.  */
      if (font->max_byte1 == 0)	/* 1-byte font */
	STORE_XCHAR2B (char2b, 0, ccl->reg[1]);
      else
	STORE_XCHAR2B (char2b, ccl->reg[1], ccl->reg[2]);
    }
  else if (font_info->encoding_type)
    {
      /* Fixed encoding scheme.  See fontset.h for the meaning of the
	 encoding numbers.  */
      unsigned char enc = font_info->encoding_type;

      if ((enc == 1 || enc == 2)
	  && CHARSET_DIMENSION (charset) == 2)
	char2b->byte1 |= 0x80;

      if (enc == 1 || enc == 3)
	char2b->byte2 |= 0x80;

      if (enc == 4)
	{
	  int code = (char2b->byte1 << 8) | char2b->byte2;

	  JIS_TO_SJIS (code);
	  STORE_XCHAR2B (char2b, (code >> 8), (code & 0xFF));
	}
    }

  if (two_byte_p)
    *two_byte_p = ((XFontStruct *) (font_info->font))->max_byte1 > 0;

  return FONT_TYPE_UNKNOWN;
}



/***********************************************************************
			    Glyph display
 ***********************************************************************/



static void x_set_glyph_string_clipping P_ ((struct glyph_string *));
static void x_set_glyph_string_gc P_ ((struct glyph_string *));
static void x_draw_glyph_string_background P_ ((struct glyph_string *,
						int));
static void x_draw_glyph_string_foreground P_ ((struct glyph_string *));
static void x_draw_composite_glyph_string_foreground P_ ((struct glyph_string *));
static void x_draw_glyph_string_box P_ ((struct glyph_string *));
static void x_draw_glyph_string  P_ ((struct glyph_string *));
static void mac_compute_glyph_string_overhangs P_ ((struct glyph_string *));
static void x_set_cursor_gc P_ ((struct glyph_string *));
static void x_set_mode_line_face_gc P_ ((struct glyph_string *));
static void x_set_mouse_face_gc P_ ((struct glyph_string *));
/*static int x_alloc_lighter_color P_ ((struct frame *, Display *, Colormap,
  unsigned long *, double, int));*/
static void x_setup_relief_color P_ ((struct frame *, struct relief *,
				      double, int, unsigned long));
static void x_setup_relief_colors P_ ((struct glyph_string *));
static void x_draw_image_glyph_string P_ ((struct glyph_string *));
static void x_draw_image_relief P_ ((struct glyph_string *));
static void x_draw_image_foreground P_ ((struct glyph_string *));
static void x_clear_glyph_string_rect P_ ((struct glyph_string *, int,
					   int, int, int));
static void x_draw_relief_rect P_ ((struct frame *, int, int, int, int,
				    int, int, int, int, int, int,
				    Rect *));
static void x_draw_box_rect P_ ((struct glyph_string *, int, int, int, int,
				 int, int, int, Rect *));

#if GLYPH_DEBUG
static void x_check_font P_ ((struct frame *, XFontStruct *));
#endif


/* Set S->gc to a suitable GC for drawing glyph string S in cursor
   face.  */

static void
x_set_cursor_gc (s)
     struct glyph_string *s;
{
  if (s->font == FRAME_FONT (s->f)
      && s->face->background == FRAME_BACKGROUND_PIXEL (s->f)
      && s->face->foreground == FRAME_FOREGROUND_PIXEL (s->f)
      && !s->cmp)
    s->gc = s->f->output_data.mac->cursor_gc;
  else
    {
      /* Cursor on non-default face: must merge.  */
      XGCValues xgcv;
      unsigned long mask;

      xgcv.background = s->f->output_data.mac->cursor_pixel;
      xgcv.foreground = s->face->background;

      /* If the glyph would be invisible, try a different foreground.  */
      if (xgcv.foreground == xgcv.background)
	xgcv.foreground = s->face->foreground;
      if (xgcv.foreground == xgcv.background)
	xgcv.foreground = s->f->output_data.mac->cursor_foreground_pixel;
      if (xgcv.foreground == xgcv.background)
	xgcv.foreground = s->face->foreground;

      /* Make sure the cursor is distinct from text in this face.  */
      if (xgcv.background == s->face->background
	  && xgcv.foreground == s->face->foreground)
	{
	  xgcv.background = s->face->foreground;
	  xgcv.foreground = s->face->background;
	}

      IF_DEBUG (x_check_font (s->f, s->font));
      xgcv.font = s->font;
      mask = GCForeground | GCBackground | GCFont;

      if (FRAME_MAC_DISPLAY_INFO (s->f)->scratch_cursor_gc)
	XChangeGC (s->display, FRAME_MAC_DISPLAY_INFO (s->f)->scratch_cursor_gc,
		   mask, &xgcv);
      else
	FRAME_MAC_DISPLAY_INFO (s->f)->scratch_cursor_gc
	  = XCreateGC (s->display, s->window, mask, &xgcv);

      s->gc = FRAME_MAC_DISPLAY_INFO (s->f)->scratch_cursor_gc;
    }
}


/* Set up S->gc of glyph string S for drawing text in mouse face.  */

static void
x_set_mouse_face_gc (s)
     struct glyph_string *s;
{
  int face_id;
  struct face *face;

  /* What face has to be used last for the mouse face?  */
  face_id = FRAME_X_DISPLAY_INFO (s->f)->mouse_face_face_id;
  face = FACE_FROM_ID (s->f, face_id);
  if (face == NULL)
    face = FACE_FROM_ID (s->f, MOUSE_FACE_ID);

  if (s->first_glyph->type == CHAR_GLYPH)
    face_id = FACE_FOR_CHAR (s->f, face, s->first_glyph->u.ch, -1, Qnil);
  else
    face_id = FACE_FOR_CHAR (s->f, face, 0, -1, Qnil);
  s->face = FACE_FROM_ID (s->f, face_id);
  PREPARE_FACE_FOR_DISPLAY (s->f, s->face);

  /* If font in this face is same as S->font, use it.  */
  if (s->font == s->face->font)
    s->gc = s->face->gc;
  else
    {
      /* Otherwise construct scratch_cursor_gc with values from FACE
	 but font FONT.  */
      XGCValues xgcv;
      unsigned long mask;

      xgcv.background = s->face->background;
      xgcv.foreground = s->face->foreground;
      IF_DEBUG (x_check_font (s->f, s->font));
      xgcv.font = s->font;
      mask = GCForeground | GCBackground | GCFont;

      if (FRAME_MAC_DISPLAY_INFO (s->f)->scratch_cursor_gc)
	XChangeGC (s->display, FRAME_MAC_DISPLAY_INFO (s->f)->scratch_cursor_gc,
		   mask, &xgcv);
      else
	FRAME_MAC_DISPLAY_INFO (s->f)->scratch_cursor_gc
	  = XCreateGC (s->display, s->window, mask, &xgcv);

      s->gc = FRAME_MAC_DISPLAY_INFO (s->f)->scratch_cursor_gc;
    }

  xassert (s->gc != 0);
}


/* Set S->gc of glyph string S to a GC suitable for drawing a mode line.
   Faces to use in the mode line have already been computed when the
   matrix was built, so there isn't much to do, here.  */

static INLINE void
x_set_mode_line_face_gc (s)
     struct glyph_string *s;
{
  s->gc = s->face->gc;
}


/* Set S->gc of glyph string S for drawing that glyph string.  Set
   S->stippled_p to a non-zero value if the face of S has a stipple
   pattern.  */

static INLINE void
x_set_glyph_string_gc (s)
     struct glyph_string *s;
{
  PREPARE_FACE_FOR_DISPLAY (s->f, s->face);

  if (s->hl == DRAW_NORMAL_TEXT)
    {
      s->gc = s->face->gc;
      s->stippled_p = s->face->stipple != 0;
    }
  else if (s->hl == DRAW_INVERSE_VIDEO)
    {
      x_set_mode_line_face_gc (s);
      s->stippled_p = s->face->stipple != 0;
    }
  else if (s->hl == DRAW_CURSOR)
    {
      x_set_cursor_gc (s);
      s->stippled_p = 0;
    }
  else if (s->hl == DRAW_MOUSE_FACE)
    {
      x_set_mouse_face_gc (s);
      s->stippled_p = s->face->stipple != 0;
    }
  else if (s->hl == DRAW_IMAGE_RAISED
	   || s->hl == DRAW_IMAGE_SUNKEN)
    {
      s->gc = s->face->gc;
      s->stippled_p = s->face->stipple != 0;
    }
  else
    {
      s->gc = s->face->gc;
      s->stippled_p = s->face->stipple != 0;
    }

  /* GC must have been set.  */
  xassert (s->gc != 0);
}


/* Set clipping for output of glyph string S.  S may be part of a mode
   line or menu if we don't have X toolkit support.  */

static INLINE void
x_set_glyph_string_clipping (s)
     struct glyph_string *s;
{
  Rect rects[MAX_CLIP_RECTS];
  int n;

  n = get_glyph_string_clip_rects (s, rects, MAX_CLIP_RECTS);
  mac_set_clip_rectangles (s->f, s->gc, rects, n);
}


/* RIF:
   Compute left and right overhang of glyph string S.  If S is a glyph
   string for a composition, assume overhangs don't exist.  */

static void
mac_compute_glyph_string_overhangs (s)
     struct glyph_string *s;
{
  if (!(s->cmp == NULL
	&& s->first_glyph->type == CHAR_GLYPH))
    return;

  if (!s->two_byte_p
#if USE_ATSUI
      || s->font->mac_style
#endif
      )
    {
      XCharStruct cs;

      mac_text_extents_16 (s->font, s->char2b, s->nchars, &cs);
      s->right_overhang = cs.rbearing > cs.width ? cs.rbearing - cs.width : 0;
      s->left_overhang = cs.lbearing < 0 ? -cs.lbearing : 0;
    }
  else
    {
      Rect r;
      MacFontStruct *font = s->font;

#if USE_CG_DRAWING
      mac_prepare_for_quickdraw (s->f);
#endif
      SetPortWindowPort (FRAME_MAC_WINDOW (s->f));

      TextFont (font->mac_fontnum);
      TextSize (font->mac_fontsize);
      TextFace (font->mac_fontface);

      QDTextBounds (s->nchars * 2, (char *)s->char2b, &r);

      s->right_overhang = r.right > s->width ? r.right - s->width : 0;
      s->left_overhang = r.left < 0 ? -r.left : 0;
    }
}


/* Fill rectangle X, Y, W, H with background color of glyph string S.  */

static INLINE void
x_clear_glyph_string_rect (s, x, y, w, h)
     struct glyph_string *s;
     int x, y, w, h;
{
  mac_erase_rectangle (s->f, s->gc, x, y, w, h);
}


/* Draw the background of glyph_string S.  If S->background_filled_p
   is non-zero don't draw it.  FORCE_P non-zero means draw the
   background even if it wouldn't be drawn normally.  This is used
   when a string preceding S draws into the background of S, or S
   contains the first component of a composition.  */

static void
x_draw_glyph_string_background (s, force_p)
     struct glyph_string *s;
     int force_p;
{
  /* Nothing to do if background has already been drawn or if it
     shouldn't be drawn in the first place.  */
  if (!s->background_filled_p)
    {
      int box_line_width = max (s->face->box_line_width, 0);

#if 0 /* MAC_TODO: stipple */
      if (s->stippled_p)
	{
	  /* Fill background with a stipple pattern.  */
	  XSetFillStyle (s->display, s->gc, FillOpaqueStippled);
	  XFillRectangle (s->display, s->window, s->gc, s->x,
			  s->y + box_line_width,
			  s->background_width,
			  s->height - 2 * box_line_width);
	  XSetFillStyle (s->display, s->gc, FillSolid);
	  s->background_filled_p = 1;
	}
      else
#endif
        if (FONT_HEIGHT (s->font) < s->height - 2 * box_line_width
	       || s->font_not_found_p
	       || s->extends_to_end_of_line_p
	       || force_p)
	{
	  x_clear_glyph_string_rect (s, s->x, s->y + box_line_width,
				     s->background_width,
				     s->height - 2 * box_line_width);
	  s->background_filled_p = 1;
	}
    }
}


/* Draw the foreground of glyph string S.  */

static void
x_draw_glyph_string_foreground (s)
     struct glyph_string *s;
{
  int i, x, bg_width;

  /* If first glyph of S has a left box line, start drawing the text
     of S to the right of that box line.  */
  if (s->face->box != FACE_NO_BOX
      && s->first_glyph->left_box_line_p)
    x = s->x + eabs (s->face->box_line_width);
  else
    x = s->x;

  /* Draw characters of S as rectangles if S's font could not be
     loaded.  */
  if (s->font_not_found_p)
    {
      for (i = 0; i < s->nchars; ++i)
	{
	  struct glyph *g = s->first_glyph + i;
	  mac_draw_rectangle (s->f, s->gc, x, s->y,
			      g->pixel_width - 1, s->height - 1);
	  x += g->pixel_width;
	}
    }
  else
    {
      char *char1b = (char *) s->char2b;
      int boff = s->font_info->baseline_offset;

      if (s->font_info->vertical_centering)
	boff = VCENTER_BASELINE_OFFSET (s->font, s->f) - boff;

      /* If we can use 8-bit functions, condense S->char2b.  */
      if (!s->two_byte_p
#if USE_ATSUI
	  && GC_FONT (s->gc)->mac_style == NULL
#endif
	  )
	for (i = 0; i < s->nchars; ++i)
	  char1b[i] = s->char2b[i].byte2;

      /* Draw text with XDrawString if background has already been
	 filled.  Otherwise, use XDrawImageString.  (Note that
	 XDrawImageString is usually faster than XDrawString.)  Always
	 use XDrawImageString when drawing the cursor so that there is
	 no chance that characters under a box cursor are invisible.  */
      if (s->for_overlaps
	  || (s->background_filled_p && s->hl != DRAW_CURSOR))
	bg_width = 0;		/* Corresponds to XDrawString.  */
      else
	bg_width = s->background_width; /* Corresponds to XDrawImageString.  */

      if (s->two_byte_p
#if USE_ATSUI
	  || GC_FONT (s->gc)->mac_style
#endif
	  )
#if USE_CG_TEXT_DRAWING
	if (!s->two_byte_p
	    && mac_draw_image_string_cg (s->f, s->gc, x, s->ybase - boff,
					 s->char2b, s->nchars, bg_width,
					 s->face->overstrike))
	  ;
	else
#endif
	  mac_draw_image_string_16 (s->f, s->gc, x, s->ybase - boff,
				    s->char2b, s->nchars, bg_width,
				    s->face->overstrike);
      else
	mac_draw_image_string (s->f, s->gc, x, s->ybase - boff,
			       char1b, s->nchars, bg_width,
			       s->face->overstrike);
    }
}

/* Draw the foreground of composite glyph string S.  */

static void
x_draw_composite_glyph_string_foreground (s)
     struct glyph_string *s;
{
  int i, x;

  /* If first glyph of S has a left box line, start drawing the text
     of S to the right of that box line.  */
  if (s->face->box != FACE_NO_BOX
      && s->first_glyph->left_box_line_p)
    x = s->x + eabs (s->face->box_line_width);
  else
    x = s->x;

  /* S is a glyph string for a composition.  S->gidx is the index of
     the first character drawn for glyphs of this composition.
     S->gidx == 0 means we are drawing the very first character of
     this composition.  */

  /* Draw a rectangle for the composition if the font for the very
     first character of the composition could not be loaded.  */
  if (s->font_not_found_p)
    {
      if (s->gidx == 0)
	mac_draw_rectangle (s->f, s->gc, x, s->y,
			    s->width - 1, s->height - 1);
    }
  else
    {
      for (i = 0; i < s->nchars; i++, ++s->gidx)
	if (mac_per_char_metric (GC_FONT (s->gc), s->char2b + i, 0) == NULL)
	  /* This is a nonexistent or zero-width glyph such as a
	     combining diacritic.  Draw a rectangle.  */
	  mac_draw_rectangle (s->f, s->gc,
			      x + s->cmp->offsets[s->gidx * 2], s->y,
			      FONT_WIDTH (GC_FONT (s->gc)) - 1, s->height - 1);
	else
	  mac_draw_image_string_16 (s->f, s->gc,
				    x + s->cmp->offsets[s->gidx * 2],
				    s->ybase - s->cmp->offsets[s->gidx * 2 + 1],
				    s->char2b + i, 1, 0, s->face->overstrike);
    }
}


#ifdef USE_X_TOOLKIT

static struct frame *x_frame_of_widget P_ ((Widget));


/* Return the frame on which widget WIDGET is used.. Abort if frame
   cannot be determined.  */

static struct frame *
x_frame_of_widget (widget)
     Widget widget;
{
  struct x_display_info *dpyinfo;
  Lisp_Object tail;
  struct frame *f;

  dpyinfo = x_display_info_for_display (XtDisplay (widget));

  /* Find the top-level shell of the widget.  Note that this function
     can be called when the widget is not yet realized, so XtWindow
     (widget) == 0.  That's the reason we can't simply use
     x_any_window_to_frame.  */
  while (!XtIsTopLevelShell (widget))
    widget = XtParent (widget);

  /* Look for a frame with that top-level widget.  Allocate the color
     on that frame to get the right gamma correction value.  */
  for (tail = Vframe_list; CONSP (tail); tail = XCDR (tail))
    if (FRAMEP (XCAR (tail))
	&& (f = XFRAME (XCAR (tail)),
	    (f->output_data.nothing != 1
	     && FRAME_X_DISPLAY_INFO (f) == dpyinfo))
	&& f->output_data.x->widget == widget)
      return f;

  abort ();
}


/* Allocate the color COLOR->pixel on the screen and display of
   widget WIDGET in colormap CMAP.  If an exact match cannot be
   allocated, try the nearest color available.  Value is non-zero
   if successful.  This is called from lwlib.  */

int
x_alloc_nearest_color_for_widget (widget, cmap, color)
     Widget widget;
     Colormap cmap;
     XColor *color;
{
  struct frame *f = x_frame_of_widget (widget);
  return x_alloc_nearest_color (f, cmap, color);
}


#endif /* USE_X_TOOLKIT */

#if 0 /* MAC_TODO */

/* Allocate the color COLOR->pixel on SCREEN of DISPLAY, colormap
   CMAP.  If an exact match can't be allocated, try the nearest color
   available.  Value is non-zero if successful.  Set *COLOR to the
   color allocated.  */

int
x_alloc_nearest_color (f, cmap, color)
     struct frame *f;
     Colormap cmap;
     XColor *color;
{
  Display *display = FRAME_X_DISPLAY (f);
  Screen *screen = FRAME_X_SCREEN (f);
  int rc;

  gamma_correct (f, color);
  rc = XAllocColor (display, cmap, color);
  if (rc == 0)
    {
      /* If we got to this point, the colormap is full, so we're going
	 to try to get the next closest color.  The algorithm used is
	 a least-squares matching, which is what X uses for closest
	 color matching with StaticColor visuals.  */
      int nearest, i;
      unsigned long nearest_delta = ~0;
      int ncells = XDisplayCells (display, XScreenNumberOfScreen (screen));
      XColor *cells = (XColor *) alloca (ncells * sizeof *cells);

      for (i = 0; i < ncells; ++i)
	cells[i].pixel = i;
      XQueryColors (display, cmap, cells, ncells);

      for (nearest = i = 0; i < ncells; ++i)
	{
	  long dred   = (color->red   >> 8) - (cells[i].red   >> 8);
	  long dgreen = (color->green >> 8) - (cells[i].green >> 8);
	  long dblue  = (color->blue  >> 8) - (cells[i].blue  >> 8);
	  unsigned long delta = dred * dred + dgreen * dgreen + dblue * dblue;

	  if (delta < nearest_delta)
	    {
	      nearest = i;
	      nearest_delta = delta;
	    }
	}

      color->red   = cells[nearest].red;
      color->green = cells[nearest].green;
      color->blue  = cells[nearest].blue;
      rc = XAllocColor (display, cmap, color);
    }

#ifdef DEBUG_X_COLORS
  if (rc)
    register_color (color->pixel);
#endif /* DEBUG_X_COLORS */

  return rc;
}


/* Allocate color PIXEL on frame F.  PIXEL must already be allocated.
   It's necessary to do this instead of just using PIXEL directly to
   get color reference counts right.  */

unsigned long
x_copy_color (f, pixel)
     struct frame *f;
     unsigned long pixel;
{
  XColor color;

  color.pixel = pixel;
  BLOCK_INPUT;
  XQueryColor (FRAME_X_DISPLAY (f), FRAME_X_COLORMAP (f), &color);
  XAllocColor (FRAME_X_DISPLAY (f), FRAME_X_COLORMAP (f), &color);
  UNBLOCK_INPUT;
#ifdef DEBUG_X_COLORS
  register_color (pixel);
#endif
  return color.pixel;
}


/* Allocate color PIXEL on display DPY.  PIXEL must already be allocated.
   It's necessary to do this instead of just using PIXEL directly to
   get color reference counts right.  */

unsigned long
x_copy_dpy_color (dpy, cmap, pixel)
     Display *dpy;
     Colormap cmap;
     unsigned long pixel;
{
  XColor color;

  color.pixel = pixel;
  BLOCK_INPUT;
  XQueryColor (dpy, cmap, &color);
  XAllocColor (dpy, cmap, &color);
  UNBLOCK_INPUT;
#ifdef DEBUG_X_COLORS
  register_color (pixel);
#endif
  return color.pixel;
}

#endif /* MAC_TODO */


/* Brightness beyond which a color won't have its highlight brightness
   boosted.

   Nominally, highlight colors for `3d' faces are calculated by
   brightening an object's color by a constant scale factor, but this
   doesn't yield good results for dark colors, so for colors who's
   brightness is less than this value (on a scale of 0-255) have to
   use an additional additive factor.

   The value here is set so that the default menu-bar/mode-line color
   (grey75) will not have its highlights changed at all.  */
#define HIGHLIGHT_COLOR_DARK_BOOST_LIMIT 187


/* Allocate a color which is lighter or darker than *COLOR by FACTOR
   or DELTA.  Try a color with RGB values multiplied by FACTOR first.
   If this produces the same color as COLOR, try a color where all RGB
   values have DELTA added.  Return the allocated color in *COLOR.
   DISPLAY is the X display, CMAP is the colormap to operate on.
   Value is non-zero if successful.  */

static int
mac_alloc_lighter_color (f, color, factor, delta)
     struct frame *f;
     unsigned long *color;
     double factor;
     int delta;
{
  unsigned long new;
  long bright;

  /* On Mac, RGB values are 0-255, not 0-65535, so scale delta. */
  delta /= 256;

  /* Change RGB values by specified FACTOR.  Avoid overflow!  */
  xassert (factor >= 0);
  new = RGB_TO_ULONG (min (0xff, (int) (factor * RED_FROM_ULONG (*color))),
                    min (0xff, (int) (factor * GREEN_FROM_ULONG (*color))),
                    min (0xff, (int) (factor * BLUE_FROM_ULONG (*color))));

  /* Calculate brightness of COLOR.  */
  bright = (2 * RED_FROM_ULONG (*color) + 3 * GREEN_FROM_ULONG (*color)
            + BLUE_FROM_ULONG (*color)) / 6;

  /* We only boost colors that are darker than
     HIGHLIGHT_COLOR_DARK_BOOST_LIMIT.  */
  if (bright < HIGHLIGHT_COLOR_DARK_BOOST_LIMIT)
    /* Make an additive adjustment to NEW, because it's dark enough so
       that scaling by FACTOR alone isn't enough.  */
    {
      /* How far below the limit this color is (0 - 1, 1 being darker).  */
      double dimness = 1 - (double)bright / HIGHLIGHT_COLOR_DARK_BOOST_LIMIT;
      /* The additive adjustment.  */
      int min_delta = delta * dimness * factor / 2;

      if (factor < 1)
        new = RGB_TO_ULONG (max (0, min (0xff, (int) (RED_FROM_ULONG (*color)) - min_delta)),
			    max (0, min (0xff, (int) (GREEN_FROM_ULONG (*color)) - min_delta)),
			    max (0, min (0xff, (int) (BLUE_FROM_ULONG (*color)) - min_delta)));
      else
        new = RGB_TO_ULONG (max (0, min (0xff, (int) (min_delta + RED_FROM_ULONG (*color)))),
			    max (0, min (0xff, (int) (min_delta + GREEN_FROM_ULONG (*color)))),
			    max (0, min (0xff, (int) (min_delta + BLUE_FROM_ULONG (*color)))));
    }

  if (new == *color)
    new = RGB_TO_ULONG (max (0, min (0xff, (int) (delta + RED_FROM_ULONG (*color)))),
                      max (0, min (0xff, (int) (delta + GREEN_FROM_ULONG (*color)))),
                      max (0, min (0xff, (int) (delta + BLUE_FROM_ULONG (*color)))));

  /* MAC_TODO: Map to palette and retry with delta if same? */
  /* MAC_TODO: Free colors (if using palette)? */

  if (new == *color)
    return 0;

  *color = new;

  return 1;
}


/* Set up the foreground color for drawing relief lines of glyph
   string S.  RELIEF is a pointer to a struct relief containing the GC
   with which lines will be drawn.  Use a color that is FACTOR or
   DELTA lighter or darker than the relief's background which is found
   in S->f->output_data.x->relief_background.  If such a color cannot
   be allocated, use DEFAULT_PIXEL, instead.  */

static void
x_setup_relief_color (f, relief, factor, delta, default_pixel)
     struct frame *f;
     struct relief *relief;
     double factor;
     int delta;
     unsigned long default_pixel;
{
  XGCValues xgcv;
  struct mac_output *di = f->output_data.mac;
  unsigned long mask = GCForeground;
  unsigned long pixel;
  unsigned long background = di->relief_background;
  struct mac_display_info *dpyinfo = FRAME_MAC_DISPLAY_INFO (f);

  /* MAC_TODO: Free colors (if using palette)? */

  /* Allocate new color.  */
  xgcv.foreground = default_pixel;
  pixel = background;
  if (dpyinfo->n_planes != 1
      && mac_alloc_lighter_color (f, &pixel, factor, delta))
    {
      relief->allocated_p = 1;
      xgcv.foreground = relief->pixel = pixel;
    }

  if (relief->gc == 0)
    {
#if 0 /* MAC_TODO: stipple */
      xgcv.stipple = dpyinfo->gray;
      mask |= GCStipple;
#endif
      relief->gc = XCreateGC (NULL, FRAME_MAC_WINDOW (f), mask, &xgcv);
    }
  else
    XChangeGC (NULL, relief->gc, mask, &xgcv);
}


/* Set up colors for the relief lines around glyph string S.  */

static void
x_setup_relief_colors (s)
     struct glyph_string *s;
{
  struct mac_output *di = s->f->output_data.mac;
  unsigned long color;

  if (s->face->use_box_color_for_shadows_p)
    color = s->face->box_color;
  else if (s->first_glyph->type == IMAGE_GLYPH
	   && s->img->pixmap
	   && !IMAGE_BACKGROUND_TRANSPARENT (s->img, s->f, 0))
    color = IMAGE_BACKGROUND (s->img, s->f, 0);
  else
    {
      XGCValues xgcv;

      /* Get the background color of the face.  */
      XGetGCValues (s->display, s->gc, GCBackground, &xgcv);
      color = xgcv.background;
    }

  if (di->white_relief.gc == 0
      || color != di->relief_background)
    {
      di->relief_background = color;
      x_setup_relief_color (s->f, &di->white_relief, 1.2, 0x8000,
			    WHITE_PIX_DEFAULT (s->f));
      x_setup_relief_color (s->f, &di->black_relief, 0.6, 0x4000,
			    BLACK_PIX_DEFAULT (s->f));
    }
}


/* Draw a relief on frame F inside the rectangle given by LEFT_X,
   TOP_Y, RIGHT_X, and BOTTOM_Y.  WIDTH is the thickness of the relief
   to draw, it must be >= 0.  RAISED_P non-zero means draw a raised
   relief.  LEFT_P non-zero means draw a relief on the left side of
   the rectangle.  RIGHT_P non-zero means draw a relief on the right
   side of the rectangle.  CLIP_RECT is the clipping rectangle to use
   when drawing.  */

static void
x_draw_relief_rect (f, left_x, top_y, right_x, bottom_y, width,
		    raised_p, top_p, bot_p, left_p, right_p, clip_rect)
     struct frame *f;
     int left_x, top_y, right_x, bottom_y, width;
     int top_p, bot_p, left_p, right_p, raised_p;
     Rect *clip_rect;
{
  int i;
  GC gc;

  if (raised_p)
    gc = f->output_data.mac->white_relief.gc;
  else
    gc = f->output_data.mac->black_relief.gc;
  mac_set_clip_rectangles (f, gc, clip_rect, 1);

  /* Top.  */
  if (top_p)
    for (i = 0; i < width; ++i)
      mac_draw_line (f, gc,
		     left_x + i * left_p, top_y + i,
		     right_x + 1 - i * right_p, top_y + i);

  /* Left.  */
  if (left_p)
    for (i = 0; i < width; ++i)
      mac_draw_line (f, gc,
		     left_x + i, top_y + i, left_x + i, bottom_y - i + 1);

  mac_reset_clip_rectangles (f, gc);
  if (raised_p)
    gc = f->output_data.mac->black_relief.gc;
  else
    gc = f->output_data.mac->white_relief.gc;
  mac_set_clip_rectangles (f, gc, clip_rect, 1);

  /* Bottom.  */
  if (bot_p)
    for (i = 0; i < width; ++i)
      mac_draw_line (f, gc,
		     left_x + i * left_p, bottom_y - i,
		     right_x + 1 - i * right_p, bottom_y - i);

  /* Right.  */
  if (right_p)
    for (i = 0; i < width; ++i)
      mac_draw_line (f, gc,
		     right_x - i, top_y + i + 1, right_x - i, bottom_y - i);

  mac_reset_clip_rectangles (f, gc);
}


/* Draw a box on frame F inside the rectangle given by LEFT_X, TOP_Y,
   RIGHT_X, and BOTTOM_Y.  WIDTH is the thickness of the lines to
   draw, it must be >= 0.  LEFT_P non-zero means draw a line on the
   left side of the rectangle.  RIGHT_P non-zero means draw a line
   on the right side of the rectangle.  CLIP_RECT is the clipping
   rectangle to use when drawing.  */

static void
x_draw_box_rect (s, left_x, top_y, right_x, bottom_y, width,
		 left_p, right_p, clip_rect)
     struct glyph_string *s;
     int left_x, top_y, right_x, bottom_y, width, left_p, right_p;
     Rect *clip_rect;
{
  XGCValues xgcv;

  XGetGCValues (s->display, s->gc, GCForeground, &xgcv);
  XSetForeground (s->display, s->gc, s->face->box_color);
  mac_set_clip_rectangles (s->f, s->gc, clip_rect, 1);

  /* Top.  */
  mac_fill_rectangle (s->f, s->gc, left_x, top_y,
		      right_x - left_x + 1, width);

  /* Left.  */
  if (left_p)
    mac_fill_rectangle (s->f, s->gc, left_x, top_y,
			width, bottom_y - top_y + 1);

  /* Bottom.  */
  mac_fill_rectangle (s->f, s->gc, left_x, bottom_y - width + 1,
		      right_x - left_x + 1, width);

  /* Right.  */
  if (right_p)
    mac_fill_rectangle (s->f, s->gc, right_x - width + 1,
			top_y, width, bottom_y - top_y + 1);

  XSetForeground (s->display, s->gc, xgcv.foreground);
  mac_reset_clip_rectangles (s->f, s->gc);
}


/* Draw a box around glyph string S.  */

static void
x_draw_glyph_string_box (s)
     struct glyph_string *s;
{
  int width, left_x, right_x, top_y, bottom_y, last_x, raised_p;
  int left_p, right_p;
  struct glyph *last_glyph;
  Rect clip_rect;

  last_x = ((s->row->full_width_p && !s->w->pseudo_window_p)
	    ? WINDOW_RIGHT_EDGE_X (s->w)
	    : window_box_right (s->w, s->area));

  /* The glyph that may have a right box line.  */
  last_glyph = (s->cmp || s->img
		? s->first_glyph
		: s->first_glyph + s->nchars - 1);

  width = eabs (s->face->box_line_width);
  raised_p = s->face->box == FACE_RAISED_BOX;
  left_x = s->x;
  right_x = (s->row->full_width_p && s->extends_to_end_of_line_p
	     ? last_x - 1
	     : min (last_x, s->x + s->background_width) - 1);
  top_y = s->y;
  bottom_y = top_y + s->height - 1;

  left_p = (s->first_glyph->left_box_line_p
	    || (s->hl == DRAW_MOUSE_FACE
		&& (s->prev == NULL
		    || s->prev->hl != s->hl)));
  right_p = (last_glyph->right_box_line_p
	     || (s->hl == DRAW_MOUSE_FACE
		 && (s->next == NULL
		     || s->next->hl != s->hl)));

  get_glyph_string_clip_rect (s, &clip_rect);

  if (s->face->box == FACE_SIMPLE_BOX)
    x_draw_box_rect (s, left_x, top_y, right_x, bottom_y, width,
		     left_p, right_p, &clip_rect);
  else
    {
      x_setup_relief_colors (s);
      x_draw_relief_rect (s->f, left_x, top_y, right_x, bottom_y,
			  width, raised_p, 1, 1, left_p, right_p, &clip_rect);
    }
}


/* Draw foreground of image glyph string S.  */

static void
x_draw_image_foreground (s)
     struct glyph_string *s;
{
  int x = s->x;
  int y = s->ybase - image_ascent (s->img, s->face, &s->slice);

  /* If first glyph of S has a left box line, start drawing it to the
     right of that line.  */
  if (s->face->box != FACE_NO_BOX
      && s->first_glyph->left_box_line_p
      && s->slice.x == 0)
    x += eabs (s->face->box_line_width);

  /* If there is a margin around the image, adjust x- and y-position
     by that margin.  */
  if (s->slice.x == 0)
    x += s->img->hmargin;
  if (s->slice.y == 0)
    y += s->img->vmargin;

  if (s->img->pixmap)
    {
      x_set_glyph_string_clipping (s);

#if USE_CG_DRAWING
      mac_draw_cg_image (s->img->data.ptr_val,
			 s->f, s->gc, s->slice.x, s->slice.y,
			 s->slice.width, s->slice.height, x, y, 1);
#endif
      if (s->img->mask)
#if !USE_CG_DRAWING
	mac_copy_area_with_mask (s->img->pixmap, s->img->mask,
				 s->f, s->gc, s->slice.x, s->slice.y,
				 s->slice.width, s->slice.height, x, y);
#else
	;
#endif
      else
	{
#if !USE_CG_DRAWING
	  mac_copy_area (s->img->pixmap,
			 s->f, s->gc, s->slice.x, s->slice.y,
			 s->slice.width, s->slice.height, x, y);
#endif

	  /* When the image has a mask, we can expect that at
	     least part of a mouse highlight or a block cursor will
	     be visible.  If the image doesn't have a mask, make
	     a block cursor visible by drawing a rectangle around
	     the image.  I believe it's looking better if we do
	     nothing here for mouse-face.  */
	  if (s->hl == DRAW_CURSOR)
	    {
	      int r = s->img->relief;
	      if (r < 0) r = -r;
	      mac_draw_rectangle (s->f, s->gc, x - r, y - r,
				  s->slice.width + r*2 - 1,
				  s->slice.height + r*2 - 1);
	    }
	}
    }
  else
    /* Draw a rectangle if image could not be loaded.  */
    mac_draw_rectangle (s->f, s->gc, x, y,
			s->slice.width - 1, s->slice.height - 1);
}


/* Draw a relief around the image glyph string S.  */

static void
x_draw_image_relief (s)
     struct glyph_string *s;
{
  int x0, y0, x1, y1, thick, raised_p;
  Rect r;
  int x = s->x;
  int y = s->ybase - image_ascent (s->img, s->face, &s->slice);

  /* If first glyph of S has a left box line, start drawing it to the
     right of that line.  */
  if (s->face->box != FACE_NO_BOX
      && s->first_glyph->left_box_line_p
      && s->slice.x == 0)
    x += eabs (s->face->box_line_width);

  /* If there is a margin around the image, adjust x- and y-position
     by that margin.  */
  if (s->slice.x == 0)
    x += s->img->hmargin;
  if (s->slice.y == 0)
    y += s->img->vmargin;

  if (s->hl == DRAW_IMAGE_SUNKEN
      || s->hl == DRAW_IMAGE_RAISED)
    {
      thick = tool_bar_button_relief >= 0 ? tool_bar_button_relief : DEFAULT_TOOL_BAR_BUTTON_RELIEF;
      raised_p = s->hl == DRAW_IMAGE_RAISED;
    }
  else
    {
      thick = eabs (s->img->relief);
      raised_p = s->img->relief > 0;
    }

  x0 = x - thick;
  y0 = y - thick;
  x1 = x + s->slice.width + thick - 1;
  y1 = y + s->slice.height + thick - 1;

  x_setup_relief_colors (s);
  get_glyph_string_clip_rect (s, &r);
  x_draw_relief_rect (s->f, x0, y0, x1, y1, thick, raised_p,
		      s->slice.y == 0,
		      s->slice.y + s->slice.height == s->img->height,
		      s->slice.x == 0,
		      s->slice.x + s->slice.width == s->img->width,
		      &r);
}


/* Draw part of the background of glyph string S.  X, Y, W, and H
   give the rectangle to draw.  */

static void
x_draw_glyph_string_bg_rect (s, x, y, w, h)
     struct glyph_string *s;
     int x, y, w, h;
{
#if 0 /* MAC_TODO: stipple */
  if (s->stippled_p)
    {
      /* Fill background with a stipple pattern.  */
      XSetFillStyle (s->display, s->gc, FillOpaqueStippled);
      XFillRectangle (s->display, s->window, s->gc, x, y, w, h);
      XSetFillStyle (s->display, s->gc, FillSolid);
    }
  else
#endif /* MAC_TODO */
    x_clear_glyph_string_rect (s, x, y, w, h);
}


/* Draw image glyph string S.

            s->y
   s->x      +-------------------------
	     |   s->face->box
	     |
	     |     +-------------------------
	     |     |  s->img->margin
	     |     |
	     |     |       +-------------------
	     |     |       |  the image

 */

static void
x_draw_image_glyph_string (s)
     struct glyph_string *s;
{
  int x, y;
  int box_line_hwidth = eabs (s->face->box_line_width);
  int box_line_vwidth = max (s->face->box_line_width, 0);
  int height;

  height = s->height - 2 * box_line_vwidth;


  /* Fill background with face under the image.  Do it only if row is
     taller than image or if image has a clip mask to reduce
     flickering.  */
  s->stippled_p = s->face->stipple != 0;
  if (height > s->slice.height
      || s->img->hmargin
      || s->img->vmargin
      || s->img->mask
      || s->img->pixmap == 0
      || s->width != s->background_width)
    {
      x = s->x;
      if (s->first_glyph->left_box_line_p
	  && s->slice.x == 0)
	x += box_line_hwidth;

      y = s->y;
      if (s->slice.y == 0)
	y += box_line_vwidth;

      x_draw_glyph_string_bg_rect (s, x, y, s->background_width, height);

      s->background_filled_p = 1;
    }

  /* Draw the foreground.  */
  x_draw_image_foreground (s);

  /* If we must draw a relief around the image, do it.  */
  if (s->img->relief
      || s->hl == DRAW_IMAGE_RAISED
      || s->hl == DRAW_IMAGE_SUNKEN)
    x_draw_image_relief (s);
}


/* Draw stretch glyph string S.  */

static void
x_draw_stretch_glyph_string (s)
     struct glyph_string *s;
{
  xassert (s->first_glyph->type == STRETCH_GLYPH);

  if (s->hl == DRAW_CURSOR
      && !x_stretch_cursor_p)
    {
      /* If `x-stretch-block-cursor' is nil, don't draw a block cursor
	 as wide as the stretch glyph.  */
      int width, background_width = s->background_width;
      int x = s->x, left_x = window_box_left_offset (s->w, TEXT_AREA);

      if (x < left_x)
	{
	  background_width -= left_x - x;
	  x = left_x;
	}
      width = min (FRAME_COLUMN_WIDTH (s->f), background_width);

      /* Draw cursor.  */
      x_draw_glyph_string_bg_rect (s, x, s->y, width, s->height);

      /* Clear rest using the GC of the original non-cursor face.  */
      if (width < background_width)
	{
	  int y = s->y;
	  int w = background_width - width, h = s->height;
	  Rect r;
	  GC gc;

	  x += width;
	  if (s->row->mouse_face_p
	      && cursor_in_mouse_face_p (s->w))
	    {
	      x_set_mouse_face_gc (s);
	      gc = s->gc;
	    }
	  else
	    gc = s->face->gc;

	  get_glyph_string_clip_rect (s, &r);
	  mac_set_clip_rectangles (s->f, gc, &r, 1);

#if 0 /* MAC_TODO: stipple */
	  if (s->face->stipple)
	    {
	      /* Fill background with a stipple pattern.  */
	      XSetFillStyle (s->display, gc, FillOpaqueStippled);
	      XFillRectangle (s->display, s->window, gc, x, y, w, h);
	      XSetFillStyle (s->display, gc, FillSolid);
	    }
	  else
#endif /* MAC_TODO */
	    mac_erase_rectangle (s->f, gc, x, y, w, h);
	}
    }
  else if (!s->background_filled_p)
    {
      int background_width = s->background_width;
      int x = s->x, left_x = window_box_left_offset (s->w, TEXT_AREA);

      /* Don't draw into left margin, fringe or scrollbar area
         except for header line and mode line.  */
      if (x < left_x && !s->row->mode_line_p)
	{
	  background_width -= left_x - x;
	  x = left_x;
	}
      if (background_width > 0)
	x_draw_glyph_string_bg_rect (s, x, s->y, background_width, s->height);
    }

  s->background_filled_p = 1;
}


/* Draw glyph string S.  */

static void
x_draw_glyph_string (s)
     struct glyph_string *s;
{
  int relief_drawn_p = 0;

  /* If S draws into the background of its successor that does not
     draw a cursor, draw the background of the successor first so that
     S can draw into it.  This makes S->next use XDrawString instead
     of XDrawImageString.  */
  if (s->next && s->right_overhang && !s->for_overlaps
      && s->next->hl != DRAW_CURSOR)
    {
      xassert (s->next->img == NULL);
      x_set_glyph_string_gc (s->next);
      x_set_glyph_string_clipping (s->next);
      x_draw_glyph_string_background (s->next, 1);
    }

  /* Set up S->gc, set clipping and draw S.  */
  x_set_glyph_string_gc (s);

  /* Draw relief (if any) in advance for char/composition so that the
     glyph string can be drawn over it.  */
  if (!s->for_overlaps
      && s->face->box != FACE_NO_BOX
      && (s->first_glyph->type == CHAR_GLYPH
	  || s->first_glyph->type == COMPOSITE_GLYPH))

    {
      x_set_glyph_string_clipping (s);
      x_draw_glyph_string_background (s, 1);
      x_draw_glyph_string_box (s);
      x_set_glyph_string_clipping (s);
      relief_drawn_p = 1;
    }
  else
    x_set_glyph_string_clipping (s);

  switch (s->first_glyph->type)
    {
    case IMAGE_GLYPH:
      x_draw_image_glyph_string (s);
      break;

    case STRETCH_GLYPH:
      x_draw_stretch_glyph_string (s);
      break;

    case CHAR_GLYPH:
      if (s->for_overlaps)
	s->background_filled_p = 1;
      else
	x_draw_glyph_string_background (s, 0);
      x_draw_glyph_string_foreground (s);
      break;

    case COMPOSITE_GLYPH:
      if (s->for_overlaps || s->gidx > 0)
	s->background_filled_p = 1;
      else
	x_draw_glyph_string_background (s, 1);
      x_draw_composite_glyph_string_foreground (s);
      break;

    default:
      abort ();
    }

  if (!s->for_overlaps)
    {
      /* Draw underline.  */
      if (s->face->underline_p)
	{
	  unsigned long tem, h;
	  int y;

#if 0
	  /* Get the underline thickness.  Default is 1 pixel.  */
	  if (!XGetFontProperty (s->font, XA_UNDERLINE_THICKNESS, &h))
#endif
	    h = 1;

	  y = s->y + s->height - h;
	  if (!x_underline_at_descent_line)
            {
	      /* Get the underline position.  This is the recommended
                 vertical offset in pixels from the baseline to the top of
                 the underline.  This is a signed value according to the
                 specs, and its default is

	         ROUND ((maximum descent) / 2), with
	         ROUND(x) = floor (x + 0.5)  */

#if 0
              if (x_use_underline_position_properties
                  && XGetFontProperty (s->font, XA_UNDERLINE_POSITION, &tem))
                y = s->ybase + (long) tem;
              else
#endif
	      if (s->face->font)
                y = s->ybase + (s->face->font->max_bounds.descent + 1) / 2;
            }

	  if (s->face->underline_defaulted_p)
	    mac_fill_rectangle (s->f, s->gc, s->x, y,
				s->background_width, h);
	  else
	    {
	      XGCValues xgcv;
	      XGetGCValues (s->display, s->gc, GCForeground, &xgcv);
	      XSetForeground (s->display, s->gc, s->face->underline_color);
	      mac_fill_rectangle (s->f, s->gc, s->x, y,
				  s->background_width, h);
	      XSetForeground (s->display, s->gc, xgcv.foreground);
	    }
	}

      /* Draw overline.  */
      if (s->face->overline_p)
	{
	  unsigned long dy = 0, h = 1;

	  if (s->face->overline_color_defaulted_p)
	    mac_fill_rectangle (s->f, s->gc, s->x, s->y + dy,
				s->background_width, h);
	  else
	    {
	      XGCValues xgcv;
	      XGetGCValues (s->display, s->gc, GCForeground, &xgcv);
	      XSetForeground (s->display, s->gc, s->face->overline_color);
	      mac_fill_rectangle (s->f, s->gc, s->x, s->y + dy,
				  s->background_width, h);
	      XSetForeground (s->display, s->gc, xgcv.foreground);
	    }
	}

      /* Draw strike-through.  */
      if (s->face->strike_through_p)
	{
	  unsigned long h = 1;
	  unsigned long dy = (s->height - h) / 2;

	  if (s->face->strike_through_color_defaulted_p)
	    mac_fill_rectangle (s->f, s->gc, s->x, s->y + dy,
				s->width, h);
	  else
	    {
	      XGCValues xgcv;
	      XGetGCValues (s->display, s->gc, GCForeground, &xgcv);
	      XSetForeground (s->display, s->gc, s->face->strike_through_color);
	      mac_fill_rectangle (s->f, s->gc, s->x, s->y + dy,
				  s->width, h);
	      XSetForeground (s->display, s->gc, xgcv.foreground);
	    }
	}

      /* Draw relief if not yet drawn.  */
      if (!relief_drawn_p && s->face->box != FACE_NO_BOX)
	x_draw_glyph_string_box (s);
    }

  /* Reset clipping.  */
  mac_reset_clip_rectangles (s->f, s->gc);
}

/* Shift display to make room for inserted glyphs.   */

void
mac_shift_glyphs_for_insert (f, x, y, width, height, shift_by)
     struct frame *f;
     int x, y, width, height, shift_by;
{
  mac_scroll_area (f, f->output_data.mac->normal_gc,
		   x, y, width, height,
		   x + shift_by, y);
}

/* Delete N glyphs at the nominal cursor position.  Not implemented
   for X frames.  */

static void
x_delete_glyphs (n)
     register int n;
{
  abort ();
}


/* Clear entire frame.  If updating_frame is non-null, clear that
   frame.  Otherwise clear the selected frame.  */

static void
x_clear_frame (struct frame *f)
{
  /* Clearing the frame will erase any cursor, so mark them all as no
     longer visible.  */
  mark_window_cursors_off (XWINDOW (FRAME_ROOT_WINDOW (f)));
  output_cursor.hpos = output_cursor.vpos = 0;
  output_cursor.x = -1;

  /* We don't set the output cursor here because there will always
     follow an explicit cursor_to.  */
  BLOCK_INPUT;
  mac_clear_window (f);

  /* We have to clear the scroll bars, too.  If we have changed
     colors or something like that, then they should be notified.  */
  x_scroll_bar_clear (f);

  XFlush (FRAME_MAC_DISPLAY (f));
  UNBLOCK_INPUT;
}



/* Invert the middle quarter of the frame for .15 sec.  */

/* We use the select system call to do the waiting, so we have to make
   sure it's available.  If it isn't, we just won't do visual bells.  */

#if defined (HAVE_TIMEVAL) && defined (HAVE_SELECT)


/* Subtract the `struct timeval' values X and Y, storing the result in
   *RESULT.  Return 1 if the difference is negative, otherwise 0.  */

static int
timeval_subtract (result, x, y)
     struct timeval *result, x, y;
{
  /* Perform the carry for the later subtraction by updating y.  This
     is safer because on some systems the tv_sec member is unsigned.  */
  if (x.tv_usec < y.tv_usec)
    {
      int nsec = (y.tv_usec - x.tv_usec) / 1000000 + 1;
      y.tv_usec -= 1000000 * nsec;
      y.tv_sec += nsec;
    }

  if (x.tv_usec - y.tv_usec > 1000000)
    {
      int nsec = (y.tv_usec - x.tv_usec) / 1000000;
      y.tv_usec += 1000000 * nsec;
      y.tv_sec -= nsec;
    }

  /* Compute the time remaining to wait.  tv_usec is certainly
     positive.  */
  result->tv_sec = x.tv_sec - y.tv_sec;
  result->tv_usec = x.tv_usec - y.tv_usec;

  /* Return indication of whether the result should be considered
     negative.  */
  return x.tv_sec < y.tv_sec;
}

void
XTflash (f)
     struct frame *f;
{
  /* Get the height not including a menu bar widget.  */
  int height = FRAME_TEXT_LINES_TO_PIXEL_HEIGHT (f, FRAME_LINES (f));
  /* Height of each line to flash.  */
  int flash_height = FRAME_LINE_HEIGHT (f);
  /* These will be the left and right margins of the rectangles.  */
  int flash_left = FRAME_INTERNAL_BORDER_WIDTH (f);
  int flash_right = FRAME_PIXEL_WIDTH (f) - FRAME_INTERNAL_BORDER_WIDTH (f);

  int width;

  /* Don't flash the area between a scroll bar and the frame
     edge it is next to.  */
  switch (FRAME_VERTICAL_SCROLL_BAR_TYPE (f))
    {
    case vertical_scroll_bar_left:
      flash_left += VERTICAL_SCROLL_BAR_WIDTH_TRIM;
      break;

    case vertical_scroll_bar_right:
      flash_right -= VERTICAL_SCROLL_BAR_WIDTH_TRIM;
      break;

    default:
      break;
    }

  width = flash_right - flash_left;

  BLOCK_INPUT;

  /* If window is tall, flash top and bottom line.  */
  if (height > 3 * FRAME_LINE_HEIGHT (f))
    {
      mac_invert_rectangle (f, flash_left,
			    (FRAME_INTERNAL_BORDER_WIDTH (f)
			     + FRAME_TOOL_BAR_LINES (f) * FRAME_LINE_HEIGHT (f)),
			    width, flash_height);
      mac_invert_rectangle (f, flash_left,
			    (height - flash_height
			     - FRAME_INTERNAL_BORDER_WIDTH (f)),
			    width, flash_height);
    }
  else
    /* If it is short, flash it all.  */
    mac_invert_rectangle (f, flash_left, FRAME_INTERNAL_BORDER_WIDTH (f),
			  width, height - 2 * FRAME_INTERNAL_BORDER_WIDTH (f));

  x_flush (f);

  {
    struct timeval wakeup;

    EMACS_GET_TIME (wakeup);

    /* Compute time to wait until, propagating carry from usecs.  */
    wakeup.tv_usec += 150000;
    wakeup.tv_sec += (wakeup.tv_usec / 1000000);
    wakeup.tv_usec %= 1000000;

    /* Keep waiting until past the time wakeup or any input gets
       available.  */
    while (! detect_input_pending ())
      {
	struct timeval current;
	struct timeval timeout;

	EMACS_GET_TIME (current);

	/* Break if result would be negative.  */
	if (timeval_subtract (&current, wakeup, current))
	  break;

	/* How long `select' should wait.  */
	timeout.tv_sec = 0;
	timeout.tv_usec = 10000;

	/* Try to wait that long--but we might wake up sooner.  */
	select (0, NULL, NULL, NULL, &timeout);
      }
  }

  /* If window is tall, flash top and bottom line.  */
  if (height > 3 * FRAME_LINE_HEIGHT (f))
    {
      mac_invert_rectangle (f, flash_left,
			    (FRAME_INTERNAL_BORDER_WIDTH (f)
			     + FRAME_TOOL_BAR_LINES (f) * FRAME_LINE_HEIGHT (f)),
			    width, flash_height);
      mac_invert_rectangle (f, flash_left,
			    (height - flash_height
			     - FRAME_INTERNAL_BORDER_WIDTH (f)),
			    width, flash_height);
    }
  else
    /* If it is short, flash it all.  */
    mac_invert_rectangle (f, flash_left, FRAME_INTERNAL_BORDER_WIDTH (f),
			  width, height - 2 * FRAME_INTERNAL_BORDER_WIDTH (f));

  x_flush (f);

  UNBLOCK_INPUT;
}

#endif /* defined (HAVE_TIMEVAL) && defined (HAVE_SELECT) */


/* Make audible bell.  */

void
XTring_bell ()
{
  struct frame *f = SELECTED_FRAME ();

#if defined (HAVE_TIMEVAL) && defined (HAVE_SELECT)
  if (visible_bell)
    XTflash (f);
  else
#endif
    {
      BLOCK_INPUT;
      SysBeep (1);
      XFlush (FRAME_MAC_DISPLAY (f));
      UNBLOCK_INPUT;
    }
}


/* Specify how many text lines, from the top of the window,
   should be affected by insert-lines and delete-lines operations.
   This, and those operations, are used only within an update
   that is bounded by calls to x_update_begin and x_update_end.  */

static void
XTset_terminal_window (n)
     register int n;
{
  /* This function intentionally left blank.  */
}



/***********************************************************************
			      Line Dance
 ***********************************************************************/

/* Perform an insert-lines or delete-lines operation, inserting N
   lines or deleting -N lines at vertical position VPOS.  */

static void
x_ins_del_lines (vpos, n)
     int vpos, n;
{
  abort ();
}


/* Scroll part of the display as described by RUN.  */

static void
x_scroll_run (w, run)
     struct window *w;
     struct run *run;
{
  struct frame *f = XFRAME (w->frame);
  int x, y, width, height, from_y, to_y, bottom_y;

  /* Get frame-relative bounding box of the text display area of W,
     without mode lines.  Include in this box the left and right
     fringe of W.  */
  window_box (w, -1, &x, &y, &width, &height);

  from_y = WINDOW_TO_FRAME_PIXEL_Y (w, run->current_y);
  to_y = WINDOW_TO_FRAME_PIXEL_Y (w, run->desired_y);
  bottom_y = y + height;

  if (to_y < from_y)
    {
      /* Scrolling up.  Make sure we don't copy part of the mode
	 line at the bottom.  */
      if (from_y + run->height > bottom_y)
	height = bottom_y - from_y;
      else
	height = run->height;
    }
  else
    {
      /* Scolling down.  Make sure we don't copy over the mode line.
	 at the bottom.  */
      if (to_y + run->height > bottom_y)
	height = bottom_y - to_y;
      else
	height = run->height;
    }

  BLOCK_INPUT;

  /* Cursor off.  Will be switched on again in x_update_window_end.  */
  updated_window = w;
  x_clear_cursor (w);

  mac_scroll_area (f, f->output_data.mac->normal_gc,
		   x, from_y,
		   width, height,
		   x, to_y);

  UNBLOCK_INPUT;
}



/***********************************************************************
			   Exposure Events
 ***********************************************************************/


static void
frame_highlight (f)
     struct frame *f;
{
  x_update_cursor (f, 1);
}

static void
frame_unhighlight (f)
     struct frame *f;
{
  x_update_cursor (f, 1);
}

/* The focus has changed.  Update the frames as necessary to reflect
   the new situation.  Note that we can't change the selected frame
   here, because the Lisp code we are interrupting might become confused.
   Each event gets marked with the frame in which it occurred, so the
   Lisp code can tell when the switch took place by examining the events.  */

static void
x_new_focus_frame (dpyinfo, frame)
     struct x_display_info *dpyinfo;
     struct frame *frame;
{
  struct frame *old_focus = dpyinfo->x_focus_frame;

  if (frame != dpyinfo->x_focus_frame)
    {
      /* Set this before calling other routines, so that they see
	 the correct value of x_focus_frame.  */
      dpyinfo->x_focus_frame = frame;

      if (old_focus && old_focus->auto_lower)
	x_lower_frame (old_focus);

#if 0
      selected_frame = frame;
      XSETFRAME (XWINDOW (selected_frame->selected_window)->frame,
		 selected_frame);
      Fselect_window (selected_frame->selected_window, Qnil);
      choose_minibuf_frame ();
#endif /* ! 0 */

      if (dpyinfo->x_focus_frame && dpyinfo->x_focus_frame->auto_raise)
	pending_autoraise_frame = dpyinfo->x_focus_frame;
      else
	pending_autoraise_frame = 0;

#if USE_MAC_FONT_PANEL
      if (frame)
	mac_set_font_info_for_selection (frame, DEFAULT_FACE_ID, 0);
#endif
    }

  x_frame_rehighlight (dpyinfo);
}

/* Handle FocusIn and FocusOut state changes for FRAME.
   If FRAME has focus and there exists more than one frame, puts
   a FOCUS_IN_EVENT into *BUFP.  */

static void
mac_focus_changed (type, dpyinfo, frame, bufp)
     int type;
     struct mac_display_info *dpyinfo;
     struct frame *frame;
     struct input_event *bufp;
{
  if (type == activeFlag)
    {
      if (dpyinfo->x_focus_event_frame != frame)
        {
          x_new_focus_frame (dpyinfo, frame);
          dpyinfo->x_focus_event_frame = frame;

          /* Don't stop displaying the initial startup message
             for a switch-frame event we don't need.  */
          if (NILP (Vterminal_frame)
              && CONSP (Vframe_list)
              && !NILP (XCDR (Vframe_list)))
            {
              bufp->kind = FOCUS_IN_EVENT;
              XSETFRAME (bufp->frame_or_window, frame);
            }
        }
    }
  else
    {
      if (dpyinfo->x_focus_event_frame == frame)
        {
          dpyinfo->x_focus_event_frame = 0;
          x_new_focus_frame (dpyinfo, 0);
        }
    }
}

/* The focus may have changed.  Figure out if it is a real focus change,
   by checking both FocusIn/Out and Enter/LeaveNotify events.

   Returns FOCUS_IN_EVENT event in *BUFP. */

static void
x_detect_focus_change (dpyinfo, event, bufp)
     struct mac_display_info *dpyinfo;
     const EventRecord *event;
     struct input_event *bufp;
{
  struct frame *frame;

  frame = mac_window_to_frame ((WindowRef) event->message);
  if (! frame)
    return;

  /* On Mac, this is only called from focus events, so no switch needed.  */
  mac_focus_changed ((event->modifiers & activeFlag),
		     dpyinfo, frame, bufp);
}


/* Handle an event saying the mouse has moved out of an Emacs frame.  */

void
x_mouse_leave (dpyinfo)
     struct x_display_info *dpyinfo;
{
  x_new_focus_frame (dpyinfo, dpyinfo->x_focus_event_frame);
}

/* The focus has changed, or we have redirected a frame's focus to
   another frame (this happens when a frame uses a surrogate
   mini-buffer frame).  Shift the highlight as appropriate.

   The FRAME argument doesn't necessarily have anything to do with which
   frame is being highlighted or un-highlighted; we only use it to find
   the appropriate X display info.  */

static void
XTframe_rehighlight (frame)
     struct frame *frame;
{
  x_frame_rehighlight (FRAME_X_DISPLAY_INFO (frame));
}

static void
x_frame_rehighlight (dpyinfo)
     struct x_display_info *dpyinfo;
{
  struct frame *old_highlight = dpyinfo->x_highlight_frame;

  if (dpyinfo->x_focus_frame)
    {
      dpyinfo->x_highlight_frame
	= ((FRAMEP (FRAME_FOCUS_FRAME (dpyinfo->x_focus_frame)))
	   ? XFRAME (FRAME_FOCUS_FRAME (dpyinfo->x_focus_frame))
	   : dpyinfo->x_focus_frame);
      if (! FRAME_LIVE_P (dpyinfo->x_highlight_frame))
	{
	  FRAME_FOCUS_FRAME (dpyinfo->x_focus_frame) = Qnil;
	  dpyinfo->x_highlight_frame = dpyinfo->x_focus_frame;
	}
    }
  else
    dpyinfo->x_highlight_frame = 0;

  if (dpyinfo->x_highlight_frame != old_highlight)
    {
      if (old_highlight)
	frame_unhighlight (old_highlight);
      if (dpyinfo->x_highlight_frame)
	frame_highlight (dpyinfo->x_highlight_frame);
    }
}



/* Convert a keysym to its name.  */

char *
x_get_keysym_name (keysym)
     int keysym;
{
  char *value;

  BLOCK_INPUT;
#if 0
  value = XKeysymToString (keysym);
#else
  value = 0;
#endif
  UNBLOCK_INPUT;

  return value;
}



/* Function to report a mouse movement to the mainstream Emacs code.
   The input handler calls this.

   We have received a mouse movement event, which is given in *event.
   If the mouse is over a different glyph than it was last time, tell
   the mainstream emacs code by setting mouse_moved.  If not, ask for
   another motion event, so we can check again the next time it moves.  */

static Point last_mouse_motion_position;
static Lisp_Object last_mouse_motion_frame;

static int
note_mouse_movement (frame, pos)
     FRAME_PTR frame;
     Point *pos;
{
  struct mac_display_info *dpyinfo = FRAME_MAC_DISPLAY_INFO (frame);
#if TARGET_API_MAC_CARBON
  Rect r;
#endif

  last_mouse_movement_time = TickCount () * (1000 / 60);  /* to milliseconds */
  last_mouse_motion_position = *pos;
  XSETFRAME (last_mouse_motion_frame, frame);

  if (frame == dpyinfo->mouse_face_mouse_frame
#if TARGET_API_MAC_CARBON
      && !PtInRect (*pos, GetWindowPortBounds (FRAME_MAC_WINDOW (frame), &r))
#else
      && !PtInRect (*pos, &FRAME_MAC_WINDOW (frame)->portRect)
#endif
      )
    {
      /* This case corresponds to LeaveNotify in X11.  If we move
	 outside the frame, then we're certainly no longer on any text
	 in the frame.  */
      clear_mouse_face (dpyinfo);
      dpyinfo->mouse_face_mouse_frame = 0;
      if (!dpyinfo->grabbed)
	FRAME_RIF (frame)->define_frame_cursor (frame,
				  frame->output_data.mac->nontext_cursor);
    }

  /* Has the mouse moved off the glyph it was on at the last sighting?  */
  if (frame != last_mouse_glyph_frame
      || !PtInRect (*pos, &last_mouse_glyph))
    {
      frame->mouse_moved = 1;
      last_mouse_scroll_bar = Qnil;
      note_mouse_highlight (frame, pos->h, pos->v);
      /* Remember which glyph we're now on.  */
      remember_mouse_glyph (frame, pos->h, pos->v, &last_mouse_glyph);
      last_mouse_glyph_frame = frame;
      return 1;
    }

  return 0;
}


/************************************************************************
			      Mouse Face
 ************************************************************************/

/* MAC TODO:  This should be called from somewhere (or removed)  ++KFS */

static void
redo_mouse_highlight ()
{
  if (!NILP (last_mouse_motion_frame)
      && FRAME_LIVE_P (XFRAME (last_mouse_motion_frame)))
    note_mouse_highlight (XFRAME (last_mouse_motion_frame),
			  last_mouse_motion_position.h,
			  last_mouse_motion_position.v);
}


static struct frame *
mac_focus_frame (dpyinfo)
     struct mac_display_info *dpyinfo;
{
  if (dpyinfo->x_focus_frame)
    return dpyinfo->x_focus_frame;
  else
    /* Mac version may get events, such as a menu bar click, even when
       all the frames are invisible.  In this case, we regard the
       event came to the selected frame.  */
    return SELECTED_FRAME ();
}


/* Return the current position of the mouse.
   *FP should be a frame which indicates which display to ask about.

   If the mouse movement started in a scroll bar, set *FP, *BAR_WINDOW,
   and *PART to the frame, window, and scroll bar part that the mouse
   is over.  Set *X and *Y to the portion and whole of the mouse's
   position on the scroll bar.

   If the mouse movement started elsewhere, set *FP to the frame the
   mouse is on, *BAR_WINDOW to nil, and *X and *Y to the character cell
   the mouse is over.

   Set *TIME to the server time-stamp for the time at which the mouse
   was at this position.

   Don't store anything if we don't have a valid set of values to report.

   This clears the mouse_moved flag, so we can wait for the next mouse
   movement.  */

static void
XTmouse_position (fp, insist, bar_window, part, x, y, time)
     FRAME_PTR *fp;
     int insist;
     Lisp_Object *bar_window;
     enum scroll_bar_part *part;
     Lisp_Object *x, *y;
     unsigned long *time;
{
  FRAME_PTR f1;

  BLOCK_INPUT;

  if (! NILP (last_mouse_scroll_bar) && insist == 0)
    x_scroll_bar_report_motion (fp, bar_window, part, x, y, time);
  else
    {
      Lisp_Object frame, tail;

      /* Clear the mouse-moved flag for every frame on this display.  */
      FOR_EACH_FRAME (tail, frame)
	XFRAME (frame)->mouse_moved = 0;

      last_mouse_scroll_bar = Qnil;

      if (FRAME_MAC_DISPLAY_INFO (*fp)->grabbed && last_mouse_frame
	  && FRAME_LIVE_P (last_mouse_frame))
	f1 = last_mouse_frame;
      else
	f1 = mac_focus_frame (FRAME_MAC_DISPLAY_INFO (*fp));

      if (f1)
	{
	  /* Ok, we found a frame.  Store all the values.
	     last_mouse_glyph is a rectangle used to reduce the
	     generation of mouse events.  To not miss any motion
	     events, we must divide the frame into rectangles of the
	     size of the smallest character that could be displayed
	     on it, i.e. into the same rectangles that matrices on
	     the frame are divided into.  */
	  Point mouse_pos;

#if TARGET_API_MAC_CARBON
	  GetGlobalMouse (&mouse_pos);
	  mouse_pos.h -= f1->left_pos + FRAME_OUTER_TO_INNER_DIFF_X (f1);
	  mouse_pos.v -= f1->top_pos + FRAME_OUTER_TO_INNER_DIFF_Y (f1);
#else
	  SetPortWindowPort (FRAME_MAC_WINDOW (f1));
	  GetMouse (&mouse_pos);
#endif
	  remember_mouse_glyph (f1, mouse_pos.h, mouse_pos.v,
				&last_mouse_glyph);
	  last_mouse_glyph_frame = f1;

	  *bar_window = Qnil;
	  *part = 0;
	  *fp = f1;
	  XSETINT (*x, mouse_pos.h);
	  XSETINT (*y, mouse_pos.v);
	  *time = last_mouse_movement_time;
	}
    }

  UNBLOCK_INPUT;
}


/************************************************************************
			 Toolkit scroll bars
 ************************************************************************/

#ifdef USE_TOOLKIT_SCROLL_BARS

static pascal void scroll_bar_timer_callback P_ ((EventLoopTimerRef, void *));
static OSStatus install_scroll_bar_timer P_ ((void));
static OSStatus set_scroll_bar_timer P_ ((EventTimerInterval));
static int control_part_code_to_scroll_bar_part P_ ((ControlPartCode));
static void construct_scroll_bar_click P_ ((struct scroll_bar *, int,
					    struct input_event *));
static OSStatus get_control_part_bounds P_ ((ControlRef, ControlPartCode,
					     Rect *));
static void x_scroll_bar_handle_press P_ ((struct scroll_bar *,
					   ControlPartCode, Point,
					   struct input_event *));
static void x_scroll_bar_handle_release P_ ((struct scroll_bar *,
					     struct input_event *));
static void x_scroll_bar_handle_drag P_ ((WindowRef, struct scroll_bar *,
					  Point, struct input_event *));
static void x_set_toolkit_scroll_bar_thumb P_ ((struct scroll_bar *,
						int, int, int));

/* Last scroll bar part sent in x_scroll_bar_handle_*.  */

static int last_scroll_bar_part;

static EventLoopTimerRef scroll_bar_timer;

static int scroll_bar_timer_event_posted_p;

#define SCROLL_BAR_FIRST_DELAY 0.5
#define SCROLL_BAR_CONTINUOUS_DELAY (1.0 / 15)

static pascal void
scroll_bar_timer_callback (timer, data)
     EventLoopTimerRef timer;
     void *data;
{
  OSStatus err;

  err = mac_post_mouse_moved_event ();
  if (err == noErr)
    scroll_bar_timer_event_posted_p = 1;
}

static OSStatus
install_scroll_bar_timer ()
{
  static EventLoopTimerUPP scroll_bar_timer_callbackUPP = NULL;

  if (scroll_bar_timer_callbackUPP == NULL)
    scroll_bar_timer_callbackUPP =
      NewEventLoopTimerUPP (scroll_bar_timer_callback);

  if (scroll_bar_timer == NULL)
    /* Mac OS X and CarbonLib 1.5 and later allow us to specify
       kEventDurationForever as delays.  */
    return
      InstallEventLoopTimer (GetCurrentEventLoop (),
			     kEventDurationForever, kEventDurationForever,
			     scroll_bar_timer_callbackUPP, NULL,
			     &scroll_bar_timer);
}

static OSStatus
set_scroll_bar_timer (delay)
     EventTimerInterval delay;
{
  if (scroll_bar_timer == NULL)
    install_scroll_bar_timer ();

  scroll_bar_timer_event_posted_p = 0;

  return SetEventLoopTimerNextFireTime (scroll_bar_timer, delay);
}

static int
control_part_code_to_scroll_bar_part (part_code)
     ControlPartCode part_code;
{
  switch (part_code)
    {
    case kControlUpButtonPart:		return scroll_bar_up_arrow;
    case kControlDownButtonPart:	return scroll_bar_down_arrow;
    case kControlPageUpPart:		return scroll_bar_above_handle;
    case kControlPageDownPart:		return scroll_bar_below_handle;
    case kControlIndicatorPart:		return scroll_bar_handle;
    }

  return -1;
}

static void
construct_scroll_bar_click (bar, part, bufp)
     struct scroll_bar *bar;
     int part;
     struct input_event *bufp;
{
  bufp->kind = SCROLL_BAR_CLICK_EVENT;
  bufp->frame_or_window = bar->window;
  bufp->arg = Qnil;
  bufp->part = part;
  bufp->code = 0;
  XSETINT (bufp->x, 0);
  XSETINT (bufp->y, 0);
  bufp->modifiers = 0;
}

static OSStatus
get_control_part_bounds (ch, part_code, rect)
     ControlRef ch;
     ControlPartCode part_code;
     Rect *rect;
{
  RgnHandle region = NewRgn ();
  OSStatus err;

  err = GetControlRegion (ch, part_code, region);
  if (err == noErr)
    GetRegionBounds (region, rect);
  DisposeRgn (region);

  return err;
}

static void
x_scroll_bar_handle_press (bar, part_code, mouse_pos, bufp)
     struct scroll_bar *bar;
     ControlPartCode part_code;
     Point mouse_pos;
     struct input_event *bufp;
{
  int part = control_part_code_to_scroll_bar_part (part_code);

  if (part < 0)
    return;

  if (part != scroll_bar_handle)
    {
      construct_scroll_bar_click (bar, part, bufp);
      HiliteControl (SCROLL_BAR_CONTROL_REF (bar), part_code);
      set_scroll_bar_timer (SCROLL_BAR_FIRST_DELAY);
      bar->dragging = Qnil;
    }
  else
    {
      Rect r;

      get_control_part_bounds (SCROLL_BAR_CONTROL_REF (bar),
			       kControlIndicatorPart, &r);
      XSETINT (bar->dragging, - (mouse_pos.v - r.top) - 1);
    }

  last_scroll_bar_part = part;
  tracked_scroll_bar = bar;
}

static void
x_scroll_bar_handle_release (bar, bufp)
     struct scroll_bar *bar;
     struct input_event *bufp;
{
  if (last_scroll_bar_part != scroll_bar_handle
      || (INTEGERP (bar->dragging) && XINT (bar->dragging) >= 0))
    construct_scroll_bar_click (bar, scroll_bar_end_scroll, bufp);

  HiliteControl (SCROLL_BAR_CONTROL_REF (bar), 0);
  set_scroll_bar_timer (kEventDurationForever);

  last_scroll_bar_part = -1;
  bar->dragging = Qnil;
  tracked_scroll_bar = NULL;
}

static void
x_scroll_bar_handle_drag (win, bar, mouse_pos, bufp)
     WindowRef win;
     struct scroll_bar *bar;
     Point mouse_pos;
     struct input_event *bufp;
{
  ControlRef ch = SCROLL_BAR_CONTROL_REF (bar);

  if (last_scroll_bar_part == scroll_bar_handle)
    {
      int top, top_range;
      Rect r;

      get_control_part_bounds (SCROLL_BAR_CONTROL_REF (bar),
			       kControlIndicatorPart, &r);

      if (INTEGERP (bar->dragging) && XINT (bar->dragging) < 0)
	XSETINT (bar->dragging, - (XINT (bar->dragging) + 1));

      top = mouse_pos.v - XINT (bar->dragging) - XINT (bar->track_top);
      top_range = XINT (bar->track_height) - XINT (bar->min_handle);

      if (top < 0)
	top = 0;
      if (top > top_range)
	top = top_range;

      construct_scroll_bar_click (bar, scroll_bar_handle, bufp);
      XSETINT (bufp->x, top);
      XSETINT (bufp->y, top_range);
    }
  else
    {
      ControlPartCode part_code;
      int unhilite_p = 0, part;

      if (ch != FindControlUnderMouse (mouse_pos, win, &part_code))
	unhilite_p = 1;
      else
	{
	  part = control_part_code_to_scroll_bar_part (part_code);

	  switch (last_scroll_bar_part)
	    {
	    case scroll_bar_above_handle:
	    case scroll_bar_below_handle:
	      if (part != scroll_bar_above_handle
		  && part != scroll_bar_below_handle)
		unhilite_p = 1;
	      break;

	    case scroll_bar_up_arrow:
	    case scroll_bar_down_arrow:
	      if (part != scroll_bar_up_arrow
		  && part != scroll_bar_down_arrow)
		unhilite_p = 1;
	      break;
	    }
	}

      if (unhilite_p)
	HiliteControl (SCROLL_BAR_CONTROL_REF (bar), 0);
      else if (part != last_scroll_bar_part
	       || scroll_bar_timer_event_posted_p)
	{
	  construct_scroll_bar_click (bar, part, bufp);
	  last_scroll_bar_part = part;
	  HiliteControl (SCROLL_BAR_CONTROL_REF (bar), part_code);
	  set_scroll_bar_timer (SCROLL_BAR_CONTINUOUS_DELAY);
	}
    }
}

/* Set the thumb size and position of scroll bar BAR.  We are currently
   displaying PORTION out of a whole WHOLE, and our position POSITION.  */

static void
x_set_toolkit_scroll_bar_thumb (bar, portion, position, whole)
     struct scroll_bar *bar;
     int portion, position, whole;
{
  ControlRef ch = SCROLL_BAR_CONTROL_REF (bar);
  int value, viewsize, maximum;

  if (XINT (bar->track_height) == 0)
    return;

  if (whole <= portion)
    value = 0, viewsize = 1, maximum = 0;
  else
    {
      float scale;

      maximum = XINT (bar->track_height) - XINT (bar->min_handle);
      scale = (float) maximum / (whole - portion);
      value = position * scale + 0.5f;
      viewsize = (int) (portion * scale + 0.5f) + XINT (bar->min_handle);
    }

  BLOCK_INPUT;

  if (GetControlViewSize (ch) != viewsize
      || GetControl32BitValue (ch) != value
      || GetControl32BitMaximum (ch) != maximum)
    {
      /* Temporarily hide the scroll bar to avoid multiple redraws.  */
      SetControlVisibility (ch, false, false);

      SetControl32BitMaximum (ch, maximum);
      SetControl32BitValue (ch, value);
      SetControlViewSize (ch, viewsize);

      SetControlVisibility (ch, true, true);
    }

  UNBLOCK_INPUT;
}

#endif /* USE_TOOLKIT_SCROLL_BARS */



/************************************************************************
			 Scroll bars, general
 ************************************************************************/

/* Create a scroll bar and return the scroll bar vector for it.  W is
   the Emacs window on which to create the scroll bar. TOP, LEFT,
   WIDTH and HEIGHT are the pixel coordinates and dimensions of the
   scroll bar. */

static struct scroll_bar *
x_scroll_bar_create (w, top, left, width, height, disp_top, disp_height)
     struct window *w;
     int top, left, width, height, disp_top, disp_height;
{
  struct frame *f = XFRAME (w->frame);
  struct scroll_bar *bar
    = XSCROLL_BAR (Fmake_vector (make_number (SCROLL_BAR_VEC_SIZE), Qnil));
  Rect r;
  ControlRef ch;

  BLOCK_INPUT;

  r.left = left;
  r.top = disp_top;
  r.right = left + width;
  r.bottom = disp_top + disp_height;

#if USE_CG_DRAWING
  mac_prepare_for_quickdraw (f);
#endif
#if TARGET_API_MAC_CARBON
  ch = NewControl (FRAME_MAC_WINDOW (f), &r, "\p",
#ifdef USE_TOOLKIT_SCROLL_BARS
		   false,
#else
		   width < disp_height,
#endif
		   0, 0, 0, kControlScrollBarProc, (long) bar);
#else
  ch = NewControl (FRAME_MAC_WINDOW (f), &r, "\p", width < disp_height,
		   0, 0, 0, scrollBarProc, (long) bar);
#endif
  SET_SCROLL_BAR_CONTROL_REF (bar, ch);

  XSETWINDOW (bar->window, w);
  XSETINT (bar->top, top);
  XSETINT (bar->left, left);
  XSETINT (bar->width, width);
  XSETINT (bar->height, height);
  XSETINT (bar->start, 0);
  XSETINT (bar->end, 0);
  bar->dragging = Qnil;
#ifdef MAC_OSX
  bar->fringe_extended_p = Qnil;
#endif
  bar->redraw_needed_p = Qnil;
#ifdef USE_TOOLKIT_SCROLL_BARS
  bar->track_top = Qnil;
  bar->track_height = Qnil;
  bar->min_handle = Qnil;
#endif

  /* Add bar to its frame's list of scroll bars.  */
  bar->next = FRAME_SCROLL_BARS (f);
  bar->prev = Qnil;
  XSETVECTOR (FRAME_SCROLL_BARS (f), bar);
  if (!NILP (bar->next))
    XSETVECTOR (XSCROLL_BAR (bar->next)->prev, bar);

  UNBLOCK_INPUT;
  return bar;
}


/* Draw BAR's handle in the proper position.

   If the handle is already drawn from START to END, don't bother
   redrawing it, unless REBUILD is non-zero; in that case, always
   redraw it.  (REBUILD is handy for drawing the handle after expose
   events.)

   Normally, we want to constrain the start and end of the handle to
   fit inside its rectangle, but if the user is dragging the scroll
   bar handle, we want to let them drag it down all the way, so that
   the bar's top is as far down as it goes; otherwise, there's no way
   to move to the very end of the buffer.  */

#ifndef USE_TOOLKIT_SCROLL_BARS

static void
x_scroll_bar_set_handle (bar, start, end, rebuild)
     struct scroll_bar *bar;
     int start, end;
     int rebuild;
{
  int dragging = ! NILP (bar->dragging);
  ControlRef ch = SCROLL_BAR_CONTROL_REF (bar);
  FRAME_PTR f = XFRAME (WINDOW_FRAME (XWINDOW (bar->window)));
  int top_range = VERTICAL_SCROLL_BAR_TOP_RANGE (f, XINT (bar->height));
  int length = end - start;

  /* If the display is already accurate, do nothing.  */
  if (! rebuild
      && start == XINT (bar->start)
      && end == XINT (bar->end))
    return;

  BLOCK_INPUT;

  /* Make sure the values are reasonable, and try to preserve the
     distance between start and end.  */
  if (start < 0)
    start = 0;
  else if (start > top_range)
    start = top_range;
  end = start + length;

  if (end < start)
    end = start;
  else if (end > top_range && ! dragging)
    end = top_range;

  /* Store the adjusted setting in the scroll bar.  */
  XSETINT (bar->start, start);
  XSETINT (bar->end, end);

  /* Clip the end position, just for display.  */
  if (end > top_range)
    end = top_range;

  /* Draw bottom positions VERTICAL_SCROLL_BAR_MIN_HANDLE pixels below
     top positions, to make sure the handle is always at least that
     many pixels tall.  */
  end += VERTICAL_SCROLL_BAR_MIN_HANDLE;

  SetControlMinimum (ch, 0);
  /* Don't inadvertently activate deactivated scroll bars */
  if (GetControlMaximum (ch) != -1)
    SetControlMaximum (ch, top_range + VERTICAL_SCROLL_BAR_MIN_HANDLE
		       - (end - start));
  SetControlValue (ch, start);
#if TARGET_API_MAC_CARBON
  SetControlViewSize (ch, end - start);
#endif

  UNBLOCK_INPUT;
}

#endif /* !USE_TOOLKIT_SCROLL_BARS */

/* Destroy scroll bar BAR, and set its Emacs window's scroll bar to
   nil.  */

static void
x_scroll_bar_remove (bar)
     struct scroll_bar *bar;
{
  FRAME_PTR f = XFRAME (WINDOW_FRAME (XWINDOW (bar->window)));

  BLOCK_INPUT;

#if USE_CG_DRAWING
  mac_prepare_for_quickdraw (f);
#endif
  /* Destroy the Mac scroll bar control  */
  DisposeControl (SCROLL_BAR_CONTROL_REF (bar));

  /* Disassociate this scroll bar from its window.  */
  XWINDOW (bar->window)->vertical_scroll_bar = Qnil;

  UNBLOCK_INPUT;
}


/* Set the handle of the vertical scroll bar for WINDOW to indicate
   that we are displaying PORTION characters out of a total of WHOLE
   characters, starting at POSITION.  If WINDOW has no scroll bar,
   create one.  */

static void
XTset_vertical_scroll_bar (w, portion, whole, position)
     struct window *w;
     int portion, whole, position;
{
  struct frame *f = XFRAME (w->frame);
  struct scroll_bar *bar;
  int top, height, left, sb_left, width, sb_width, disp_top, disp_height;
  int window_y, window_height;
#ifdef MAC_OSX
  int fringe_extended_p;
#endif

  /* Get window dimensions.  */
  window_box (w, -1, 0, &window_y, 0, &window_height);
  top = window_y;
  width = WINDOW_CONFIG_SCROLL_BAR_COLS (w) * FRAME_COLUMN_WIDTH (f);
  height = window_height;

  /* Compute the left edge of the scroll bar area.  */
  left = WINDOW_SCROLL_BAR_AREA_X (w);

  /* Compute the width of the scroll bar which might be less than
     the width of the area reserved for the scroll bar.  */
  if (WINDOW_CONFIG_SCROLL_BAR_WIDTH (w) > 0)
    sb_width = WINDOW_CONFIG_SCROLL_BAR_WIDTH (w);
  else
    sb_width = width;

  /* Compute the left edge of the scroll bar.  */
  if (WINDOW_HAS_VERTICAL_SCROLL_BAR_ON_RIGHT (w))
    sb_left = left + (WINDOW_RIGHTMOST_P (w) ? width - sb_width : 0);
  else
    sb_left = left + (WINDOW_LEFTMOST_P (w) ? 0 : width - sb_width);

  /* Adjustments according to Inside Macintosh to make it look nice */
  disp_top = top;
  disp_height = height;
#ifdef MAC_OS8
  if (disp_top == 0)
    {
      disp_top = -1;
      disp_height++;
    }
  else if (disp_top == FRAME_PIXEL_HEIGHT (f) - 16)
    {
      disp_top++;
      disp_height--;
    }

  if (sb_left + sb_width == FRAME_PIXEL_WIDTH (f))
    sb_left++;
#endif

#ifdef MAC_OSX
  if (WINDOW_HAS_VERTICAL_SCROLL_BAR_ON_LEFT (w))
    fringe_extended_p = (WINDOW_LEFTMOST_P (w)
			 && WINDOW_LEFT_FRINGE_WIDTH (w)
			 && (WINDOW_HAS_FRINGES_OUTSIDE_MARGINS (w)
			     || WINDOW_LEFT_MARGIN_COLS (w) == 0));
  else
    fringe_extended_p = (WINDOW_RIGHTMOST_P (w)
			 && WINDOW_RIGHT_FRINGE_WIDTH (w)
			 && (WINDOW_HAS_FRINGES_OUTSIDE_MARGINS (w)
			     || WINDOW_RIGHT_MARGIN_COLS (w) == 0));
#endif

  /* Does the scroll bar exist yet?  */
  if (NILP (w->vertical_scroll_bar))
    {
      BLOCK_INPUT;
#ifdef MAC_OSX
      if (fringe_extended_p)
	mac_clear_area (f, sb_left, top, sb_width, height);
      else
#endif
	mac_clear_area (f, left, top, width, height);
      UNBLOCK_INPUT;
      bar = x_scroll_bar_create (w, top, sb_left, sb_width, height, disp_top,
				 disp_height);
      XSETVECTOR (w->vertical_scroll_bar, bar);
    }
  else
    {
      /* It may just need to be moved and resized.  */
      ControlRef ch;

      bar = XSCROLL_BAR (w->vertical_scroll_bar);
      ch = SCROLL_BAR_CONTROL_REF (bar);

      BLOCK_INPUT;

      /* If already correctly positioned, do nothing.  */
      if (XINT (bar->left) == sb_left
	  && XINT (bar->top) == top
	  && XINT (bar->width) == sb_width
	  && XINT (bar->height) == height
#ifdef MAC_OSX
	  && !NILP (bar->fringe_extended_p) == fringe_extended_p
#endif
	  )
	{
	  if (!NILP (bar->redraw_needed_p))
	    {
#if USE_CG_DRAWING
	      mac_prepare_for_quickdraw (f);
#endif
	      Draw1Control (SCROLL_BAR_CONTROL_REF (bar));
	    }
	}
      else
	{
	  /* Since toolkit scroll bars are smaller than the space reserved
	     for them on the frame, we have to clear "under" them.  */
#ifdef MAC_OSX
	  if (fringe_extended_p)
	    mac_clear_area (f, sb_left, top, sb_width, height);
	  else
#endif
	    mac_clear_area (f, left, top, width, height);

#if USE_CG_DRAWING
	  mac_prepare_for_quickdraw (f);
#endif
          HideControl (ch);
          MoveControl (ch, sb_left + VERTICAL_SCROLL_BAR_WIDTH_TRIM, disp_top);
          SizeControl (ch, sb_width - VERTICAL_SCROLL_BAR_WIDTH_TRIM * 2,
		       disp_height);
#ifndef USE_TOOLKIT_SCROLL_BARS
	  if (sb_width < disp_height)
	    ShowControl (ch);
#endif

          /* Remember new settings.  */
          XSETINT (bar->left, sb_left);
          XSETINT (bar->top, top);
          XSETINT (bar->width, sb_width);
          XSETINT (bar->height, height);
#ifdef USE_TOOLKIT_SCROLL_BARS
	  bar->track_top = Qnil;
	  bar->track_height = Qnil;
	  bar->min_handle = Qnil;
#endif
        }

      UNBLOCK_INPUT;
    }

#ifdef MAC_OSX
  bar->fringe_extended_p = fringe_extended_p ? Qt : Qnil;
#endif

  bar->redraw_needed_p = Qnil;

#ifdef USE_TOOLKIT_SCROLL_BARS
  if (NILP (bar->track_top))
    {
      if (sb_width >= disp_height
#ifdef MAC_OSX
	  || sb_width < MAC_AQUA_SMALL_VERTICAL_SCROLL_BAR_WIDTH
#endif
	  )
	{
	  XSETINT (bar->track_top, 0);
	  XSETINT (bar->track_height, 0);
	  XSETINT (bar->min_handle, 0);
	}
      else
	{
	  ControlRef ch = SCROLL_BAR_CONTROL_REF (bar);
	  Rect r0, r1;

	  BLOCK_INPUT;

	  SetControl32BitMinimum (ch, 0);
	  SetControl32BitMaximum (ch, 1 << 30);
	  SetControlViewSize (ch, 1);

	  /* Move the scroll bar thumb to the top.  */
	  SetControl32BitValue (ch, 0);
	  get_control_part_bounds (ch, kControlIndicatorPart, &r0);

	  /* Move the scroll bar thumb to the bottom.  */
	  SetControl32BitValue (ch, 1 << 30);
	  get_control_part_bounds (ch, kControlIndicatorPart, &r1);

	  UnionRect (&r0, &r1, &r0);
	  XSETINT (bar->track_top, r0.top);
	  XSETINT (bar->track_height, r0.bottom - r0.top);
	  XSETINT (bar->min_handle, r1.bottom - r1.top);

	  /* Don't show the scroll bar if its height is not enough to
	     display the scroll bar thumb.  */
	  if (r0.bottom - r0.top > 0)
	    ShowControl (ch);

	  UNBLOCK_INPUT;
	}
    }

  x_set_toolkit_scroll_bar_thumb (bar, portion, position, whole);
#else /* not USE_TOOLKIT_SCROLL_BARS */
  /* Set the scroll bar's current state, unless we're currently being
     dragged.  */
  if (NILP (bar->dragging))
    {
      int top_range = VERTICAL_SCROLL_BAR_TOP_RANGE (f, height);

      if (whole == 0)
	x_scroll_bar_set_handle (bar, 0, top_range, 0);
      else
	{
	  int start = ((double) position * top_range) / whole;
	  int end = ((double) (position + portion) * top_range) / whole;
	  x_scroll_bar_set_handle (bar, start, end, 0);
	}
    }
#endif /* not USE_TOOLKIT_SCROLL_BARS */
}


/* The following three hooks are used when we're doing a thorough
   redisplay of the frame.  We don't explicitly know which scroll bars
   are going to be deleted, because keeping track of when windows go
   away is a real pain - "Can you say set-window-configuration, boys
   and girls?"  Instead, we just assert at the beginning of redisplay
   that *all* scroll bars are to be removed, and then save a scroll bar
   from the fiery pit when we actually redisplay its window.  */

/* Arrange for all scroll bars on FRAME to be removed at the next call
   to `*judge_scroll_bars_hook'.  A scroll bar may be spared if
   `*redeem_scroll_bar_hook' is applied to its window before the judgment.  */

static void
XTcondemn_scroll_bars (frame)
     FRAME_PTR frame;
{
  /* Transfer all the scroll bars to FRAME_CONDEMNED_SCROLL_BARS.  */
  while (! NILP (FRAME_SCROLL_BARS (frame)))
    {
      Lisp_Object bar;
      bar = FRAME_SCROLL_BARS (frame);
      FRAME_SCROLL_BARS (frame) = XSCROLL_BAR (bar)->next;
      XSCROLL_BAR (bar)->next = FRAME_CONDEMNED_SCROLL_BARS (frame);
      XSCROLL_BAR (bar)->prev = Qnil;
      if (! NILP (FRAME_CONDEMNED_SCROLL_BARS (frame)))
	XSCROLL_BAR (FRAME_CONDEMNED_SCROLL_BARS (frame))->prev = bar;
      FRAME_CONDEMNED_SCROLL_BARS (frame) = bar;
    }
}


/* Un-mark WINDOW's scroll bar for deletion in this judgment cycle.
   Note that WINDOW isn't necessarily condemned at all.  */

static void
XTredeem_scroll_bar (window)
     struct window *window;
{
  struct scroll_bar *bar;
  struct frame *f;

  /* We can't redeem this window's scroll bar if it doesn't have one.  */
  if (NILP (window->vertical_scroll_bar))
    abort ();

  bar = XSCROLL_BAR (window->vertical_scroll_bar);

  /* Unlink it from the condemned list.  */
  f = XFRAME (WINDOW_FRAME (window));
  if (NILP (bar->prev))
    {
      /* If the prev pointer is nil, it must be the first in one of
	 the lists.  */
      if (EQ (FRAME_SCROLL_BARS (f), window->vertical_scroll_bar))
	/* It's not condemned.  Everything's fine.  */
	return;
      else if (EQ (FRAME_CONDEMNED_SCROLL_BARS (f),
		   window->vertical_scroll_bar))
	FRAME_CONDEMNED_SCROLL_BARS (f) = bar->next;
      else
	/* If its prev pointer is nil, it must be at the front of
	   one or the other!  */
	abort ();
    }
  else
    XSCROLL_BAR (bar->prev)->next = bar->next;

  if (! NILP (bar->next))
    XSCROLL_BAR (bar->next)->prev = bar->prev;

  bar->next = FRAME_SCROLL_BARS (f);
  bar->prev = Qnil;
  XSETVECTOR (FRAME_SCROLL_BARS (f), bar);
  if (! NILP (bar->next))
    XSETVECTOR (XSCROLL_BAR (bar->next)->prev, bar);
}

/* Remove all scroll bars on FRAME that haven't been saved since the
   last call to `*condemn_scroll_bars_hook'.  */

static void
XTjudge_scroll_bars (f)
     FRAME_PTR f;
{
  Lisp_Object bar, next;

  bar = FRAME_CONDEMNED_SCROLL_BARS (f);

  /* Clear out the condemned list now so we won't try to process any
     more events on the hapless scroll bars.  */
  FRAME_CONDEMNED_SCROLL_BARS (f) = Qnil;

  for (; ! NILP (bar); bar = next)
    {
      struct scroll_bar *b = XSCROLL_BAR (bar);

      x_scroll_bar_remove (b);

      next = b->next;
      b->next = b->prev = Qnil;
    }

  /* Now there should be no references to the condemned scroll bars,
     and they should get garbage-collected.  */
}


/* Handle a mouse click on the scroll bar BAR.  If *EMACS_EVENT's kind
   is set to something other than NO_EVENT, it is enqueued.

   This may be called from a signal handler, so we have to ignore GC
   mark bits.  */

static void
x_scroll_bar_handle_click (bar, part_code, er, bufp)
     struct scroll_bar *bar;
     ControlPartCode part_code;
     const EventRecord *er;
     struct input_event *bufp;
{
  int win_y, top_range;

  if (! WINDOWP (bar->window))
    abort ();

  bufp->kind = SCROLL_BAR_CLICK_EVENT;
  bufp->frame_or_window = bar->window;
  bufp->arg = Qnil;

  bar->dragging = Qnil;

  switch (part_code)
    {
    case kControlUpButtonPart:
      bufp->part = scroll_bar_up_arrow;
      break;
    case kControlDownButtonPart:
      bufp->part = scroll_bar_down_arrow;
      break;
    case kControlPageUpPart:
      bufp->part = scroll_bar_above_handle;
      break;
    case kControlPageDownPart:
      bufp->part = scroll_bar_below_handle;
      break;
#if TARGET_API_MAC_CARBON
    default:
#else
    case kControlIndicatorPart:
#endif
      if (er->what == mouseDown)
        bar->dragging = make_number (0);
      XSETVECTOR (last_mouse_scroll_bar, bar);
      bufp->part = scroll_bar_handle;
      break;
    }

  win_y = XINT (bufp->y) - XINT (bar->top);
  top_range = VERTICAL_SCROLL_BAR_TOP_RANGE (0/*dummy*/, XINT (bar->height));

  win_y -= VERTICAL_SCROLL_BAR_TOP_BORDER;

  win_y -= 24;

  if (! NILP (bar->dragging))
    win_y -= XINT (bar->dragging);

  if (win_y < 0)
    win_y = 0;
  if (win_y > top_range)
    win_y = top_range;

  XSETINT (bufp->x, win_y);
  XSETINT (bufp->y, top_range);
}

#ifndef USE_TOOLKIT_SCROLL_BARS

/* Handle some mouse motion while someone is dragging the scroll bar.

   This may be called from a signal handler, so we have to ignore GC
   mark bits.  */

static void
x_scroll_bar_note_movement (bar, y_pos, t)
     struct scroll_bar *bar;
     int y_pos;
     Time t;
{
  FRAME_PTR f = XFRAME (XWINDOW (bar->window)->frame);

  last_mouse_movement_time = t;

  f->mouse_moved = 1;
  XSETVECTOR (last_mouse_scroll_bar, bar);

  /* If we're dragging the bar, display it.  */
  if (! NILP (bar->dragging))
    {
      /* Where should the handle be now?  */
      int new_start = y_pos - 24;

      if (new_start != XINT (bar->start))
	{
	  int new_end = new_start + (XINT (bar->end) - XINT (bar->start));

	  x_scroll_bar_set_handle (bar, new_start, new_end, 0);
	}
    }
}

#endif /* !USE_TOOLKIT_SCROLL_BARS */

/* Return information to the user about the current position of the mouse
   on the scroll bar.  */

static void
x_scroll_bar_report_motion (fp, bar_window, part, x, y, time)
     FRAME_PTR *fp;
     Lisp_Object *bar_window;
     enum scroll_bar_part *part;
     Lisp_Object *x, *y;
     unsigned long *time;
{
  struct scroll_bar *bar = XSCROLL_BAR (last_mouse_scroll_bar);
  ControlRef ch = SCROLL_BAR_CONTROL_REF (bar);
#if TARGET_API_MAC_CARBON
  WindowRef wp = GetControlOwner (ch);
#else
  WindowRef wp = (*ch)->contrlOwner;
#endif
  Point mouse_pos;
  struct frame *f = mac_window_to_frame (wp);
  int win_y, top_range;

#if TARGET_API_MAC_CARBON
  GetGlobalMouse (&mouse_pos);
  mouse_pos.h -= f->left_pos + FRAME_OUTER_TO_INNER_DIFF_X (f);
  mouse_pos.v -= f->top_pos + FRAME_OUTER_TO_INNER_DIFF_Y (f);
#else
  SetPortWindowPort (wp);
  GetMouse (&mouse_pos);
#endif

  win_y = mouse_pos.v - XINT (bar->top);
  top_range = VERTICAL_SCROLL_BAR_TOP_RANGE (f, XINT (bar->height));

  win_y -= VERTICAL_SCROLL_BAR_TOP_BORDER;

  win_y -= 24;

  if (! NILP (bar->dragging))
    win_y -= XINT (bar->dragging);

  if (win_y < 0)
    win_y = 0;
  if (win_y > top_range)
    win_y = top_range;

  *fp = f;
  *bar_window = bar->window;

  if (! NILP (bar->dragging))
    *part = scroll_bar_handle;
  else if (win_y < XINT (bar->start))
    *part = scroll_bar_above_handle;
  else if (win_y < XINT (bar->end) + VERTICAL_SCROLL_BAR_MIN_HANDLE)
    *part = scroll_bar_handle;
  else
    *part = scroll_bar_below_handle;

  XSETINT (*x, win_y);
  XSETINT (*y, top_range);

  f->mouse_moved = 0;
  last_mouse_scroll_bar = Qnil;

  *time = last_mouse_movement_time;
}


/* The screen has been cleared so we may have changed foreground or
   background colors, and the scroll bars may need to be redrawn.
   Clear out the scroll bars, and ask for expose events, so we can
   redraw them.  */

void
x_scroll_bar_clear (f)
     FRAME_PTR f;
{
  Lisp_Object bar;

  /* We can have scroll bars even if this is 0,
     if we just turned off scroll bar mode.
     But in that case we should not clear them.  */
  if (FRAME_HAS_VERTICAL_SCROLL_BARS (f))
    for (bar = FRAME_SCROLL_BARS (f); VECTORP (bar);
	 bar = XSCROLL_BAR (bar)->next)
      XSCROLL_BAR (bar)->redraw_needed_p = Qt;
}


/***********************************************************************
			       Tool-bars
 ***********************************************************************/
#if USE_MAC_TOOLBAR

/* In identifiers such as function/variable names, Emacs tool bar is
   referred to as `tool_bar', and Carbon HIToolbar as `toolbar'.  */

#define TOOLBAR_IDENTIFIER (CFSTR ("org.gnu.Emacs.toolbar"))
#define TOOLBAR_ICON_ITEM_IDENTIFIER (CFSTR ("org.gnu.Emacs.toolbar.icon"))

#define TOOLBAR_ITEM_COMMAND_ID_OFFSET 'Tb\0\0'
#define TOOLBAR_ITEM_COMMAND_ID_P(id)			\
  (((id) & ~0xffff) == TOOLBAR_ITEM_COMMAND_ID_OFFSET)
#define TOOLBAR_ITEM_COMMAND_ID_VALUE(id)	\
  ((id) - TOOLBAR_ITEM_COMMAND_ID_OFFSET)
#define TOOLBAR_ITEM_MAKE_COMMAND_ID(value)	\
  ((value) + TOOLBAR_ITEM_COMMAND_ID_OFFSET)

static int mac_event_to_emacs_modifiers P_ ((EventRef));
static void mac_handle_origin_change P_ ((struct frame *));
static OSStatus mac_handle_toolbar_command_event P_ ((EventHandlerCallRef,
						      EventRef, void *));

static void
mac_move_window_with_gravity (f, win_gravity, left, top)
     struct frame *f;
     int win_gravity;
     short left, top;
{
  Rect inner, outer;

  mac_get_window_bounds (f, &inner, &outer);

  switch (win_gravity)
    {
    case NorthWestGravity:
    case WestGravity:
    case SouthWestGravity:
      left += inner.left - outer.left;
      break;

    case NorthGravity:
    case CenterGravity:
    case SouthGravity:
      left += ((inner.left - outer.left) + (inner.right - outer.right)) / 2;
      break;

    case NorthEastGravity:
    case EastGravity:
    case SouthEastGravity:
      left += inner.right - outer.right;
      break;
    }

  switch (win_gravity)
    {
    case NorthWestGravity:
    case NorthGravity:
    case NorthEastGravity:
      top += inner.top - outer.top;
      break;

    case WestGravity:
    case CenterGravity:
    case EastGravity:
      top += ((inner.top - outer.top) + (inner.bottom - outer.bottom)) / 2;
      break;

    case SouthWestGravity:
    case SouthGravity:
    case SouthEastGravity:
      top += inner.bottom - outer.bottom;
      break;
    }

  MoveWindow (FRAME_MAC_WINDOW (f), left, top, false);
}

static void
mac_get_window_origin_with_gravity (f, win_gravity, left, top)
     struct frame *f;
     int win_gravity;
     short *left, *top;
{
  Rect inner, outer;

  mac_get_window_bounds (f, &inner, &outer);

  switch (win_gravity)
    {
    case NorthWestGravity:
    case WestGravity:
    case SouthWestGravity:
      *left = outer.left;
      break;

    case NorthGravity:
    case CenterGravity:
    case SouthGravity:
      *left = outer.left + ((outer.right - outer.left)
			    - (inner.right - inner.left)) / 2;
      break;

    case NorthEastGravity:
    case EastGravity:
    case SouthEastGravity:
      *left = outer.right - (inner.right - inner.left);
      break;
    }

  switch (win_gravity)
    {
    case NorthWestGravity:
    case NorthGravity:
    case NorthEastGravity:
      *top = outer.top;
      break;

    case WestGravity:
    case CenterGravity:
    case EastGravity:
      *top = outer.top + ((outer.bottom - outer.top)
			  - (inner.bottom - inner.top)) / 2;
      break;

    case SouthWestGravity:
    case SouthGravity:
    case SouthEastGravity:
      *top = outer.bottom - (inner.bottom - inner.top);
      break;
    }
}

static OSStatus
mac_handle_toolbar_event (next_handler, event, data)
     EventHandlerCallRef next_handler;
     EventRef event;
     void *data;
{
  OSStatus err, result = eventNotHandledErr;

  switch (GetEventKind (event))
    {
    case kEventToolbarGetDefaultIdentifiers:
      result = noErr;
      break;

    case kEventToolbarGetAllowedIdentifiers:
      {
	CFMutableArrayRef array;

	GetEventParameter (event, kEventParamMutableArray,
			   typeCFMutableArrayRef, NULL,
			   sizeof (CFMutableArrayRef), NULL, &array);
	CFArrayAppendValue (array, TOOLBAR_ICON_ITEM_IDENTIFIER);
	result = noErr;
      }
      break;

    case kEventToolbarCreateItemWithIdentifier:
      {
	CFStringRef identifier;
	HIToolbarItemRef item = NULL;

	GetEventParameter (event, kEventParamToolbarItemIdentifier,
			   typeCFStringRef, NULL,
			   sizeof (CFStringRef), NULL, &identifier);

	if (CFStringCompare (identifier, TOOLBAR_ICON_ITEM_IDENTIFIER, 0)
	    == kCFCompareEqualTo)
	  HIToolbarItemCreate (identifier,
			       kHIToolbarItemAllowDuplicates
			       | kHIToolbarItemCantBeRemoved, &item);

	if (item)
	  {
	    SetEventParameter (event, kEventParamToolbarItem,
			       typeHIToolbarItemRef,
			       sizeof (HIToolbarItemRef), &item);
	    result = noErr;
	  }
      }
      break;

    default:
      abort ();
    }

  return result;
}

static CGImageRef
mac_image_spec_to_cg_image (f, image)
     struct frame *f;
     Lisp_Object image;
{
  if (!valid_image_p (image))
    return NULL;
  else
    {
      int img_id = lookup_image (f, image);
      struct image *img = IMAGE_FROM_ID (f, img_id);

      prepare_image_for_display (f, img);

      return img->data.ptr_val;
    }
}

/* Create a tool bar for frame F.  */

static OSStatus
mac_create_frame_tool_bar (f)
     FRAME_PTR f;
{
  OSStatus err;
  HIToolbarRef toolbar;

  err = HIToolbarCreate (TOOLBAR_IDENTIFIER, kHIToolbarNoAttributes,
			 &toolbar);
  if (err == noErr)
    {
      static const EventTypeSpec specs[] =
	{{kEventClassToolbar, kEventToolbarGetDefaultIdentifiers},
	 {kEventClassToolbar, kEventToolbarGetAllowedIdentifiers},
	 {kEventClassToolbar, kEventToolbarCreateItemWithIdentifier}};

      err = InstallEventHandler (HIObjectGetEventTarget (toolbar),
				 mac_handle_toolbar_event,
				 GetEventTypeCount (specs), specs,
				 f, NULL);
    }

  if (err == noErr)
    err = HIToolbarSetDisplayMode (toolbar, kHIToolbarDisplayModeIconOnly);
  if (err == noErr)
    {
      static const EventTypeSpec specs[] =
	{{kEventClassCommand, kEventCommandProcess}};

      err = InstallWindowEventHandler (FRAME_MAC_WINDOW (f),
				       mac_handle_toolbar_command_event,
				       GetEventTypeCount (specs),
				       specs, f, NULL);
    }
  if (err == noErr)
    err = SetWindowToolbar (FRAME_MAC_WINDOW (f), toolbar);

  if (toolbar)
    CFRelease (toolbar);

  return err;
}

/* Update the tool bar for frame F.  Add new buttons and remove old.  */

void
update_frame_tool_bar (f)
     FRAME_PTR f;
{
  HIToolbarRef toolbar = NULL;
  short left, top;
  CFArrayRef old_items = NULL;
  CFIndex old_count;
  int i, pos, win_gravity = f->output_data.mac->toolbar_win_gravity;
  struct mac_display_info *dpyinfo = FRAME_MAC_DISPLAY_INFO (f);

  BLOCK_INPUT;

  GetWindowToolbar (FRAME_MAC_WINDOW (f), &toolbar);
  if (toolbar == NULL)
    {
      mac_create_frame_tool_bar (f);
      GetWindowToolbar (FRAME_MAC_WINDOW (f), &toolbar);
      if (toolbar == NULL)
	goto out;
      if (win_gravity >= NorthWestGravity && win_gravity <= SouthEastGravity)
	mac_get_window_origin_with_gravity (f, win_gravity, &left, &top);
    }

  HIToolbarCopyItems (toolbar, &old_items);
  if (old_items == NULL)
    goto out;

  old_count = CFArrayGetCount (old_items);
  pos = 0;
  for (i = 0; i < f->n_tool_bar_items; ++i)
    {
#define PROP(IDX) AREF (f->tool_bar_items, i * TOOL_BAR_ITEM_NSLOTS + (IDX))

      int enabled_p = !NILP (PROP (TOOL_BAR_ITEM_ENABLED_P));
      int selected_p = !NILP (PROP (TOOL_BAR_ITEM_SELECTED_P));
      int idx;
      Lisp_Object image;
      CGImageRef cg_image;
      CFStringRef label;
      HIToolbarItemRef item;

      /* If image is a vector, choose the image according to the
	 button state.  */
      image = PROP (TOOL_BAR_ITEM_IMAGES);
      if (VECTORP (image))
	{
	  if (enabled_p)
	    idx = (selected_p
		   ? TOOL_BAR_IMAGE_ENABLED_SELECTED
		   : TOOL_BAR_IMAGE_ENABLED_DESELECTED);
	  else
	    idx = (selected_p
		   ? TOOL_BAR_IMAGE_DISABLED_SELECTED
		   : TOOL_BAR_IMAGE_DISABLED_DESELECTED);

	  xassert (ASIZE (image) >= idx);
	  image = AREF (image, idx);
	}
      else
	idx = -1;

      cg_image = mac_image_spec_to_cg_image (f, image);
      /* Ignore invalid image specifications.  */
      if (cg_image == NULL)
	continue;

      label = cfstring_create_with_string (PROP (TOOL_BAR_ITEM_CAPTION));
      if (label == NULL)
	label = CFSTR ("");

      if (pos < old_count)
	{
	  CGImageRef old_cg_image = NULL;
	  CFStringRef old_label = NULL;
	  Boolean old_enabled_p;

	  item = (HIToolbarItemRef) CFArrayGetValueAtIndex (old_items, pos);

	  HIToolbarItemCopyImage (item, &old_cg_image);
	  if (cg_image != old_cg_image)
	    HIToolbarItemSetImage (item, cg_image);
	  CGImageRelease (old_cg_image);

	  HIToolbarItemCopyLabel (item, &old_label);
	  if (CFStringCompare (label, old_label, 0) != kCFCompareEqualTo)
	    HIToolbarItemSetLabel (item, label);
	  CFRelease (old_label);

	  old_enabled_p = HIToolbarItemIsEnabled (item);
	  if ((enabled_p || idx >= 0) != old_enabled_p)
	    HIToolbarItemSetEnabled (item, (enabled_p || idx >= 0));
	}
      else
	{
	  item = NULL;
	  HIToolbarCreateItemWithIdentifier (toolbar,
					     TOOLBAR_ICON_ITEM_IDENTIFIER,
					     NULL, &item);
	  if (item)
	    {
	      HIToolbarItemSetImage (item, cg_image);
	      HIToolbarItemSetLabel (item, label);
	      HIToolbarItemSetEnabled (item, (enabled_p || idx >= 0));
	      HIToolbarAppendItem (toolbar, item);
	      CFRelease (item);
	    }
	}

      CFRelease (label);
      if (item)
	{
	  HIToolbarItemSetCommandID (item, TOOLBAR_ITEM_MAKE_COMMAND_ID (i));
	  pos++;
	}
    }

  CFRelease (old_items);

  while (pos < old_count)
    HIToolbarRemoveItemAtIndex (toolbar, --old_count);

  ShowHideWindowToolbar (FRAME_MAC_WINDOW (f), true,
			 !win_gravity && f == mac_focus_frame (dpyinfo));
  /* Mac OS X 10.3 does not issue kEventWindowBoundsChanged events on
     toolbar visibility change.  */
  mac_handle_origin_change (f);
  if (win_gravity >= NorthWestGravity && win_gravity <= SouthEastGravity)
    {
      mac_move_window_with_gravity (f, win_gravity, left, top);
      /* If the title bar is completely outside the screen, adjust the
	 position. */
      ConstrainWindowToScreen (FRAME_MAC_WINDOW (f), kWindowTitleBarRgn,
			       kWindowConstrainMoveRegardlessOfFit
			       | kWindowConstrainAllowPartial, NULL, NULL);
      f->output_data.mac->toolbar_win_gravity = 0;
    }

 out:
  UNBLOCK_INPUT;
}

/* Hide the tool bar on frame F.  Unlike the counterpart on GTK+, it
   doesn't deallocate the resources.  */

void
free_frame_tool_bar (f)
     FRAME_PTR f;
{
  if (IsWindowToolbarVisible (FRAME_MAC_WINDOW (f)))
    {
      struct mac_display_info *dpyinfo = FRAME_MAC_DISPLAY_INFO (f);

      BLOCK_INPUT;
      ShowHideWindowToolbar (FRAME_MAC_WINDOW (f), false,
			     (NILP (Fsymbol_value
				    (intern ("frame-notice-user-settings")))
			      && f == mac_focus_frame (dpyinfo)));
      /* Mac OS X 10.3 does not issue kEventWindowBoundsChanged events
	 on toolbar visibility change.  */
      mac_handle_origin_change (f);
      UNBLOCK_INPUT;
    }
}

static void
mac_tool_bar_note_mouse_movement (f, event)
     struct frame *f;
     EventRef event;
{
  OSStatus err;
  struct mac_display_info *dpyinfo = FRAME_MAC_DISPLAY_INFO (f);
  int mouse_down_p;
  HIViewRef item_view;
  UInt32 command_id;

  mouse_down_p = (dpyinfo->grabbed
		  && f == last_mouse_frame
		  && FRAME_LIVE_P (f));
  if (mouse_down_p)
    return;

  err = HIViewGetViewForMouseEvent (HIViewGetRoot (FRAME_MAC_WINDOW (f)),
				    event, &item_view);
  /* This doesn't work on Mac OS X 10.2.  On Mac OS X 10.3 and 10.4, a
     toolbar item view seems to have the same command ID with that of
     the toolbar item.  */
  if (err == noErr)
    err = GetControlCommandID (item_view, &command_id);
  if (err == noErr && TOOLBAR_ITEM_COMMAND_ID_P (command_id))
    {
      int i = TOOLBAR_ITEM_COMMAND_ID_VALUE (command_id);

      if (i < f->n_tool_bar_items)
	{
	  HIRect bounds;
	  HIViewRef content_view;

	  err = HIViewGetBounds (item_view, &bounds);
	  if (err == noErr)
	    err = HIViewFindByID (HIViewGetRoot (FRAME_MAC_WINDOW (f)),
				  kHIViewWindowContentID, &content_view);
	  if (err == noErr)
	    err = HIViewConvertRect (&bounds, item_view, content_view);
	  if (err == noErr)
	    SetRect (&last_mouse_glyph,
		     CGRectGetMinX (bounds), CGRectGetMinY (bounds),
		     CGRectGetMaxX (bounds), CGRectGetMaxY (bounds));

	  help_echo_object = help_echo_window = Qnil;
	  help_echo_pos = -1;
	  help_echo_string = PROP (TOOL_BAR_ITEM_HELP);
	  if (NILP (help_echo_string))
	    help_echo_string = PROP (TOOL_BAR_ITEM_CAPTION);
	}
    }
}

static OSStatus
mac_handle_toolbar_command_event (next_handler, event, data)
     EventHandlerCallRef next_handler;
     EventRef event;
     void *data;
{
  OSStatus err, result = eventNotHandledErr;
  struct frame *f = (struct frame *) data;
  HICommand command;

  err = GetEventParameter (event, kEventParamDirectObject,
			   typeHICommand, NULL,
			   sizeof (HICommand), NULL, &command);
  if (err != noErr)
    return result;

  switch (GetEventKind (event))
    {
    case kEventCommandProcess:
      if (!TOOLBAR_ITEM_COMMAND_ID_P (command.commandID))
	result = CallNextEventHandler (next_handler, event);
      else
	{
	  int i = TOOLBAR_ITEM_COMMAND_ID_VALUE (command.commandID);

	  if (i < f->n_tool_bar_items
	      && !NILP (PROP (TOOL_BAR_ITEM_ENABLED_P)))
	    {
	      Lisp_Object frame;
	      struct input_event buf;

	      EVENT_INIT (buf);

	      XSETFRAME (frame, f);
	      buf.kind = TOOL_BAR_EVENT;
	      buf.frame_or_window = frame;
	      buf.arg = frame;
	      kbd_buffer_store_event (&buf);

	      buf.kind = TOOL_BAR_EVENT;
	      buf.frame_or_window = frame;
	      buf.arg = PROP (TOOL_BAR_ITEM_KEY);
	      buf.modifiers = mac_event_to_emacs_modifiers (event);
	      kbd_buffer_store_event (&buf);

	      result = noErr;
	    }
	}
      break;

    default:
      abort ();
    }
#undef PROP

  return result;
}
#endif	/* USE_MAC_TOOLBAR */


/***********************************************************************
			     Text Cursor
 ***********************************************************************/

/* Set clipping for output in glyph row ROW.  W is the window in which
   we operate.  GC is the graphics context to set clipping in.

   ROW may be a text row or, e.g., a mode line.  Text rows must be
   clipped to the interior of the window dedicated to text display,
   mode lines must be clipped to the whole window.  */

static void
x_clip_to_row (w, row, area, gc)
     struct window *w;
     struct glyph_row *row;
     int area;
     GC gc;
{
  struct frame *f = XFRAME (WINDOW_FRAME (w));
  Rect clip_rect;
  int window_x, window_y, window_width;

  window_box (w, area, &window_x, &window_y, &window_width, 0);

  clip_rect.left = window_x;
  clip_rect.top = WINDOW_TO_FRAME_PIXEL_Y (w, row->y);
  clip_rect.top = max (clip_rect.top, window_y);
  clip_rect.right = clip_rect.left + window_width;
  clip_rect.bottom = clip_rect.top + row->visible_height;

  mac_set_clip_rectangles (FRAME_MAC_DISPLAY (f), gc, &clip_rect, 1);
}


/* Draw a hollow box cursor on window W in glyph row ROW.  */

static void
x_draw_hollow_cursor (w, row)
     struct window *w;
     struct glyph_row *row;
{
  struct frame *f = XFRAME (WINDOW_FRAME (w));
  struct mac_display_info *dpyinfo = FRAME_MAC_DISPLAY_INFO (f);
  Display *dpy = FRAME_MAC_DISPLAY (f);
  int x, y, wd, h;
  XGCValues xgcv;
  struct glyph *cursor_glyph;
  GC gc;

  /* Get the glyph the cursor is on.  If we can't tell because
     the current matrix is invalid or such, give up.  */
  cursor_glyph = get_phys_cursor_glyph (w);
  if (cursor_glyph == NULL)
    return;

  /* Compute frame-relative coordinates for phys cursor.  */
  get_phys_cursor_geometry (w, row, cursor_glyph, &x, &y, &h);
  wd = w->phys_cursor_width;

  /* The foreground of cursor_gc is typically the same as the normal
     background color, which can cause the cursor box to be invisible.  */
  xgcv.foreground = f->output_data.mac->cursor_pixel;
  if (dpyinfo->scratch_cursor_gc)
    XChangeGC (dpy, dpyinfo->scratch_cursor_gc, GCForeground, &xgcv);
  else
    dpyinfo->scratch_cursor_gc = XCreateGC (dpy, FRAME_MAC_WINDOW (f),
					    GCForeground, &xgcv);
  gc = dpyinfo->scratch_cursor_gc;

  /* Set clipping, draw the rectangle, and reset clipping again.  */
  x_clip_to_row (w, row, TEXT_AREA, gc);
  mac_draw_rectangle (f, gc, x, y, wd, h - 1);
  mac_reset_clip_rectangles (dpy, gc);
}


/* Draw a bar cursor on window W in glyph row ROW.

   Implementation note: One would like to draw a bar cursor with an
   angle equal to the one given by the font property XA_ITALIC_ANGLE.
   Unfortunately, I didn't find a font yet that has this property set.
   --gerd.  */

static void
x_draw_bar_cursor (w, row, width, kind)
     struct window *w;
     struct glyph_row *row;
     int width;
     enum text_cursor_kinds kind;
{
  struct frame *f = XFRAME (w->frame);
  struct glyph *cursor_glyph;

  /* If cursor is out of bounds, don't draw garbage.  This can happen
     in mini-buffer windows when switching between echo area glyphs
     and mini-buffer.  */
  cursor_glyph = get_phys_cursor_glyph (w);
  if (cursor_glyph == NULL)
    return;

  /* If on an image, draw like a normal cursor.  That's usually better
     visible than drawing a bar, esp. if the image is large so that
     the bar might not be in the window.  */
  if (cursor_glyph->type == IMAGE_GLYPH)
    {
      struct glyph_row *row;
      row = MATRIX_ROW (w->current_matrix, w->phys_cursor.vpos);
      draw_phys_cursor_glyph (w, row, DRAW_CURSOR);
    }
  else
    {
      Display *dpy = FRAME_MAC_DISPLAY (f);
      Window window = FRAME_MAC_WINDOW (f);
      GC gc = FRAME_MAC_DISPLAY_INFO (f)->scratch_cursor_gc;
      unsigned long mask = GCForeground | GCBackground;
      struct face *face = FACE_FROM_ID (f, cursor_glyph->face_id);
      XGCValues xgcv;

      /* If the glyph's background equals the color we normally draw
	 the bar cursor in, the bar cursor in its normal color is
	 invisible.  Use the glyph's foreground color instead in this
	 case, on the assumption that the glyph's colors are chosen so
	 that the glyph is legible.  */
      if (face->background == f->output_data.mac->cursor_pixel)
	xgcv.background = xgcv.foreground = face->foreground;
      else
	xgcv.background = xgcv.foreground = f->output_data.mac->cursor_pixel;

      if (gc)
	XChangeGC (dpy, gc, mask, &xgcv);
      else
	{
	  gc = XCreateGC (dpy, window, mask, &xgcv);
	  FRAME_MAC_DISPLAY_INFO (f)->scratch_cursor_gc = gc;
	}

      if (width < 0)
	width = FRAME_CURSOR_WIDTH (f);
      width = min (cursor_glyph->pixel_width, width);

      w->phys_cursor_width = width;
      x_clip_to_row (w, row, TEXT_AREA, gc);

      if (kind == BAR_CURSOR)
	mac_fill_rectangle (f, gc,
			    WINDOW_TEXT_TO_FRAME_PIXEL_X (w, w->phys_cursor.x),
			    WINDOW_TO_FRAME_PIXEL_Y (w, w->phys_cursor.y),
			    width, row->height);
      else
	mac_fill_rectangle (f, gc,
			    WINDOW_TEXT_TO_FRAME_PIXEL_X (w, w->phys_cursor.x),
			    WINDOW_TO_FRAME_PIXEL_Y (w, w->phys_cursor.y +
						     row->height - width),
			    cursor_glyph->pixel_width,
			    width);

      mac_reset_clip_rectangles (f, gc);
    }
}


/* RIF: Define cursor CURSOR on frame F.  */

static void
mac_define_frame_cursor (f, cursor)
     struct frame *f;
     Cursor cursor;
{
  struct mac_display_info *dpyinfo = FRAME_MAC_DISPLAY_INFO (f);

  if (dpyinfo->x_focus_frame == f)
    SetThemeCursor (cursor);
}


/* RIF: Clear area on frame F.  */

static void
mac_clear_frame_area (f, x, y, width, height)
     struct frame *f;
     int x, y, width, height;
{
  mac_clear_area (f, x, y, width, height);
}


/* RIF: Draw cursor on window W.  */

static void
mac_draw_window_cursor (w, glyph_row, x, y, cursor_type, cursor_width, on_p, active_p)
     struct window *w;
     struct glyph_row *glyph_row;
     int x, y;
     int cursor_type, cursor_width;
     int on_p, active_p;
{
  if (on_p)
    {
      w->phys_cursor_type = cursor_type;
      w->phys_cursor_on_p = 1;

      if (glyph_row->exact_window_width_line_p
	  && w->phys_cursor.hpos >= glyph_row->used[TEXT_AREA])
	{
	  glyph_row->cursor_in_fringe_p = 1;
	  draw_fringe_bitmap (w, glyph_row, 0);
	}
      else
      switch (cursor_type)
	{
	case HOLLOW_BOX_CURSOR:
	  x_draw_hollow_cursor (w, glyph_row);
	  break;

	case FILLED_BOX_CURSOR:
	  draw_phys_cursor_glyph (w, glyph_row, DRAW_CURSOR);
	  break;

	case BAR_CURSOR:
	  x_draw_bar_cursor (w, glyph_row, cursor_width, BAR_CURSOR);
	  break;

	case HBAR_CURSOR:
	  x_draw_bar_cursor (w, glyph_row, cursor_width, HBAR_CURSOR);
	  break;

	case NO_CURSOR:
	  w->phys_cursor_width = 0;
	  break;

	default:
	  abort ();
	}
    }
}


/* Icons.  */

#if 0 /* MAC_TODO: no icon support yet.  */
int
x_bitmap_icon (f, icon)
     struct frame *f;
     Lisp_Object icon;
{
  HANDLE hicon;

  if (FRAME_W32_WINDOW (f) == 0)
    return 1;

  if (NILP (icon))
    hicon = LoadIcon (hinst, EMACS_CLASS);
  else if (STRINGP (icon))
    hicon = LoadImage (NULL, (LPCTSTR) SDATA (icon), IMAGE_ICON, 0, 0,
		       LR_DEFAULTSIZE | LR_LOADFROMFILE);
  else if (SYMBOLP (icon))
    {
      LPCTSTR name;

      if (EQ (icon, intern ("application")))
	name = (LPCTSTR) IDI_APPLICATION;
      else if (EQ (icon, intern ("hand")))
	name = (LPCTSTR) IDI_HAND;
      else if (EQ (icon, intern ("question")))
	name = (LPCTSTR) IDI_QUESTION;
      else if (EQ (icon, intern ("exclamation")))
	name = (LPCTSTR) IDI_EXCLAMATION;
      else if (EQ (icon, intern ("asterisk")))
	name = (LPCTSTR) IDI_ASTERISK;
      else if (EQ (icon, intern ("winlogo")))
	name = (LPCTSTR) IDI_WINLOGO;
      else
	return 1;

      hicon = LoadIcon (NULL, name);
    }
  else
    return 1;

  if (hicon == NULL)
    return 1;

  PostMessage (FRAME_W32_WINDOW (f), WM_SETICON, (WPARAM) ICON_BIG,
               (LPARAM) hicon);

  return 0;
}
#endif /* MAC_TODO */

/************************************************************************
			  Handling X errors
 ************************************************************************/

/* Display Error Handling functions not used on W32. Listing them here
   helps diff stay in step when comparing w32term.c with xterm.c.

x_error_catcher (display, error)
x_catch_errors (dpy)
x_catch_errors_unwind (old_val)
x_check_errors (dpy, format)
x_had_errors_p (dpy)
x_clear_errors (dpy)
x_uncatch_errors (dpy, count)
x_trace_wire ()
x_connection_signal (signalnum)
x_connection_closed (dpy, error_message)
x_error_quitter (display, error)
x_error_handler (display, error)
x_io_error_quitter (display)

 */


/* Changing the font of the frame.  */

/* Give frame F the font named FONTNAME as its default font, and
   return the full name of that font.  FONTNAME may be a wildcard
   pattern; in that case, we choose some font that fits the pattern.
   The return value shows which font we chose.  */

Lisp_Object
x_new_font (f, fontname)
     struct frame *f;
     register char *fontname;
{
  struct font_info *fontp
    = FS_LOAD_FONT (f, fontname);

  if (!fontp)
    return Qnil;

  if (FRAME_FONT (f) == (XFontStruct *) (fontp->font))
    /* This font is already set in frame F.  There's nothing more to
       do.  */
    return build_string (fontp->full_name);

  FRAME_FONT (f) = (XFontStruct *) (fontp->font);
  FRAME_BASELINE_OFFSET (f) = fontp->baseline_offset;
  FRAME_FONTSET (f) = -1;

  FRAME_COLUMN_WIDTH (f) = fontp->average_width;
  FRAME_SPACE_WIDTH (f) = fontp->space_width;
  FRAME_LINE_HEIGHT (f) = FONT_HEIGHT (FRAME_FONT (f));

  compute_fringe_widths (f, 1);

  /* Compute the scroll bar width in character columns.  */
  if (FRAME_CONFIG_SCROLL_BAR_WIDTH (f) > 0)
    {
      int wid = FRAME_COLUMN_WIDTH (f);
      FRAME_CONFIG_SCROLL_BAR_COLS (f)
	= (FRAME_CONFIG_SCROLL_BAR_WIDTH (f) + wid-1) / wid;
    }
  else
    {
      int wid = FRAME_COLUMN_WIDTH (f);
      FRAME_CONFIG_SCROLL_BAR_COLS (f) = (14 + wid - 1) / wid;
    }

  /* Now make the frame display the given font.  */
  if (FRAME_MAC_WINDOW (f) != 0)
    {
      XSetFont (FRAME_MAC_DISPLAY (f), f->output_data.mac->normal_gc,
		FRAME_FONT (f));
      XSetFont (FRAME_MAC_DISPLAY (f), f->output_data.mac->reverse_gc,
		FRAME_FONT (f));
      XSetFont (FRAME_MAC_DISPLAY (f), f->output_data.mac->cursor_gc,
		FRAME_FONT (f));

      /* Don't change the size of a tip frame; there's no point in
	 doing it because it's done in Fx_show_tip, and it leads to
	 problems because the tip frame has no widget.  */
      if (NILP (tip_frame) || XFRAME (tip_frame) != f)
        x_set_window_size (f, 0, FRAME_COLS (f), FRAME_LINES (f));
    }

  return build_string (fontp->full_name);
}

/* Give frame F the fontset named FONTSETNAME as its default fontset,
   and return the full name of that fontset.  FONTSETNAME may be a
   wildcard pattern; in that case, we choose some fontset that fits
   the pattern.  FONTSETNAME may be a font name for ASCII characters;
   in that case, we create a fontset from that font name.

   The return value shows which fontset we chose.
   If FONTSETNAME specifies the default fontset, return Qt.
   If an ASCII font in the specified fontset can't be loaded, return
   Qnil.  */

Lisp_Object
x_new_fontset (f, fontsetname)
     struct frame *f;
     Lisp_Object fontsetname;
{
  int fontset = fs_query_fontset (fontsetname, 0);
  Lisp_Object result;

  if (fontset > 0 && FRAME_FONTSET(f) == fontset)
    /* This fontset is already set in frame F.  There's nothing more
       to do.  */
    return fontset_name (fontset);
  else if (fontset == 0)
    /* The default fontset can't be the default font.   */
    return Qt;

  if (fontset > 0)
    result = x_new_font (f, (SDATA (fontset_ascii (fontset))));
  else
    result = x_new_font (f, SDATA (fontsetname));

  if (!STRINGP (result))
    /* Can't load ASCII font.  */
    return Qnil;

  if (fontset < 0)
    fontset = new_fontset_from_font_name (result);

  /* Since x_new_font doesn't update any fontset information, do it now.  */
  FRAME_FONTSET (f) = fontset;

  return fontset_name (fontset);
}


/***********************************************************************
	TODO: W32 Input Methods
 ***********************************************************************/
/* Listing missing functions from xterm.c helps diff stay in step.

xim_destroy_callback (xim, client_data, call_data)
xim_open_dpy (dpyinfo, resource_name)
struct xim_inst_t
xim_instantiate_callback (display, client_data, call_data)
xim_initialize (dpyinfo, resource_name)
xim_close_dpy (dpyinfo)

 */


void
mac_get_window_bounds (f, inner, outer)
     struct frame *f;
     Rect *inner, *outer;
{
#if TARGET_API_MAC_CARBON
  GetWindowBounds (FRAME_MAC_WINDOW (f), kWindowContentRgn, inner);
  GetWindowBounds (FRAME_MAC_WINDOW (f), kWindowStructureRgn, outer);
#else /* not TARGET_API_MAC_CARBON */
  RgnHandle region = NewRgn ();

  GetWindowRegion (FRAME_MAC_WINDOW (f), kWindowContentRgn, region);
  *inner = (*region)->rgnBBox;
  GetWindowRegion (FRAME_MAC_WINDOW (f), kWindowStructureRgn, region);
  *outer = (*region)->rgnBBox;
  DisposeRgn (region);
#endif /* not TARGET_API_MAC_CARBON */
}

static void
mac_handle_origin_change (f)
     struct frame *f;
{
  x_real_positions (f, &f->left_pos, &f->top_pos);
}

static void
mac_handle_size_change (f, pixelwidth, pixelheight)
     struct frame *f;
     int pixelwidth, pixelheight;
{
  int cols, rows;

  cols = FRAME_PIXEL_WIDTH_TO_TEXT_COLS (f, pixelwidth);
  rows = FRAME_PIXEL_HEIGHT_TO_TEXT_LINES (f, pixelheight);

  if (cols != FRAME_COLS (f)
      || rows != FRAME_LINES (f)
      || pixelwidth != FRAME_PIXEL_WIDTH (f)
      || pixelheight != FRAME_PIXEL_HEIGHT (f))
    {
      /* We pass 1 for DELAY since we can't run Lisp code inside of
	 a BLOCK_INPUT.  */
      change_frame_size (f, rows, cols, 0, 1, 0);
      FRAME_PIXEL_WIDTH (f) = pixelwidth;
      FRAME_PIXEL_HEIGHT (f) = pixelheight;

      /* If cursor was outside the new size, mark it as off.  */
      mark_window_cursors_off (XWINDOW (f->root_window));

      /* Clear out any recollection of where the mouse highlighting
	 was, since it might be in a place that's outside the new
	 frame size.  Actually checking whether it is outside is a
	 pain in the neck, so don't try--just let the highlighting be
	 done afresh with new size.  */
      cancel_mouse_face (f);

#if TARGET_API_MAC_CARBON
      if (f->output_data.mac->hourglass_control)
	{
#if USE_CG_DRAWING
	  mac_prepare_for_quickdraw (f);
#endif
	  MoveControl (f->output_data.mac->hourglass_control,
		       pixelwidth - HOURGLASS_WIDTH, 0);
	}
#endif
    }
}


/* Calculate the absolute position in frame F
   from its current recorded position values and gravity.  */

void
x_calc_absolute_position (f)
     struct frame *f;
{
  int flags = f->size_hint_flags;
  Rect inner, outer;

  /* We have nothing to do if the current position
     is already for the top-left corner.  */
  if (! ((flags & XNegative) || (flags & YNegative)))
    return;

  /* Find the offsets of the outside upper-left corner of
     the inner window, with respect to the outer window.  */
  BLOCK_INPUT;
  mac_get_window_bounds (f, &inner, &outer);
  UNBLOCK_INPUT;

  /* Treat negative positions as relative to the leftmost bottommost
     position that fits on the screen.  */
  if (flags & XNegative)
    f->left_pos += (FRAME_MAC_DISPLAY_INFO (f)->width
		    - (outer.right - outer.left));

  if (flags & YNegative)
    f->top_pos += (FRAME_MAC_DISPLAY_INFO (f)->height
		   - (outer.bottom - outer.top));

  /* The left_pos and top_pos
     are now relative to the top and left screen edges,
     so the flags should correspond.  */
  f->size_hint_flags &= ~ (XNegative | YNegative);
}

/* CHANGE_GRAVITY is 1 when calling from Fset_frame_position,
   to really change the position, and 0 when calling from
   x_make_frame_visible (in that case, XOFF and YOFF are the current
   position values).  It is -1 when calling from x_set_frame_parameters,
   which means, do adjust for borders but don't change the gravity.  */

void
x_set_offset (f, xoff, yoff, change_gravity)
     struct frame *f;
     register int xoff, yoff;
     int change_gravity;
{
  if (change_gravity > 0)
    {
      f->top_pos = yoff;
      f->left_pos = xoff;
      f->size_hint_flags &= ~ (XNegative | YNegative);
      if (xoff < 0)
	f->size_hint_flags |= XNegative;
      if (yoff < 0)
	f->size_hint_flags |= YNegative;
      f->win_gravity = NorthWestGravity;
    }
  x_calc_absolute_position (f);

  BLOCK_INPUT;
  x_wm_set_size_hint (f, (long) 0, 0);

#if TARGET_API_MAC_CARBON
  MoveWindowStructure (FRAME_MAC_WINDOW (f), f->left_pos, f->top_pos);
  /* If the title bar is completely outside the screen, adjust the
     position. */
  ConstrainWindowToScreen (FRAME_MAC_WINDOW (f), kWindowTitleBarRgn,
			   kWindowConstrainMoveRegardlessOfFit
			   | kWindowConstrainAllowPartial, NULL, NULL);
  if (!NILP (tip_frame) && XFRAME (tip_frame) == f)
    mac_handle_origin_change (f);
#else
  {
    Rect inner, outer, screen_rect, dummy;
    RgnHandle region = NewRgn ();

    mac_get_window_bounds (f, &inner, &outer);
    f->x_pixels_diff = inner.left - outer.left;
    f->y_pixels_diff = inner.top - outer.top;
    MoveWindow (FRAME_MAC_WINDOW (f), f->left_pos + f->x_pixels_diff,
		f->top_pos + f->y_pixels_diff, false);

    /* If the title bar is completely outside the screen, adjust the
       position.  The variable `outer' holds the title bar rectangle.
       The variable `inner' holds slightly smaller one than `outer',
       so that the calculation of overlapping may not become too
       strict.  */
    GetWindowRegion (FRAME_MAC_WINDOW (f), kWindowTitleBarRgn, region);
    outer = (*region)->rgnBBox;
    DisposeRgn (region);
    inner = outer;
    InsetRect (&inner, 8, 8);
    screen_rect = qd.screenBits.bounds;
    screen_rect.top += GetMBarHeight ();

    if (!SectRect (&inner, &screen_rect, &dummy))
      {
	if (inner.right <= screen_rect.left)
	  f->left_pos = screen_rect.left;
	else if (inner.left >= screen_rect.right)
	  f->left_pos = screen_rect.right - (outer.right - outer.left);

	if (inner.bottom <= screen_rect.top)
	  f->top_pos = screen_rect.top;
	else if (inner.top >= screen_rect.bottom)
	  f->top_pos = screen_rect.bottom - (outer.bottom - outer.top);

	MoveWindow (FRAME_MAC_WINDOW (f), f->left_pos + f->x_pixels_diff,
		    f->top_pos + f->y_pixels_diff, false);
      }
  }
#endif

  UNBLOCK_INPUT;
}

/* Call this to change the size of frame F's x-window.
   If CHANGE_GRAVITY is 1, we change to top-left-corner window gravity
   for this size change and subsequent size changes.
   Otherwise we leave the window gravity unchanged.  */

void
x_set_window_size (f, change_gravity, cols, rows)
     struct frame *f;
     int change_gravity;
     int cols, rows;
{
  int pixelwidth, pixelheight;

  BLOCK_INPUT;

  check_frame_size (f, &rows, &cols);
  f->scroll_bar_actual_width
    = FRAME_SCROLL_BAR_COLS (f) * FRAME_COLUMN_WIDTH (f);

  compute_fringe_widths (f, 0);

  pixelwidth = FRAME_TEXT_COLS_TO_PIXEL_WIDTH (f, cols);
  pixelheight = FRAME_TEXT_LINES_TO_PIXEL_HEIGHT (f, rows);

  f->win_gravity = NorthWestGravity;
  x_wm_set_size_hint (f, (long) 0, 0);

  SizeWindow (FRAME_MAC_WINDOW (f), pixelwidth, pixelheight, 0);

#if TARGET_API_MAC_CARBON
  if (!NILP (tip_frame) && f == XFRAME (tip_frame))
#endif
    mac_handle_size_change (f, pixelwidth, pixelheight);

  if (f->output_data.mac->internal_border_width
      != FRAME_INTERNAL_BORDER_WIDTH (f))
    {
      mac_clear_window (f);
      f->output_data.mac->internal_border_width
	= FRAME_INTERNAL_BORDER_WIDTH (f);
    }

  SET_FRAME_GARBAGED (f);

  UNBLOCK_INPUT;
}

/* Mouse warping.  */

void x_set_mouse_pixel_position (struct frame *f, int pix_x, int pix_y);

void
x_set_mouse_position (f, x, y)
     struct frame *f;
     int x, y;
{
  int pix_x, pix_y;

  pix_x = FRAME_COL_TO_PIXEL_X (f, x) + FRAME_COLUMN_WIDTH (f) / 2;
  pix_y = FRAME_LINE_TO_PIXEL_Y (f, y) + FRAME_LINE_HEIGHT (f) / 2;

  if (pix_x < 0) pix_x = 0;
  if (pix_x > FRAME_PIXEL_WIDTH (f)) pix_x = FRAME_PIXEL_WIDTH (f);

  if (pix_y < 0) pix_y = 0;
  if (pix_y > FRAME_PIXEL_HEIGHT (f)) pix_y = FRAME_PIXEL_HEIGHT (f);

  x_set_mouse_pixel_position (f, pix_x, pix_y);
}

void
x_set_mouse_pixel_position (f, pix_x, pix_y)
     struct frame *f;
     int pix_x, pix_y;
{
#ifdef MAC_OSX
  pix_x += f->left_pos + FRAME_OUTER_TO_INNER_DIFF_X (f);
  pix_y += f->top_pos + FRAME_OUTER_TO_INNER_DIFF_Y (f);

  BLOCK_INPUT;
  CGWarpMouseCursorPosition (CGPointMake (pix_x, pix_y));
  UNBLOCK_INPUT;
#else
#if 0 /* MAC_TODO: LMSetMouseLocation and CursorDeviceMoveTo are non-Carbon */
  BLOCK_INPUT;

  XWarpPointer (FRAME_X_DISPLAY (f), None, FRAME_X_WINDOW (f),
		0, 0, 0, 0, pix_x, pix_y);
  UNBLOCK_INPUT;
#endif
#endif
}

/* focus shifting, raising and lowering.  */

void
x_focus_on_frame (f)
     struct frame *f;
{
#if 0  /* This proves to be unpleasant.  */
  x_raise_frame (f);
#endif
#if 0
  /* I don't think that the ICCCM allows programs to do things like this
     without the interaction of the window manager.  Whatever you end up
     doing with this code, do it to x_unfocus_frame too.  */
  XSetInputFocus (FRAME_X_DISPLAY (f), FRAME_X_WINDOW (f),
		  RevertToPointerRoot, CurrentTime);
#endif /* ! 0 */
}

void
x_unfocus_frame (f)
     struct frame *f;
{
}

/* Raise frame F.  */

void
x_raise_frame (f)
     struct frame *f;
{
  if (f->async_visible)
    {
      BLOCK_INPUT;
      BringToFront (FRAME_MAC_WINDOW (f));
      UNBLOCK_INPUT;
    }
}

/* Lower frame F.  */

void
x_lower_frame (f)
     struct frame *f;
{
  if (f->async_visible)
    {
      BLOCK_INPUT;
      SendBehind (FRAME_MAC_WINDOW (f), NULL);
      UNBLOCK_INPUT;
    }
}

static void
XTframe_raise_lower (f, raise_flag)
     FRAME_PTR f;
     int raise_flag;
{
  if (raise_flag)
    x_raise_frame (f);
  else
    x_lower_frame (f);
}

/* Change of visibility.  */

static void
mac_handle_visibility_change (f)
     struct frame *f;
{
  WindowRef wp = FRAME_MAC_WINDOW (f);
  int visible = 0, iconified = 0;
  struct input_event buf;

  if (IsWindowVisible (wp))
    {
      if (IsWindowCollapsed (wp))
	iconified = 1;
      else
	visible = 1;
    }

  if (!f->async_visible && visible)
    {
      if (f->iconified)
	{
	  /* wait_reading_process_output will notice this and update
	     the frame's display structures.  If we were made
	     invisible, we should not set garbaged, because that stops
	     redrawing on Update events.  */
	  SET_FRAME_GARBAGED (f);

	  EVENT_INIT (buf);
	  buf.kind = DEICONIFY_EVENT;
	  XSETFRAME (buf.frame_or_window, f);
	  buf.arg = Qnil;
	  kbd_buffer_store_event (&buf);
	}
      else if (! NILP (Vframe_list) && ! NILP (XCDR (Vframe_list)))
	/* Force a redisplay sooner or later to update the
	   frame titles in case this is the second frame.  */
	record_asynch_buffer_change ();
    }
  else if (f->async_visible && !visible)
    if (iconified)
      {
	EVENT_INIT (buf);
	buf.kind = ICONIFY_EVENT;
	XSETFRAME (buf.frame_or_window, f);
	buf.arg = Qnil;
	kbd_buffer_store_event (&buf);
      }

  f->async_visible = visible;
  f->async_iconified = iconified;
}

/* This tries to wait until the frame is really visible.
   However, if the window manager asks the user where to position
   the frame, this will return before the user finishes doing that.
   The frame will not actually be visible at that time,
   but it will become visible later when the window manager
   finishes with it.  */

void
x_make_frame_visible (f)
     struct frame *f;
{
  BLOCK_INPUT;

  if (! FRAME_VISIBLE_P (f))
    {
      /* We test FRAME_GARBAGED_P here to make sure we don't
	 call x_set_offset a second time
	 if we get to x_make_frame_visible a second time
	 before the window gets really visible.  */
      if (! FRAME_ICONIFIED_P (f)
	  && ! f->output_data.mac->asked_for_visible)
	x_set_offset (f, f->left_pos, f->top_pos, 0);

      f->output_data.mac->asked_for_visible = 1;

      CollapseWindow (FRAME_MAC_WINDOW (f), false);
      ShowWindow (FRAME_MAC_WINDOW (f));
    }

  XFlush (FRAME_MAC_DISPLAY (f));

  /* Synchronize to ensure Emacs knows the frame is visible
     before we do anything else.  We do this loop with input not blocked
     so that incoming events are handled.  */
  {
    Lisp_Object frame;
    int count;

    /* This must come after we set COUNT.  */
    UNBLOCK_INPUT;

    XSETFRAME (frame, f);

    /* Wait until the frame is visible.  Process X events until a
       MapNotify event has been seen, or until we think we won't get a
       MapNotify at all..  */
    for (count = input_signal_count + 10;
	 input_signal_count < count && !FRAME_VISIBLE_P (f);)
      {
	/* Force processing of queued events.  */
	x_sync (f);

	/* Machines that do polling rather than SIGIO have been
	   observed to go into a busy-wait here.  So we'll fake an
	   alarm signal to let the handler know that there's something
	   to be read.  We used to raise a real alarm, but it seems
	   that the handler isn't always enabled here.  This is
	   probably a bug.  */
	if (input_polling_used ())
	  {
	    /* It could be confusing if a real alarm arrives while
	       processing the fake one.  Turn it off and let the
	       handler reset it.  */
	    extern void poll_for_input_1 P_ ((void));
	    int old_poll_suppress_count = poll_suppress_count;
	    poll_suppress_count = 1;
	    poll_for_input_1 ();
	    poll_suppress_count = old_poll_suppress_count;
	  }

	/* See if a MapNotify event has been processed.  */
	FRAME_SAMPLE_VISIBILITY (f);
      }
  }
}

/* Change from mapped state to withdrawn state.  */

/* Make the frame visible (mapped and not iconified).  */

void
x_make_frame_invisible (f)
     struct frame *f;
{
  /* A deactivate event does not occur when the last visible frame is
     made invisible.  So if we clear the highlight here, it will not
     be rehighlighted when it is made visible.  */
#if 0
  /* Don't keep the highlight on an invisible frame.  */
  if (FRAME_MAC_DISPLAY_INFO (f)->x_highlight_frame == f)
    FRAME_MAC_DISPLAY_INFO (f)->x_highlight_frame = 0;
#endif

  BLOCK_INPUT;

#if !TARGET_API_MAC_CARBON
  /* Before unmapping the window, update the WM_SIZE_HINTS property to claim
     that the current position of the window is user-specified, rather than
     program-specified, so that when the window is mapped again, it will be
     placed at the same location, without forcing the user to position it
     by hand again (they have already done that once for this window.)  */
  x_wm_set_size_hint (f, (long) 0, 1);
#endif

  HideWindow (FRAME_MAC_WINDOW (f));

  UNBLOCK_INPUT;

#if !TARGET_API_MAC_CARBON
  mac_handle_visibility_change (f);
#endif
}

/* Change window state from mapped to iconified.  */

void
x_iconify_frame (f)
     struct frame *f;
{
  OSStatus err;

  /* A deactivate event does not occur when the last visible frame is
     iconified.  So if we clear the highlight here, it will not be
     rehighlighted when it is deiconified.  */
#if 0
  /* Don't keep the highlight on an invisible frame.  */
  if (FRAME_MAC_DISPLAY_INFO (f)->x_highlight_frame == f)
    FRAME_MAC_DISPLAY_INFO (f)->x_highlight_frame = 0;
#endif

  if (f->async_iconified)
    return;

  BLOCK_INPUT;

  FRAME_SAMPLE_VISIBILITY (f);

  if (! FRAME_VISIBLE_P (f))
    ShowWindow (FRAME_MAC_WINDOW (f));

  err = CollapseWindow (FRAME_MAC_WINDOW (f), true);

  UNBLOCK_INPUT;

  if (err != noErr)
    error ("Can't notify window manager of iconification");

#if !TARGET_API_MAC_CARBON
  mac_handle_visibility_change (f);
#endif
}


/* Free X resources of frame F.  */

void
x_free_frame_resources (f)
     struct frame *f;
{
  struct mac_display_info *dpyinfo = FRAME_MAC_DISPLAY_INFO (f);
  WindowRef wp = FRAME_MAC_WINDOW (f);

  BLOCK_INPUT;

  if (wp != tip_window)
    remove_window_handler (wp);

#if USE_CG_DRAWING
  mac_prepare_for_quickdraw (f);
#endif
  DisposeWindow (wp);
  if (wp == tip_window)
    /* Neither WaitNextEvent nor ReceiveNextEvent receives `window
       closed' event.  So we reset tip_window here.  */
    tip_window = NULL;

  free_frame_menubar (f);

  if (FRAME_FACE_CACHE (f))
    free_frame_faces (f);

  x_free_gcs (f);

  if (FRAME_SIZE_HINTS (f))
    xfree (FRAME_SIZE_HINTS (f));

  xfree (f->output_data.mac);
  f->output_data.mac = NULL;

  if (f == dpyinfo->x_focus_frame)
    {
      dpyinfo->x_focus_frame = 0;
#if USE_MAC_FONT_PANEL
      mac_set_font_info_for_selection (NULL, DEFAULT_FACE_ID, 0);
#endif
    }
  if (f == dpyinfo->x_focus_event_frame)
    dpyinfo->x_focus_event_frame = 0;
  if (f == dpyinfo->x_highlight_frame)
    dpyinfo->x_highlight_frame = 0;

  if (f == dpyinfo->mouse_face_mouse_frame)
    {
      dpyinfo->mouse_face_beg_row
	= dpyinfo->mouse_face_beg_col = -1;
      dpyinfo->mouse_face_end_row
	= dpyinfo->mouse_face_end_col = -1;
      dpyinfo->mouse_face_window = Qnil;
      dpyinfo->mouse_face_deferred_gc = 0;
      dpyinfo->mouse_face_mouse_frame = 0;
    }

  UNBLOCK_INPUT;
}


/* Destroy the X window of frame F.  */

void
x_destroy_window (f)
     struct frame *f;
{
  struct mac_display_info *dpyinfo = FRAME_MAC_DISPLAY_INFO (f);

  x_free_frame_resources (f);

  dpyinfo->reference_count--;
}


/* Setting window manager hints.  */

/* Set the normal size hints for the window manager, for frame F.
   FLAGS is the flags word to use--or 0 meaning preserve the flags
   that the window now has.
   If USER_POSITION is nonzero, we set the USPosition
   flag (this is useful when FLAGS is 0).  */
void
x_wm_set_size_hint (f, flags, user_position)
     struct frame *f;
     long flags;
     int user_position;
{
  int base_width, base_height, width_inc, height_inc;
  int min_rows = 0, min_cols = 0;
  XSizeHints *size_hints;

  base_width = FRAME_TEXT_COLS_TO_PIXEL_WIDTH (f, 0);
  base_height = FRAME_TEXT_LINES_TO_PIXEL_HEIGHT (f, 0);
  width_inc = FRAME_COLUMN_WIDTH (f);
  height_inc = FRAME_LINE_HEIGHT (f);

  check_frame_size (f, &min_rows, &min_cols);

  size_hints = FRAME_SIZE_HINTS (f);
  if (size_hints == NULL)
    {
      size_hints = FRAME_SIZE_HINTS (f) = xmalloc (sizeof (XSizeHints));
      bzero (size_hints, sizeof (XSizeHints));
    }

  size_hints->flags |= PResizeInc | PMinSize | PBaseSize ;
  size_hints->width_inc  = width_inc;
  size_hints->height_inc = height_inc;
  size_hints->min_width  = base_width + min_cols * width_inc;
  size_hints->min_height = base_height + min_rows * height_inc;
  size_hints->base_width  = base_width;
  size_hints->base_height = base_height;

  if (flags)
    size_hints->flags = flags;
  else if (user_position)
    {
      size_hints->flags &= ~ PPosition;
      size_hints->flags |= USPosition;
    }
}

#if 0 /* MAC_TODO: hide application instead of iconify? */
/* Used for IconicState or NormalState */

void
x_wm_set_window_state (f, state)
     struct frame *f;
     int state;
{
#ifdef USE_X_TOOLKIT
  Arg al[1];

  XtSetArg (al[0], XtNinitialState, state);
  XtSetValues (f->output_data.x->widget, al, 1);
#else /* not USE_X_TOOLKIT */
  Window window = FRAME_X_WINDOW (f);

  f->output_data.x->wm_hints.flags |= StateHint;
  f->output_data.x->wm_hints.initial_state = state;

  XSetWMHints (FRAME_X_DISPLAY (f), window, &f->output_data.x->wm_hints);
#endif /* not USE_X_TOOLKIT */
}

void
x_wm_set_icon_pixmap (f, pixmap_id)
     struct frame *f;
     int pixmap_id;
{
  Pixmap icon_pixmap;

#ifndef USE_X_TOOLKIT
  Window window = FRAME_X_WINDOW (f);
#endif

  if (pixmap_id > 0)
    {
      icon_pixmap = x_bitmap_pixmap (f, pixmap_id);
      f->output_data.x->wm_hints.icon_pixmap = icon_pixmap;
    }
  else
    {
      /* It seems there is no way to turn off use of an icon pixmap.
	 The following line does it, only if no icon has yet been created,
	 for some window managers.  But with mwm it crashes.
	 Some people say it should clear the IconPixmapHint bit in this case,
	 but that doesn't work, and the X consortium said it isn't the
	 right thing at all.  Since there is no way to win,
	 best to explicitly give up.  */
#if 0
      f->output_data.x->wm_hints.icon_pixmap = None;
#else
      return;
#endif
    }

#ifdef USE_X_TOOLKIT /* same as in x_wm_set_window_state.  */

  {
    Arg al[1];
    XtSetArg (al[0], XtNiconPixmap, icon_pixmap);
    XtSetValues (f->output_data.x->widget, al, 1);
  }

#else /* not USE_X_TOOLKIT */

  f->output_data.x->wm_hints.flags |= IconPixmapHint;
  XSetWMHints (FRAME_X_DISPLAY (f), window, &f->output_data.x->wm_hints);

#endif /* not USE_X_TOOLKIT */
}

#endif /* MAC_TODO */

void
x_wm_set_icon_position (f, icon_x, icon_y)
     struct frame *f;
     int icon_x, icon_y;
{
#if 0 /* MAC_TODO: no icons on Mac */
#ifdef USE_X_TOOLKIT
  Window window = XtWindow (f->output_data.x->widget);
#else
  Window window = FRAME_X_WINDOW (f);
#endif

  f->output_data.x->wm_hints.flags |= IconPositionHint;
  f->output_data.x->wm_hints.icon_x = icon_x;
  f->output_data.x->wm_hints.icon_y = icon_y;

  XSetWMHints (FRAME_X_DISPLAY (f), window, &f->output_data.x->wm_hints);
#endif /* MAC_TODO */
}


/***********************************************************************
			  XLFD Pattern Match
 ***********************************************************************/

/* An XLFD pattern is divided into blocks delimited by '*'.  This
   structure holds information for each block.  */
struct xlfdpat_block
{
  /* Length of the pattern string in this block.  Non-zero except for
     the first and the last blocks.  */
  int len;

  /* Pattern string except the last character in this block.  The last
     character is replaced with NUL in order to use it as a
     sentinel.  */
  unsigned char *pattern;

  /* Last character of the pattern string.  Must not be '?'.  */
  unsigned char last_char;

  /* One of the tables for the Boyer-Moore string search.  It
     specifies the number of positions to proceed for each character
     with which the match fails.  */
  int skip[256];

  /* The skip value for the last character in the above `skip' is
     assigned to `infinity' in order to simplify a loop condition.
     The original value is saved here.  */
  int last_char_skip;
};

struct xlfdpat
{
  /* Normalized pattern string.  "Normalized" means that capital
     letters are lowered, blocks are not empty except the first and
     the last ones, and trailing '?'s in a block that is not the last
     one are moved to the next one.  The last character in each block
     is replaced with NUL.  */
  unsigned char *buf;

  /* Number of characters except '*'s and trailing '?'s in the
     normalized pattern string.  */
  int nchars;

  /* Number of trailing '?'s in the normalized pattern string.  */
  int trailing_anychars;

  /* Number of blocks and information for each block.  The latter is
     NULL if the pattern is exact (no '*' or '?' in it).  */
  int nblocks;
  struct xlfdpat_block *blocks;
};

static void
xlfdpat_destroy (pat)
     struct xlfdpat *pat;
{
  if (pat)
    {
      if (pat->buf)
	{
	  if (pat->blocks)
	    xfree (pat->blocks);
	  xfree (pat->buf);
	}
      xfree (pat);
    }
}

static struct xlfdpat *
xlfdpat_create (pattern)
     const char *pattern;
{
  struct xlfdpat *pat;
  int nblocks, i, skip;
  unsigned char last_char, *p, *q, *anychar_head;
  const unsigned char *ptr;
  struct xlfdpat_block *blk;

  pat = xmalloc (sizeof (struct xlfdpat));
  pat->buf = xmalloc (strlen (pattern) + 1);

  /* Normalize the pattern string and store it to `pat->buf'.  */
  nblocks = 0;
  anychar_head = NULL;
  q = pat->buf;
  last_char = '\0';
  for (ptr = pattern; *ptr; ptr++)
    {
      unsigned char c = *ptr;

      if (c == '*')
	if (last_char == '*')
	  /*  ...a** -> ...a*  */
	  continue;
	else
	  {
	    if (last_char == '?')
	      {
		if (anychar_head > pat->buf && *(anychar_head - 1) == '*')
		  /*  ...*??* -> ...*??  */
		  continue;
		else
		  /*  ...a??* -> ...a*??  */
		  {
		    *anychar_head++ = '*';
		    c = '?';
		  }
	      }
	    nblocks++;
	  }
      else if (c == '?')
	{
	  if (last_char != '?')
	    anychar_head = q;
	}
      else
	/* On Mac OS X 10.3, tolower also converts non-ASCII
	   characters for some locales.  */
	if (isascii (c))
	  c = tolower (c);

      *q++ = last_char = c;
    }
  *q = '\0';
  nblocks++;
  pat->nblocks = nblocks;
  if (last_char != '?')
    pat->trailing_anychars = 0;
  else
    {
      pat->trailing_anychars = q - anychar_head;
      q = anychar_head;
    }
  pat->nchars = q - pat->buf - (nblocks - 1);

  if (anychar_head == NULL && nblocks == 1)
    {
      /* The pattern is exact.  */
      pat->blocks = NULL;
      return pat;
    }

  pat->blocks = xmalloc (sizeof (struct xlfdpat_block) * nblocks);

  /* Divide the normalized pattern into blocks.  */
  p = pat->buf;
  for (blk = pat->blocks; blk < pat->blocks + nblocks - 1; blk++)
    {
      blk->pattern = p;
      while (*p != '*')
	p++;
      blk->len = p - blk->pattern;
      p++;
    }
  blk->pattern = p;
  blk->len = q - blk->pattern;

  /* Setup a table for the Boyer-Moore string search.  */
  for (blk = pat->blocks; blk < pat->blocks + nblocks; blk++)
    if (blk->len != 0)
      {
	blk->last_char = blk->pattern[blk->len - 1];
	blk->pattern[blk->len - 1] = '\0';

	for (skip = 1; skip < blk->len; skip++)
	  if (blk->pattern[blk->len - skip - 1] == '?')
	    break;

	for (i = 0; i < 256; i++)
	  blk->skip[i] = skip;

	p = blk->pattern + (blk->len - skip);
	while (--skip > 0)
	  blk->skip[*p++] = skip;

	blk->last_char_skip = blk->skip[blk->last_char];
      }

  return pat;
}

static INLINE int
xlfdpat_exact_p (pat)
     struct xlfdpat *pat;
{
  return pat->blocks == NULL;
}

/* Return the first string in STRING + 0, ..., STRING + START_MAX such
   that the pattern in *BLK matches with its prefix.  Return NULL
   there is no such strings.  STRING must be lowered in advance.  */

static const char *
xlfdpat_block_match_1 (blk, string, start_max)
     struct xlfdpat_block *blk;
     const unsigned char *string;
     int start_max;
{
  int start, infinity;
  unsigned char *p;
  const unsigned char *s;

  xassert (blk->len > 0);
  xassert (start_max + blk->len <= strlen (string));
  xassert (blk->last_char != '?');

  /* See the comments in the function `boyer_moore' (search.c) for the
     use of `infinity'.  */
  infinity = start_max + blk->len + 1;
  blk->skip[blk->last_char] = infinity;

  start = 0;
  do
    {
      /* Check the last character of the pattern. */
      s = string + blk->len - 1;
      do
	{
	  start += blk->skip[*(s + start)];
	}
      while (start <= start_max);

      if (start < infinity)
	/* Couldn't find the last character.  */
	return NULL;

      /* No less than `infinity' means we could find the last
	 character at `s[start - infinity]'.  */
      start -= infinity;

      /* Check the remaining characters.  We prefer making no-'?'
	 cases faster because the use of '?' is really rare.  */
      p = blk->pattern;
      s = string + start;
      do
	{
	  while (*p++ == *s++)
	    ;
	}
      while (*(p - 1) == '?');

      if (*(p - 1) == '\0')
	/* Matched.  */
	return string + start;

      /* Didn't match.  */
      start += blk->last_char_skip;
    }
  while (start <= start_max);

  return NULL;
}

#define xlfdpat_block_match(b, s, m) \
  ((b)->len == 1 ? memchr ((s), (b)->last_char, (m) + 1) \
   : xlfdpat_block_match_1 (b, s, m))

/* Check if XLFD pattern PAT, which is generated by `xlfdpat_create',
   matches with STRING.  STRING must be lowered in advance.  */

static int
xlfdpat_match (pat, string)
     struct xlfdpat *pat;
     const unsigned char *string;
{
  int str_len, nblocks, i, start_max;
  struct xlfdpat_block *blk;
  const unsigned char *s;

  xassert (pat->nblocks > 0);

  if (xlfdpat_exact_p (pat))
    return strcmp (pat->buf, string) == 0;

  /* The number of the characters in the string must not be smaller
     than that in the pattern.  */
  str_len = strlen (string);
  if (str_len < pat->nchars + pat->trailing_anychars)
    return 0;

  /* Chop off the trailing '?'s.  */
  str_len -= pat->trailing_anychars;

  /* The last block.  When it is non-empty, it must match at the end
     of the string.  */
  nblocks = pat->nblocks;
  blk = pat->blocks + (nblocks - 1);
  if (nblocks == 1)
    /* The last block is also the first one.  */
    return (str_len == blk->len
	    && (blk->len == 0 || xlfdpat_block_match (blk, string, 0)));
  else if (blk->len != 0)
    if (!xlfdpat_block_match (blk, string + (str_len - blk->len), 0))
      return 0;

  /* The first block.  When it is non-empty, it must match at the
     beginning of the string.  */
  blk = pat->blocks;
  if (blk->len != 0)
    {
      s = xlfdpat_block_match (blk, string, 0);
      if (s == NULL)
	return 0;
      string = s + blk->len;
    }

  /* The rest of the blocks.  */
  start_max = str_len - pat->nchars;
  for (i = 1, blk++; i < nblocks - 1; i++, blk++)
    {
      s = xlfdpat_block_match (blk, string, start_max);
      if (s == NULL)
	return 0;
      start_max -= s - string;
      string = s + blk->len;
    }

  return 1;
}


/***********************************************************************
				Fonts
 ***********************************************************************/

/* Return a pointer to struct font_info of font FONT_IDX of frame F.  */

struct font_info *
x_get_font_info (f, font_idx)
     FRAME_PTR f;
     int font_idx;
{
  return (FRAME_MAC_FONT_TABLE (f) + font_idx);
}

/* the global font name table */
static char **font_name_table = NULL;
static int font_name_table_size = 0;
static int font_name_count = 0;

/* Alist linking font family names to Font Manager font family
   references (which can also be used as QuickDraw font IDs).  We use
   an alist because hash tables are not ready when the terminal frame
   for Mac OS Classic is created.  */
static Lisp_Object fm_font_family_alist;
#if USE_ATSUI
/* Hash table linking font family names to ATSU font IDs.  */
static Lisp_Object atsu_font_id_hash;
/* Alist linking Font Manager style to face attributes.  */
static Lisp_Object fm_style_face_attributes_alist;
extern Lisp_Object QCfamily, QCweight, QCslant, Qnormal, Qbold, Qitalic;
#endif

/* Alist linking character set strings to Mac text encoding and Emacs
   coding system. */
static Lisp_Object Vmac_charset_info_alist;

static Lisp_Object
create_text_encoding_info_alist ()
{
  Lisp_Object result = Qnil, rest;

  for (rest = Vmac_charset_info_alist; CONSP (rest); rest = XCDR (rest))
    {
      Lisp_Object charset_info = XCAR (rest);
      Lisp_Object charset, coding_system, text_encoding;
      Lisp_Object existing_info;

      if (!(CONSP (charset_info)
	    && (charset = XCAR (charset_info),
		STRINGP (charset))
	    && CONSP (XCDR (charset_info))
	    && (text_encoding = XCAR (XCDR (charset_info)),
		INTEGERP (text_encoding))
	    && CONSP (XCDR (XCDR (charset_info)))
	    && (coding_system = XCAR (XCDR (XCDR (charset_info))),
		SYMBOLP (coding_system))))
	continue;

      existing_info = assq_no_quit (text_encoding, result);
      if (NILP (existing_info))
	result = Fcons (list3 (text_encoding, coding_system, charset),
			result);
      else
	if (NILP (Fmember (charset, XCDR (XCDR (existing_info)))))
	  XSETCDR (XCDR (existing_info),
		   Fcons (charset, XCDR (XCDR (existing_info))));
    }

  return result;
}


static void
decode_mac_font_name (name, size, coding_system)
     char *name;
     int size;
     Lisp_Object coding_system;
{
  struct coding_system coding;
  char *buf, *p;

  if (!NILP (coding_system) && !NILP (Fcoding_system_p (coding_system)))
    {
      for (p = name; *p; p++)
	if (!isascii (*p) || iscntrl (*p))
	  break;

      if (*p)
	{
	  setup_coding_system (coding_system, &coding);
	  coding.src_multibyte = 0;
	  coding.dst_multibyte = 1;
	  coding.mode |= CODING_MODE_LAST_BLOCK;
	  coding.dst_bytes = size;
	  coding.destination = (unsigned char *) alloca (coding.dst_bytes);

	  decode_coding_c_string (&coding, name, strlen (name), Qnil);
	  bcopy (coding.destination, name, min (coding.produced, size));
	  name[min (coding.produced, size)] = '\0';
	}
    }

  /* If there's just one occurrence of '-' in the family name, it is
     replaced with '_'.  (More than one occurrence of '-' means a
     "FOUNDRY-FAMILY-CHARSET"-style name.)  */
  p = strchr (name, '-');
  if (p && strchr (p + 1, '-') == NULL)
    *p = '_';

  for (p = name; *p; p++)
    /* On Mac OS X 10.3, tolower also converts non-ASCII characters
       for some locales.  */
    if (isascii (*p))
      *p = tolower (*p);
}


static char *
mac_to_x_fontname (name, size, style, charset)
     const char *name;
     int size;
     Style style;
     char *charset;
{
  Str31 foundry, cs;
  Str255 family;
  char xf[256], *result;
  unsigned char *p;

  if (sscanf (name, "%31[^-]-%255[^-]-%31s", foundry, family, cs) == 3)
    charset = cs;
  else
    {
      strcpy(foundry, "Apple");
      strcpy(family, name);
    }

  sprintf (xf, "%s-%c-normal--%d-%d-%d-%d-m-%d-%s",
	   style & bold ? "bold" : "medium", style & italic ? 'i' : 'r',
	   size, size * 10, size ? 72 : 0, size ? 72 : 0, size * 10, charset);

  result = xmalloc (strlen (foundry) + strlen (family) + strlen (xf) + 3 + 1);
  sprintf (result, "-%s-%s-%s", foundry, family, xf);
  for (p = result; *p; p++)
    /* On Mac OS X 10.3, tolower also converts non-ASCII characters
       for some locales.  */
    if (isascii (*p))
      *p = tolower (*p);
  return result;
}


/* Parse fully-specified and instantiated X11 font spec XF, and store
   the results to FAMILY, *SIZE, *STYLE, and CHARSET.  Return 1 if the
   parsing succeeded, and 0 otherwise.  For FAMILY and CHARSET, the
   caller must allocate at least 256 and 32 bytes respectively.  For
   ordinary Mac fonts, the value stored to FAMILY should just be their
   names, like "monaco", "Taipei", etc.  Fonts converted from the GNU
   intlfonts collection contain their charset designation in their
   names, like "ETL-Fixed-iso8859-1", "ETL-Fixed-koi8-r", etc.  Both
   types of font names are handled accordingly.  */

const int kDefaultFontSize = 12;

static int
parse_x_font_name (xf, family, size, style, charset)
     const char *xf;
     char *family;
     int *size;
     Style *style;
     char *charset;
{
  Str31 foundry, weight;
  int point_size, avgwidth;
  char slant[2], *p;

  if (sscanf (xf, "-%31[^-]-%255[^-]-%31[^-]-%1[^-]-%*[^-]-%*[^-]-%d-%d-%*[^-]-%*[^-]-%*c-%d-%31s",
              foundry, family, weight, slant, size,
	      &point_size, &avgwidth, charset) != 8
      && sscanf (xf, "-%31[^-]-%255[^-]-%31[^-]-%1[^-]-%*[^-]--%d-%d-%*[^-]-%*[^-]-%*c-%d-%31s",
		 foundry, family, weight, slant, size,
		 &point_size, &avgwidth, charset) != 8)
    return 0;

  if (*size == 0)
    {
      if (point_size > 0)
	*size = point_size / 10;
      else if (avgwidth > 0)
	*size = avgwidth / 10;
    }
  if (*size == 0)
    *size = kDefaultFontSize;

  *style = normal;
  if (strcmp (weight, "bold") == 0)
    *style |= bold;
  if (*slant == 'i')
    *style |= italic;

  if (NILP (Fassoc (build_string (charset), Vmac_charset_info_alist)))
    {
      int foundry_len = strlen (foundry), family_len = strlen (family);

      if (foundry_len + family_len + strlen (charset) + 2 < sizeof (Str255))
	{
	  /* Like sprintf (family, "%s-%s-%s", foundry, family, charset),
	     but take overlap into account.  */
	  memmove (family + foundry_len + 1, family, family_len);
	  memcpy (family, foundry, foundry_len);
	  family[foundry_len] = '-';
	  family[foundry_len + 1 + family_len] = '-';
	  strcpy (family + foundry_len + 1 + family_len + 1, charset);
	}
      else
	return 0;
    }

  for (p = family; *p; p++)
    /* On Mac OS X 10.3, tolower also converts non-ASCII characters
       for some locales.  */
    if (isascii (*p))
      *p = tolower (*p);

  return 1;
}


static void
add_font_name_table_entry (char *font_name)
{
  if (font_name_table_size == 0)
    {
      font_name_table_size = 256;
      font_name_table = (char **)
	xmalloc (font_name_table_size * sizeof (char *));
    }
  else if (font_name_count + 1 >= font_name_table_size)
    {
      font_name_table_size *= 2;
      font_name_table = (char **)
	xrealloc (font_name_table,
		  font_name_table_size * sizeof (char *));
    }

  font_name_table[font_name_count++] = font_name;
}

static void
add_mac_font_name (name, size, style, charset)
     const char *name;
     int size;
     Style style;
     const char *charset;
{
  if (size > 0)
    add_font_name_table_entry (mac_to_x_fontname (name, size, style, charset));
  else
    {
      add_font_name_table_entry (mac_to_x_fontname (name, 0, style, charset));
      add_font_name_table_entry (mac_to_x_fontname (name, 0, italic, charset));
      add_font_name_table_entry (mac_to_x_fontname (name, 0, bold, charset));
      add_font_name_table_entry (mac_to_x_fontname (name, 0, italic | bold,
						    charset));
    }
}

#if USE_ATSUI
static FMFontStyle
fm_get_style_from_font (font)
     FMFont font;
{
  OSStatus err;
  FMFontStyle style = normal;
  ByteCount len;
  UInt16 mac_style;
  FMFontFamily font_family;
#define FONT_HEADER_MAC_STYLE_OFFSET (4*4 + 2*2 + 8*2 + 2*4)

  /* FMGetFontFamilyInstanceFromFont returns `normal' as the style of
     some font (e.g., Optima) even if it is `bold'.  */
  err = FMGetFontTable (font, 'head', FONT_HEADER_MAC_STYLE_OFFSET,
			sizeof (mac_style), &mac_style, &len);
  if (err == noErr
      && len >= FONT_HEADER_MAC_STYLE_OFFSET + sizeof (mac_style))
    style = EndianU16_BtoN (mac_style);
  else
    FMGetFontFamilyInstanceFromFont (font, &font_family, &style);

  return style;
}

static ATSUFontID
atsu_find_font_from_family_name (family)
     const char *family;
{
  struct Lisp_Hash_Table *h = XHASH_TABLE (atsu_font_id_hash);
  unsigned hash_code;
  int i;
  Lisp_Object rest, best;
  FMFontStyle min_style, style;

  i = hash_lookup (h, make_unibyte_string (family, strlen (family)),
		   &hash_code);
  if (i < 0)
    return kATSUInvalidFontID;

  rest = HASH_VALUE (h, i);
  if (INTEGERP (rest) || (CONSP (rest) && INTEGERP (XCDR (rest))))
    return cons_to_long (rest);

  rest = Fnreverse (rest);
  best = XCAR (rest);
  rest = XCDR (rest);
  if (!NILP (rest)
      && (min_style = fm_get_style_from_font (cons_to_long (best))) != normal)
    do
      {
	style = fm_get_style_from_font (cons_to_long (XCAR (rest)));
	if (style < min_style)
	  {
	    best = XCAR (rest);
	    if (style == normal)
	      break;
	    else
	      min_style = style;
	  }
	rest = XCDR (rest);
      }
    while (!NILP (rest));

  HASH_VALUE (h, i) = best;
  return cons_to_long (best);
}

static Lisp_Object
fm_style_to_face_attributes (fm_style)
     FMFontStyle fm_style;
{
  Lisp_Object tem;

  fm_style &= (bold | italic);
  tem = assq_no_quit (make_number (fm_style),
		      fm_style_face_attributes_alist);
  if (!NILP (tem))
    return XCDR (tem);

  tem = list4 (QCweight, fm_style & bold ? Qbold : Qnormal,
	       QCslant, fm_style & italic ? Qitalic : Qnormal);
  fm_style_face_attributes_alist =
    Fcons (Fcons (make_number (fm_style), tem),
	   fm_style_face_attributes_alist);

  return tem;
}

static Lisp_Object
atsu_find_font_family_name (font_id)
     ATSUFontID font_id;
{
  OSStatus err;
  ByteCount len;
  Lisp_Object family = Qnil;

  err = ATSUFindFontName (font_id, kFontFamilyName,
			  kFontMacintoshPlatform, kFontNoScript,
			  kFontNoLanguage, 0, NULL, &len, NULL);
  if (err == noErr)
    {
      family = make_uninit_string (len);
      err = ATSUFindFontName (font_id, kFontFamilyName,
			      kFontMacintoshPlatform, kFontNoScript,
			      kFontNoLanguage, len, SDATA (family),
			      NULL, NULL);
    }
  if (err == noErr)
    decode_mac_font_name (SDATA (family), len + 1, Qnil);

  return family;
}

Lisp_Object
mac_atsu_font_face_attributes (font_id)
     ATSUFontID font_id;
{
  Lisp_Object family, style_attrs;

  family = atsu_find_font_family_name (font_id);
  if (NILP (family))
    return Qnil;
  style_attrs = fm_style_to_face_attributes (fm_get_style_from_font (font_id));
  return Fcons (QCfamily, Fcons (family, style_attrs));
}
#endif

/* Sets up the table font_name_table to contain the list of all fonts
   in the system the first time the table is used so that the Resource
   Manager need not be accessed every time this information is
   needed.  */

static void
init_font_name_table ()
{
#if TARGET_API_MAC_CARBON
  FMFontFamilyIterator ffi;
  FMFontFamilyInstanceIterator ffii;
  FMFontFamily ff;
  Lisp_Object text_encoding_info_alist;
  struct gcpro gcpro1;

  text_encoding_info_alist = create_text_encoding_info_alist ();

#if USE_ATSUI
#if USE_CG_TEXT_DRAWING
  init_cg_text_anti_aliasing_threshold ();
#endif
  if (!NILP (assq_no_quit (make_number (kTextEncodingMacUnicode),
			   text_encoding_info_alist)))
    {
      OSStatus err;
      struct Lisp_Hash_Table *h;
      unsigned hash_code;
      ItemCount nfonts, i;
      ATSUFontID *font_ids = NULL;
      Lisp_Object prev_family = Qnil;
      int j;

      atsu_font_id_hash =
	make_hash_table (Qequal, make_number (DEFAULT_HASH_SIZE),
			 make_float (DEFAULT_REHASH_SIZE),
			 make_float (DEFAULT_REHASH_THRESHOLD),
			 Qnil, Qnil, Qnil);
      h = XHASH_TABLE (atsu_font_id_hash);

      err = ATSUFontCount (&nfonts);
      if (err == noErr)
	{
	  font_ids = xmalloc (sizeof (ATSUFontID) * nfonts);
	  err = ATSUGetFontIDs (font_ids, nfonts, NULL);
	}
      if (err == noErr)
	for (i = 0; i < nfonts; i++)
	  {
	    Lisp_Object family;

	    family = atsu_find_font_family_name (font_ids[i]);
	    if (NILP (family) || SREF (family, 0) == '.')
	      continue;
	    if (!NILP (Fequal (prev_family, family)))
	      family = prev_family;
	    else
	      j = hash_lookup (h, family, &hash_code);
	    if (j < 0)
	      {
		add_mac_font_name (SDATA (family), 0, normal, "iso10646-1");
		j = hash_put (h, family, Fcons (long_to_cons (font_ids[i]),
						Qnil), hash_code);
	      }
	    else if (EQ (prev_family, family))
	      HASH_VALUE (h, j) = Fcons (long_to_cons (font_ids[i]),
					 HASH_VALUE (h, j));
	    prev_family = family;
	  }
      if (font_ids)
	xfree (font_ids);
    }
#endif

  /* Create a dummy instance iterator here to avoid creating and
     destroying it in the loop.  */
  if (FMCreateFontFamilyInstanceIterator (0, &ffii) != noErr)
    return;
  /* Create an iterator to enumerate the font families.  */
  if (FMCreateFontFamilyIterator (NULL, NULL, kFMDefaultOptions, &ffi)
      != noErr)
    {
      FMDisposeFontFamilyInstanceIterator (&ffii);
      return;
    }

  GCPRO1 (text_encoding_info_alist);

  while (FMGetNextFontFamily (&ffi, &ff) == noErr)
    {
      Str255 name;
      FMFont font;
      FMFontStyle style;
      FMFontSize size;
      TextEncoding encoding;
      TextEncodingBase sc;
      Lisp_Object text_encoding_info, family;

      if (FMGetFontFamilyName (ff, name) != noErr)
	continue;
      p2cstr (name);
      if (*name == '.')
	continue;

      if (FMGetFontFamilyTextEncoding (ff, &encoding) != noErr)
	continue;
      sc = GetTextEncodingBase (encoding);
      text_encoding_info = assq_no_quit (make_number (sc),
					 text_encoding_info_alist);
      if (NILP (text_encoding_info))
	text_encoding_info = assq_no_quit (make_number (kTextEncodingMacRoman),
					   text_encoding_info_alist);
      decode_mac_font_name (name, sizeof (name),
			    XCAR (XCDR (text_encoding_info)));
      family = build_string (name);
      if (!NILP (Fassoc (family, fm_font_family_alist)))
	continue;
      fm_font_family_alist = Fcons (Fcons (family, make_number (ff)),
				    fm_font_family_alist);

      /* Point the instance iterator at the current font family.  */
      if (FMResetFontFamilyInstanceIterator (ff, &ffii) != noErr)
	continue;

      while (FMGetNextFontFamilyInstance (&ffii, &font, &style, &size)
	     == noErr)
	{
	  Lisp_Object rest = XCDR (XCDR (text_encoding_info));

	  if (size > 0 || style == normal)
	    for (; CONSP (rest); rest = XCDR (rest))
	      add_mac_font_name (name, size, style, SDATA (XCAR (rest)));
	}
    }

  UNGCPRO;

  /* Dispose of the iterators.  */
  FMDisposeFontFamilyIterator (&ffi);
  FMDisposeFontFamilyInstanceIterator (&ffii);
#else  /* !TARGET_API_MAC_CARBON */
  GrafPtr port;
  SInt16 fontnum, old_fontnum;
  int num_mac_fonts = CountResources('FOND');
  int i, j;
  Handle font_handle, font_handle_2;
  short id, scriptcode;
  ResType type;
  Str255 name;
  struct FontAssoc *fat;
  struct AsscEntry *assc_entry;
  Lisp_Object text_encoding_info_alist, text_encoding_info, family;
  struct gcpro gcpro1;

  GetPort (&port);  /* save the current font number used */
  old_fontnum = port->txFont;

  text_encoding_info_alist = create_text_encoding_info_alist ();

  GCPRO1 (text_encoding_info_alist);

  for (i = 1; i <= num_mac_fonts; i++)  /* get all available fonts */
    {
      font_handle = GetIndResource ('FOND', i);
      if (!font_handle)
	continue;

      GetResInfo (font_handle, &id, &type, name);
      GetFNum (name, &fontnum);
      p2cstr (name);
      if (fontnum == 0 || *name == '.')
	continue;

      TextFont (fontnum);
      scriptcode = FontToScript (fontnum);
      text_encoding_info = assq_no_quit (make_number (scriptcode),
					 text_encoding_info_alist);
      if (NILP (text_encoding_info))
	text_encoding_info = assq_no_quit (make_number (smRoman),
					   text_encoding_info_alist);
      decode_mac_font_name (name, sizeof (name),
			    XCAR (XCDR (text_encoding_info)));
      family = build_string (name);
      if (!NILP (Fassoc (family, fm_font_family_alist)))
	continue;
      fm_font_family_alist = Fcons (Fcons (family, make_number (fontnum)),
				    fm_font_family_alist);
      do
	{
	  HLock (font_handle);

	  if (GetResourceSizeOnDisk (font_handle)
	      >= sizeof (struct FamRec))
	    {
	      fat = (struct FontAssoc *) (*font_handle
					  + sizeof (struct FamRec));
	      assc_entry
		= (struct AsscEntry *) (*font_handle
					+ sizeof (struct FamRec)
					+ sizeof (struct FontAssoc));

	      for (j = 0; j <= fat->numAssoc; j++, assc_entry++)
		{
		  Lisp_Object rest = XCDR (XCDR (text_encoding_info));

		  for (; CONSP (rest); rest = XCDR (rest))
		    add_mac_font_name (name, assc_entry->fontSize,
				       assc_entry->fontStyle,
				       SDATA (XCAR (rest)));
		}
	    }

	  HUnlock (font_handle);
	  font_handle_2 = GetNextFOND (font_handle);
	  ReleaseResource (font_handle);
	  font_handle = font_handle_2;
	}
      while (ResError () == noErr && font_handle);
    }

  UNGCPRO;

  TextFont (old_fontnum);
#endif  /* !TARGET_API_MAC_CARBON */
}


void
mac_clear_font_name_table ()
{
  int i;

  for (i = 0; i < font_name_count; i++)
    xfree (font_name_table[i]);
  xfree (font_name_table);
  font_name_table = NULL;
  font_name_table_size = font_name_count = 0;
  fm_font_family_alist = Qnil;
}


enum xlfd_scalable_field_index
  {
    XLFD_SCL_PIXEL_SIZE,
    XLFD_SCL_POINT_SIZE,
    XLFD_SCL_AVGWIDTH,
    XLFD_SCL_LAST
  };

static const int xlfd_scalable_fields[] =
  {
    6,				/* PIXEL_SIZE */
    7,				/* POINT_SIZE */
    11,				/* AVGWIDTH */
    -1
  };

static Lisp_Object
mac_do_list_fonts (pattern, maxnames)
     const char *pattern;
     int maxnames;
{
  int i, n_fonts = 0;
  Lisp_Object font_list = Qnil;
  struct xlfdpat *pat;
  char *scaled;
  const char *ptr;
  int scl_val[XLFD_SCL_LAST], *val;
  const int *field;
  int exact;

  if (font_name_table == NULL)  /* Initialize when first used.  */
    init_font_name_table ();

  for (i = 0; i < XLFD_SCL_LAST; i++)
    scl_val[i] = -1;

  /* If the pattern contains 14 dashes and one of PIXEL_SIZE,
     POINT_SIZE, and AVGWIDTH fields is explicitly specified, scalable
     fonts are scaled according to the specified size.  */
  ptr = pattern;
  i = 0;
  field = xlfd_scalable_fields;
  val = scl_val;
  if (*ptr == '-')
    do
      {
	ptr++;
	if (i == *field)
	  {
	    if ('0' <= *ptr && *ptr <= '9')
	      {
		*val = *ptr++ - '0';
		while ('0' <= *ptr && *ptr <= '9' && *val < 10000)
		  *val = *val * 10 + *ptr++ - '0';
		if (*ptr != '-')
		  *val = -1;
	      }
	    field++;
	    val++;
	  }
	ptr = strchr (ptr, '-');
	i++;
      }
    while (ptr && i < 14);

  if (i == 14 && ptr == NULL)
    {
      if (scl_val[XLFD_SCL_PIXEL_SIZE] < 0)
	scl_val[XLFD_SCL_PIXEL_SIZE] =
	  (scl_val[XLFD_SCL_POINT_SIZE] > 0 ? scl_val[XLFD_SCL_POINT_SIZE] / 10
	   : (scl_val[XLFD_SCL_AVGWIDTH] > 0 ? scl_val[XLFD_SCL_AVGWIDTH] / 10
	      : -1));
      if (scl_val[XLFD_SCL_POINT_SIZE] < 0)
	scl_val[XLFD_SCL_POINT_SIZE] =
	  (scl_val[XLFD_SCL_PIXEL_SIZE] > 0 ? scl_val[XLFD_SCL_PIXEL_SIZE] * 10
	   : (scl_val[XLFD_SCL_AVGWIDTH] > 0 ? scl_val[XLFD_SCL_AVGWIDTH]
	      : -1));
      if (scl_val[XLFD_SCL_AVGWIDTH] < 0)
	scl_val[XLFD_SCL_AVGWIDTH] =
	  (scl_val[XLFD_SCL_PIXEL_SIZE] > 0 ? scl_val[XLFD_SCL_PIXEL_SIZE] * 10
	   : (scl_val[XLFD_SCL_POINT_SIZE] > 0 ? scl_val[XLFD_SCL_POINT_SIZE]
	      : -1));
    }
  else
    scl_val[XLFD_SCL_PIXEL_SIZE] = -1;

  pat = xlfdpat_create (pattern);
  if (pat == NULL)
    return Qnil;

  exact = xlfdpat_exact_p (pat);

  for (i = 0; i < font_name_count; i++)
    {
      if (xlfdpat_match (pat, font_name_table[i]))
	{
	  font_list = Fcons (build_string (font_name_table[i]), font_list);
	  if (exact || (maxnames > 0 && ++n_fonts >= maxnames))
	    break;
	}
      else if (scl_val[XLFD_SCL_PIXEL_SIZE] > 0
	       && (ptr = strstr (font_name_table[i], "-0-0-0-0-m-0-")))
	{
	  int former_len = ptr - font_name_table[i];

	  scaled = xmalloc (strlen (font_name_table[i]) + 20 + 1);
	  memcpy (scaled, font_name_table[i], former_len);
	  sprintf (scaled + former_len,
		   "-%d-%d-72-72-m-%d-%s",
		   scl_val[XLFD_SCL_PIXEL_SIZE],
		   scl_val[XLFD_SCL_POINT_SIZE],
		   scl_val[XLFD_SCL_AVGWIDTH],
		   ptr + sizeof ("-0-0-0-0-m-0-") - 1);

	  if (xlfdpat_match (pat, scaled))
	    {
	      font_list = Fcons (build_string (scaled), font_list);
	      xfree (scaled);
	      if (exact || (maxnames > 0 && ++n_fonts >= maxnames))
		  break;
	    }
	  else
	    xfree (scaled);
	}
    }

  xlfdpat_destroy (pat);

  return font_list;
}

/* Return a list of names of available fonts matching PATTERN on frame F.

   Frame F null means we have not yet created any frame on Mac, and
   consult the first display in x_display_list.  MAXNAMES sets a limit
   on how many fonts to match.  */

Lisp_Object
x_list_fonts (f, pattern, size, maxnames)
     struct frame *f;
     Lisp_Object pattern;
     int size, maxnames;
{
  Lisp_Object list = Qnil, patterns, tem, key;
  struct mac_display_info *dpyinfo
    = f ? FRAME_MAC_DISPLAY_INFO (f) : x_display_list;

  xassert (size <= 0);

  patterns = Fassoc (pattern, Valternate_fontname_alist);
  if (NILP (patterns))
    patterns = Fcons (pattern, Qnil);

  for (; CONSP (patterns); patterns = XCDR (patterns))
    {
      pattern = XCAR (patterns);

      if (!STRINGP (pattern))
        continue;

      tem = XCAR (XCDR (dpyinfo->name_list_element));
      key = Fcons (pattern, make_number (maxnames));

      list = Fassoc (key, tem);
      if (!NILP (list))
	{
	  list = Fcdr_safe (list);
	  /* We have a cashed list.  Don't have to get the list again.  */
	  goto label_cached;
	}

      BLOCK_INPUT;
      list = mac_do_list_fonts (SDATA (pattern), maxnames);
      UNBLOCK_INPUT;

      /* MAC_TODO: add code for matching outline fonts here */

      /* Now store the result in the cache.  */
      XSETCAR (XCDR (dpyinfo->name_list_element),
	       Fcons (Fcons (key, list),
		      XCAR (XCDR (dpyinfo->name_list_element))));

    label_cached:
      if (NILP (list)) continue; /* Try the remaining alternatives.  */
    }

  return list;
}


#if GLYPH_DEBUG

/* Check that FONT is valid on frame F.  It is if it can be found in F's
   font table.  */

static void
x_check_font (f, font)
     struct frame *f;
     XFontStruct *font;
{
  int i;
  struct x_display_info *dpyinfo = FRAME_X_DISPLAY_INFO (f);

  xassert (font != NULL);

  for (i = 0; i < dpyinfo->n_fonts; i++)
    if (dpyinfo->font_table[i].name
	&& font == dpyinfo->font_table[i].font)
      break;

  xassert (i < dpyinfo->n_fonts);
}

#endif /* GLYPH_DEBUG != 0 */

/* Set *W to the minimum width, *H to the minimum font height of FONT.
   Note: There are (broken) X fonts out there with invalid XFontStruct
   min_bounds contents.  For example, handa@etl.go.jp reports that
   "-adobe-courier-medium-r-normal--*-180-*-*-m-*-iso8859-1" fonts
   have font->min_bounds.width == 0.  */

static INLINE void
x_font_min_bounds (font, w, h)
     MacFontStruct *font;
     int *w, *h;
{
  *h = FONT_HEIGHT (font);
  *w = font->min_bounds.width;
}


/* Compute the smallest character width and smallest font height over
   all fonts available on frame F.  Set the members smallest_char_width
   and smallest_font_height in F's x_display_info structure to
   the values computed.  Value is non-zero if smallest_font_height or
   smallest_char_width become smaller than they were before.  */

static int
x_compute_min_glyph_bounds (f)
     struct frame *f;
{
  int i;
  struct mac_display_info *dpyinfo = FRAME_MAC_DISPLAY_INFO (f);
  MacFontStruct *font;
  int old_width = dpyinfo->smallest_char_width;
  int old_height = dpyinfo->smallest_font_height;

  dpyinfo->smallest_font_height = 100000;
  dpyinfo->smallest_char_width = 100000;

  for (i = 0; i < dpyinfo->n_fonts; ++i)
    if (dpyinfo->font_table[i].name)
      {
	struct font_info *fontp = dpyinfo->font_table + i;
	int w, h;

	font = (MacFontStruct *) fontp->font;
	xassert (font != (MacFontStruct *) ~0);
	x_font_min_bounds (font, &w, &h);

	dpyinfo->smallest_font_height = min (dpyinfo->smallest_font_height, h);
	dpyinfo->smallest_char_width = min (dpyinfo->smallest_char_width, w);
      }

  xassert (dpyinfo->smallest_char_width > 0
	   && dpyinfo->smallest_font_height > 0);

  return (dpyinfo->n_fonts == 1
	  || dpyinfo->smallest_char_width < old_width
	  || dpyinfo->smallest_font_height < old_height);
}


/* Determine whether given string is a fully-specified XLFD: all 14
   fields are present, none is '*'.  */

static int
is_fully_specified_xlfd (p)
     const char *p;
{
  int i;
  char *q;

  if (*p != '-')
    return 0;

  for (i = 0; i < 13; i++)
    {
      q = strchr (p + 1, '-');
      if (q == NULL)
        return 0;
      if (q - p == 2 && *(p + 1) == '*')
        return 0;
      p = q;
    }

  if (strchr (p + 1, '-') != NULL)
    return 0;

  if (*(p + 1) == '*' && *(p + 2) == '\0')
    return 0;

  return 1;
}


/* mac_load_query_font creates and returns an internal representation
   for a font in a MacFontStruct struct.  There is really no concept
   corresponding to "loading" a font on the Mac.  But we check its
   existence and find the font number and all other information for it
   and store them in the returned MacFontStruct.  */

static MacFontStruct *
mac_load_query_font (f, fontname)
     struct frame *f;
     char *fontname;
{
  int size;
  char *name;
  Str255 family;
  Str31 charset;
  SInt16 fontnum;
#if USE_ATSUI
  static ATSUFontID font_id;
  ATSUStyle mac_style = NULL;
#endif
  Style fontface;
#if TARGET_API_MAC_CARBON
  TextEncoding encoding;
  int scriptcode;
#else
  short scriptcode;
#endif
  MacFontStruct *font;
  XCharStruct *space_bounds = NULL, *pcm;

  if (is_fully_specified_xlfd (fontname))
    name = fontname;
  else
    {
      Lisp_Object matched_fonts;

      matched_fonts = mac_do_list_fonts (fontname, 1);
      if (NILP (matched_fonts))
	return NULL;
      name = SDATA (XCAR (matched_fonts));
    }

  if (parse_x_font_name (name, family, &size, &fontface, charset) == 0)
    return NULL;

#if USE_ATSUI
  if (strcmp (charset, "iso10646-1") == 0) /* XXX */
    {
      OSStatus err;
      static const ATSUAttributeTag tags[] =
	{kATSUFontTag, kATSUSizeTag,
	 kATSUQDBoldfaceTag, kATSUQDItalicTag};
      static const ByteCount sizes[] =
	{sizeof (ATSUFontID), sizeof (Fixed),
	 sizeof (Boolean), sizeof (Boolean)};
      static Fixed size_fixed;
      static Boolean bold_p, italic_p;
      static const ATSUAttributeValuePtr values[] =
	{&font_id, &size_fixed,
	 &bold_p, &italic_p};
      static const ATSUFontFeatureType types[] =
	{kAllTypographicFeaturesType, kDiacriticsType};
      static const ATSUFontFeatureSelector selectors[] =
	{kAllTypeFeaturesOffSelector, kDecomposeDiacriticsSelector};
      FMFontStyle style;

      font_id = atsu_find_font_from_family_name (family);
      if (font_id == kATSUInvalidFontID)
	return NULL;
      size_fixed = Long2Fix (size);
      bold_p = (fontface & bold) != 0;
      italic_p = (fontface & italic) != 0;
      err = ATSUCreateStyle (&mac_style);
      if (err != noErr)
	return NULL;
      err = ATSUSetFontFeatures (mac_style, sizeof (types) / sizeof (types[0]),
      				 types, selectors);
      if (err != noErr)
	return NULL;
      err = ATSUSetAttributes (mac_style, sizeof (tags) / sizeof (tags[0]),
			       tags, sizes, values);
      if (err != noErr)
	return NULL;
      err = FMGetFontFamilyInstanceFromFont (font_id, &fontnum, &style);
      if (err != noErr)
	fontnum = -1;
      scriptcode = kTextEncodingMacUnicode;
    }
  else
#endif
    {
      Lisp_Object tmp = Fassoc (build_string (family), fm_font_family_alist);

      if (NILP (tmp))
	return NULL;
      fontnum = XINT (XCDR (tmp));
#if TARGET_API_MAC_CARBON
      if (FMGetFontFamilyTextEncoding (fontnum, &encoding) != noErr)
	return NULL;
      scriptcode = GetTextEncodingBase (encoding);
#else
      scriptcode = FontToScript (fontnum);
#endif
    }

  font = (MacFontStruct *) xmalloc (sizeof (struct MacFontStruct));

  font->mac_fontnum = fontnum;
  font->mac_fontsize = size;
  font->mac_fontface = fontface;
  font->mac_scriptcode = scriptcode;
#if USE_ATSUI
  font->mac_style = mac_style;
#if USE_CG_TEXT_DRAWING
  font->cg_font = NULL;
  font->cg_glyphs = NULL;
#endif
#endif

  /* Apple Japanese (SJIS) font is listed as both
     "*-jisx0208.1983-sjis" (Japanese script) and "*-jisx0201.1976-0"
     (Roman script) in init_font_name_table ().  The latter should be
     treated as a one-byte font.  */
  if (scriptcode == smJapanese && strcmp (charset, "jisx0201.1976-0") == 0)
    font->mac_scriptcode = smRoman;

  font->full_name = mac_to_x_fontname (family, size, fontface, charset);

#if USE_ATSUI
  if (font->mac_style)
    {
      OSStatus err;
      UniChar c;

      font->min_byte1 = 0;
      font->max_byte1 = 0xff;
      font->min_char_or_byte2 = 0;
      font->max_char_or_byte2 = 0xff;

      font->bounds.rows = xmalloc (sizeof (XCharStruct *) * 0x100);
      bzero (font->bounds.rows, sizeof (XCharStruct *) * 0x100);
      font->bounds.rows[0] = xmalloc (sizeof (XCharStruct) * 0x100);
      pcm_init (font->bounds.rows[0], 0x100);

#if USE_CG_TEXT_DRAWING
      if (fontnum != -1)
	{
	  FMFontStyle style;
	  ATSFontRef ats_font;

	  err = FMGetFontFromFontFamilyInstance (fontnum, fontface,
						 &font_id, &style);
	  /* Use CG text drawing if italic/bold is not synthesized.  */
	  if (err == noErr && style == fontface)
	    {
	      ats_font = FMGetATSFontRefFromFont (font_id);
	      font->cg_font = CGFontCreateWithPlatformFont (&ats_font);
	    }
	}

      if (font->cg_font)
	{
	  font->cg_glyphs = xmalloc (sizeof (CGGlyph) * 0x100);
	  bzero (font->cg_glyphs, sizeof (CGGlyph) * 0x100);
	}
#endif
      space_bounds = font->bounds.rows[0] + 0x20;
      err = mac_query_char_extents (font->mac_style, 0x20,
				    &font->ascent, &font->descent,
				    space_bounds,
#if USE_CG_TEXT_DRAWING
				    (font->cg_glyphs ? font->cg_glyphs + 0x20
				     : NULL)
#else
				    NULL
#endif
				    );
      if (err != noErr
	  || space_bounds->width <= 0 || FONT_HEIGHT (font) <= 0)
	{
	  mac_unload_font (&one_mac_display_info, font);
	  return NULL;
	}

      pcm = font->bounds.rows[0];
      for (c = 0x21; c <= 0xff; c++)
	{
	  if (c == 0xad)
	    /* Soft hyphen is not supported in ATSUI.  */
	    continue;
	  else if (c == 0x7f)
	    {
#if USE_CG_TEXT_DRAWING
	      if (font->cg_glyphs)
		{
		  c = 0x9f;
		  pcm = NULL;
		  continue;
		}
#endif
	      break;
	    }

	  mac_query_char_extents (font->mac_style, c, NULL, NULL,
				  pcm ? pcm + c : NULL,
#if USE_CG_TEXT_DRAWING
				  (font->cg_glyphs ? font->cg_glyphs + c
				   : NULL)
#else
				    NULL
#endif
				  );

#if USE_CG_TEXT_DRAWING
	  if (font->cg_glyphs && font->cg_glyphs[c] == 0)
	    {
	      /* Don't use CG text drawing if font substitution occurs in
		 ASCII or Latin-1 characters.  */
	      CGFontRelease (font->cg_font);
	      font->cg_font = NULL;
	      xfree (font->cg_glyphs);
	      font->cg_glyphs = NULL;
	      if (pcm == NULL)
		break;
	    }
#endif
	}
    }
  else
#endif
    {
      OSStatus err;
      FontInfo the_fontinfo;
      int is_two_byte_font;

#if USE_CG_DRAWING
      mac_prepare_for_quickdraw (f);
#endif
      SetPortWindowPort (FRAME_MAC_WINDOW (f));

      TextFont (fontnum);
      TextSize (size);
      TextFace (fontface);

      GetFontInfo (&the_fontinfo);

      font->ascent = the_fontinfo.ascent;
      font->descent = the_fontinfo.descent;

      is_two_byte_font = (font->mac_scriptcode == smJapanese
			  || font->mac_scriptcode == smTradChinese
			  || font->mac_scriptcode == smSimpChinese
			  || font->mac_scriptcode == smKorean);

      if (is_two_byte_font)
	{
	  int char_width;

	  font->min_byte1 = 0xa1;
	  font->max_byte1 = 0xfe;
	  font->min_char_or_byte2 = 0xa1;
	  font->max_char_or_byte2 = 0xfe;

	  /* Use the width of an "ideographic space" of that font
	     because the_fontinfo.widMax returns the wrong width for
	     some fonts.  */
	  switch (font->mac_scriptcode)
	    {
	    case smJapanese:
	      font->min_byte1 = 0x81;
	      font->max_byte1 = 0xfc;
	      font->min_char_or_byte2 = 0x40;
	      font->max_char_or_byte2 = 0xfc;
	      char_width = StringWidth("\p\x81\x40");
	      break;
	    case smTradChinese:
	      font->min_char_or_byte2 = 0x40;
	      char_width = StringWidth("\p\xa1\x40");
	      break;
	    case smSimpChinese:
	      char_width = StringWidth("\p\xa1\xa1");
	      break;
	    case smKorean:
	      char_width = StringWidth("\p\xa1\xa1");
	      break;
	    }

	  font->bounds.per_char = NULL;

	  if (fontface & italic)
	    font->max_bounds.rbearing = char_width + 1;
	  else
	    font->max_bounds.rbearing = char_width;
	  font->max_bounds.lbearing = 0;
	  font->max_bounds.width = char_width;
	  font->max_bounds.ascent = the_fontinfo.ascent;
	  font->max_bounds.descent = the_fontinfo.descent;

	  font->min_bounds = font->max_bounds;
	}
      else
	{
	  int c;

	  font->min_byte1 = font->max_byte1 = 0;
	  font->min_char_or_byte2 = 0x20;
	  font->max_char_or_byte2 = 0xff;

	  font->bounds.per_char =
	    xmalloc (sizeof (XCharStruct) * (0xff - 0x20 + 1));
	  bzero (font->bounds.per_char,
		 sizeof (XCharStruct) * (0xff - 0x20 + 1));

	  space_bounds = font->bounds.per_char;
	  err = mac_query_char_extents (NULL, 0x20, &font->ascent,
					&font->descent, space_bounds, NULL);
	  if (err != noErr || space_bounds->width <= 0)
	    {
	      mac_unload_font (&one_mac_display_info, font);
	      return NULL;
	    }

	  for (c = 0x21, pcm = space_bounds + 1; c <= 0xff; c++, pcm++)
	    mac_query_char_extents (NULL, c, NULL, NULL, pcm, NULL);
	}
    }

  if (space_bounds)
    {
      int c;

      font->min_bounds = font->max_bounds = *space_bounds;
      for (c = 0x21, pcm = space_bounds + 1; c <= 0x7f; c++, pcm++)
	if (pcm->width > 0)
	  {
	    font->min_bounds.lbearing = min (font->min_bounds.lbearing,
					     pcm->lbearing);
	    font->min_bounds.rbearing = min (font->min_bounds.rbearing,
					     pcm->rbearing);
	    font->min_bounds.width    = min (font->min_bounds.width,
					     pcm->width);
	    font->min_bounds.ascent   = min (font->min_bounds.ascent,
					     pcm->ascent);
	    font->min_bounds.descent  = min (font->min_bounds.descent,
					     pcm->descent);

	    font->max_bounds.lbearing = max (font->max_bounds.lbearing,
					     pcm->lbearing);
	    font->max_bounds.rbearing = max (font->max_bounds.rbearing,
					     pcm->rbearing);
	    font->max_bounds.width    = max (font->max_bounds.width,
					     pcm->width);
	    font->max_bounds.ascent   = max (font->max_bounds.ascent,
					     pcm->ascent);
	    font->max_bounds.descent  = max (font->max_bounds.descent,
					     pcm->descent);
	  }
      if (
#if USE_ATSUI
	  font->mac_style == NULL &&
#endif
	  font->max_bounds.width == font->min_bounds.width
	  && font->min_bounds.lbearing >= 0
	  && font->max_bounds.rbearing <= font->max_bounds.width)
	{
	  /* Fixed width and no overhangs.  */
	  xfree (font->bounds.per_char);
	  font->bounds.per_char = NULL;
	}
    }

#if !defined (MAC_OS8) || USE_ATSUI
  /* AppKit and WebKit do some adjustment to the heights of Courier,
     Helvetica, and Times.  This only works on the environments where
     srcCopy text transfer mode is never used.  */
  if (
#ifdef MAC_OS8			/* implies USE_ATSUI */
      font->mac_style &&
#endif
      (strcmp (family, "courier") == 0 || strcmp (family, "helvetica") == 0
       || strcmp (family, "times") == 0))
    font->ascent += (font->ascent + font->descent) * .15 + 0.5;
#endif

  return font;
}


void
mac_unload_font (dpyinfo, font)
     struct mac_display_info *dpyinfo;
     XFontStruct *font;
{
  xfree (font->full_name);
#if USE_ATSUI
  if (font->mac_style)
    {
      int i;

      for (i = font->min_byte1; i <= font->max_byte1; i++)
	if (font->bounds.rows[i])
	  xfree (font->bounds.rows[i]);
      xfree (font->bounds.rows);
      ATSUDisposeStyle (font->mac_style);
    }
  else
#endif
    if (font->bounds.per_char)
      xfree (font->bounds.per_char);
#if USE_CG_TEXT_DRAWING
  if (font->cg_font)
    CGFontRelease (font->cg_font);
  if (font->cg_glyphs)
    xfree (font->cg_glyphs);
#endif
  xfree (font);
}


/* Load font named FONTNAME of the size SIZE for frame F, and return a
   pointer to the structure font_info while allocating it dynamically.
   If SIZE is 0, load any size of font.
   If loading is failed, return NULL.  */

struct font_info *
x_load_font (f, fontname, size)
     struct frame *f;
     register char *fontname;
     int size;
{
  struct mac_display_info *dpyinfo = FRAME_MAC_DISPLAY_INFO (f);
  Lisp_Object font_names;

  /* Get a list of all the fonts that match this name.  Once we
     have a list of matching fonts, we compare them against the fonts
     we already have by comparing names.  */
  font_names = x_list_fonts (f, build_string (fontname), size, 1);

  if (!NILP (font_names))
    {
      Lisp_Object tail;
      int i;

      for (i = 0; i < dpyinfo->n_fonts; i++)
	for (tail = font_names; CONSP (tail); tail = XCDR (tail))
	  if (dpyinfo->font_table[i].name
	      && (!strcmp (dpyinfo->font_table[i].name,
			   SDATA (XCAR (tail)))
		  || !strcmp (dpyinfo->font_table[i].full_name,
			      SDATA (XCAR (tail)))))
	    return (dpyinfo->font_table + i);
    }
  else
    return NULL;

  /* Load the font and add it to the table.  */
  {
    struct MacFontStruct *font;
    struct font_info *fontp;
    int i;

    fontname = (char *) SDATA (XCAR (font_names));

    BLOCK_INPUT;
    font = mac_load_query_font (f, fontname);
    UNBLOCK_INPUT;
    if (!font)
      return NULL;

    /* Find a free slot in the font table.  */
    for (i = 0; i < dpyinfo->n_fonts; ++i)
      if (dpyinfo->font_table[i].name == NULL)
	break;

    /* If no free slot found, maybe enlarge the font table.  */
    if (i == dpyinfo->n_fonts
	&& dpyinfo->n_fonts == dpyinfo->font_table_size)
      {
	int sz;
	dpyinfo->font_table_size = max (16, 2 * dpyinfo->font_table_size);
	sz = dpyinfo->font_table_size * sizeof *dpyinfo->font_table;
	dpyinfo->font_table
	  = (struct font_info *) xrealloc (dpyinfo->font_table, sz);
      }

    fontp = dpyinfo->font_table + i;
    if (i == dpyinfo->n_fonts)
      ++dpyinfo->n_fonts;

    /* Now fill in the slots of *FONTP.  */
    BLOCK_INPUT;
    bzero (fontp, sizeof (*fontp));
    fontp->font = font;
    fontp->font_idx = i;
    fontp->charset = -1;	/* fs_load_font sets it.  */
    fontp->name = (char *) xmalloc (strlen (fontname) + 1);
    bcopy (fontname, fontp->name, strlen (fontname) + 1);

    if (font->min_bounds.width == font->max_bounds.width)
      {
	/* Fixed width font.  */
	fontp->average_width = fontp->space_width = font->min_bounds.width;
      }
    else
      {
	XChar2b char2b;
	XCharStruct *pcm;

	char2b.byte1 = 0x00, char2b.byte2 = 0x20;
	pcm = mac_per_char_metric (font, &char2b, 0);
	if (pcm)
	  fontp->space_width = pcm->width;
	else
	  fontp->space_width = FONT_WIDTH (font);

	if (pcm)
	  {
	    int width = pcm->width;
	    for (char2b.byte2 = 33; char2b.byte2 <= 126; char2b.byte2++)
	      if ((pcm = mac_per_char_metric (font, &char2b, 0)) != NULL)
		width += pcm->width;
	    fontp->average_width = width / 95;
	  }
	else
	  fontp->average_width = FONT_WIDTH (font);
      }

    fontp->full_name = (char *) xmalloc (strlen (font->full_name) + 1);
    bcopy (font->full_name, fontp->full_name, strlen (font->full_name) + 1);

    fontp->size = font->max_bounds.width;
    fontp->height = FONT_HEIGHT (font);
    {
      /* For some font, ascent and descent in max_bounds field is
	 larger than the above value.  */
      int max_height = font->max_bounds.ascent + font->max_bounds.descent;
      if (max_height > fontp->height)
	fontp->height = max_height;
    }

    /* MAC_TODO: The script encoding is irrelevant in unicode? */
    /* The slot `encoding' specifies how to map a character
       code-points (0x20..0x7F or 0x2020..0x7F7F) of each charset to
       the font code-points (0:0x20..0x7F, 1:0xA0..0xFF), or
       (0:0x2020..0x7F7F, 1:0xA0A0..0xFFFF, 3:0x20A0..0x7FFF,
       2:0xA020..0xFF7F).  For the moment, we don't know which charset
       uses this font.  So, we set information in fontp->encoding_type
       which is never used by any charset.  If mapping can't be
       decided, set FONT_ENCODING_NOT_DECIDED.  */
    if (font->mac_scriptcode == smJapanese)
      fontp->encoding_type = 4;
    else
      {
        fontp->encoding_type
           = (font->max_byte1 == 0
	      /* 1-byte font */
	      ? (font->min_char_or_byte2 < 0x80
	         ? (font->max_char_or_byte2 < 0x80
	            ? 0		/* 0x20..0x7F */
	            : FONT_ENCODING_NOT_DECIDED) /* 0x20..0xFF */
	         : 1)		/* 0xA0..0xFF */
	      /* 2-byte font */
	      : (font->min_byte1 < 0x80
	         ? (font->max_byte1 < 0x80
	            ? (font->min_char_or_byte2 < 0x80
		       ? (font->max_char_or_byte2 < 0x80
		          ? 0		/* 0x2020..0x7F7F */
		          : FONT_ENCODING_NOT_DECIDED) /* 0x2020..0x7FFF */
		       : 3)		/* 0x20A0..0x7FFF */
	            : FONT_ENCODING_NOT_DECIDED) /* 0x20??..0xA0?? */
	         : (font->min_char_or_byte2 < 0x80
	            ? (font->max_char_or_byte2 < 0x80
		       ? 2		/* 0xA020..0xFF7F */
		       : FONT_ENCODING_NOT_DECIDED) /* 0xA020..0xFFFF */
	            : 1)));		/* 0xA0A0..0xFFFF */
      }

#if 0 /* MAC_TODO: fill these out with more reasonably values */
    fontp->baseline_offset
      = (XGetFontProperty (font, dpyinfo->Xatom_MULE_BASELINE_OFFSET, &value)
	 ? (long) value : 0);
    fontp->relative_compose
      = (XGetFontProperty (font, dpyinfo->Xatom_MULE_RELATIVE_COMPOSE, &value)
	 ? (long) value : 0);
    fontp->default_ascent
      = (XGetFontProperty (font, dpyinfo->Xatom_MULE_DEFAULT_ASCENT, &value)
	 ? (long) value : 0);
#else
    fontp->baseline_offset = 0;
    fontp->relative_compose = 0;
    fontp->default_ascent = 0;
#endif

    /* Set global flag fonts_changed_p to non-zero if the font loaded
       has a character with a smaller width than any other character
       before, or if the font loaded has a smaller height than any
       other font loaded before.  If this happens, it will make a
       glyph matrix reallocation necessary.  */
    fonts_changed_p |= x_compute_min_glyph_bounds (f);
    UNBLOCK_INPUT;
    return fontp;
  }
}


/* Return a pointer to struct font_info of a font named FONTNAME for
   frame F.  If no such font is loaded, return NULL.  */

struct font_info *
x_query_font (f, fontname)
     struct frame *f;
     register char *fontname;
{
  struct mac_display_info *dpyinfo = FRAME_MAC_DISPLAY_INFO (f);
  int i;

  for (i = 0; i < dpyinfo->n_fonts; i++)
    if (dpyinfo->font_table[i].name
	&& (!xstricmp (dpyinfo->font_table[i].name, fontname)
	    || !xstricmp (dpyinfo->font_table[i].full_name, fontname)))
      return (dpyinfo->font_table + i);
  return NULL;
}


/* Find a CCL program for a font specified by FONTP, and set the member
 `encoder' of the structure.  */

void
x_find_ccl_program (fontp)
     struct font_info *fontp;
{
  Lisp_Object list, elt;

  for (list = Vfont_ccl_encoder_alist; CONSP (list); list = XCDR (list))
    {
      elt = XCAR (list);
      if (CONSP (elt)
	  && STRINGP (XCAR (elt))
	  && (fast_c_string_match_ignore_case (XCAR (elt), fontp->name)
	      >= 0))
	break;
    }
  if (! NILP (list))
    {
      struct ccl_program *ccl
	= (struct ccl_program *) xmalloc (sizeof (struct ccl_program));

      if (setup_ccl_program (ccl, XCDR (elt)) < 0)
	xfree (ccl);
      else
	fontp->font_encoder = ccl;
    }
}

#if USE_MAC_FONT_PANEL
/* Whether Font Panel has been shown before.  The first call to font
   panel functions (FPIsFontPanelVisible, SetFontInfoForSelection) is
   slow.  This variable is used for deferring such a call as much as
   possible.  */
static int font_panel_shown_p = 0;

extern Lisp_Object Qfont;
static Lisp_Object Qpanel_closed, Qselection;

static OSStatus mac_store_event_ref_as_apple_event P_ ((AEEventClass, AEEventID,
							Lisp_Object,
							Lisp_Object,
							EventRef, UInt32,
							const EventParamName *,
							const EventParamType *));

int
mac_font_panel_visible_p ()
{
  return font_panel_shown_p && FPIsFontPanelVisible ();
}

static pascal OSStatus
mac_handle_font_event (next_handler, event, data)
     EventHandlerCallRef next_handler;
     EventRef event;
     void *data;
{
  OSStatus result, err;
  Lisp_Object id_key;
  int num_params;
  const EventParamName *names;
  const EventParamType *types;
  static const EventParamName names_sel[] = {kEventParamATSUFontID,
					     kEventParamATSUFontSize,
					     kEventParamFMFontFamily,
					     kEventParamFMFontStyle,
					     kEventParamFMFontSize,
					     kEventParamFontColor};
  static const EventParamType types_sel[] = {typeATSUFontID,
					     typeATSUSize,
					     typeFMFontFamily,
					     typeFMFontStyle,
					     typeFMFontSize,
					     typeFontColor};

  result = CallNextEventHandler (next_handler, event);
  if (result != eventNotHandledErr)
    return result;

  switch (GetEventKind (event))
    {
    case kEventFontPanelClosed:
      id_key = Qpanel_closed;
      num_params = 0;
      names = NULL;
      types = NULL;
      break;

    case kEventFontSelection:
      id_key = Qselection;
      num_params = sizeof (names_sel) / sizeof (names_sel[0]);
      names = names_sel;
      types = types_sel;
      break;
    }

  err = mac_store_event_ref_as_apple_event (0, 0, Qfont, id_key,
					    event, num_params,
					    names, types);
  if (err == noErr)
    result = noErr;

  return result;
}

OSStatus
mac_show_hide_font_panel ()
{
  if (!font_panel_shown_p)
    {
      OSStatus err;

      static const EventTypeSpec specs[] =
	{{kEventClassFont, kEventFontPanelClosed},
	 {kEventClassFont, kEventFontSelection}};

      err = InstallApplicationEventHandler (mac_handle_font_event,
					    GetEventTypeCount (specs),
					    specs, NULL, NULL);
      if (err != noErr)
	return err;

      font_panel_shown_p = 1;
    }

  return FPShowHideFontPanel ();
}

OSStatus
mac_set_font_info_for_selection (f, face_id, c)
     struct frame *f;
     int face_id, c;
{
  OSStatus err;
  EventTargetRef target = NULL;
  XFontStruct *font = NULL;

  if (!mac_font_panel_visible_p ())
    return noErr;

  if (f)
    {
      target = GetWindowEventTarget (FRAME_MAC_WINDOW (f));

      if (FRAME_FACE_CACHE (f) && CHAR_VALID_P (c, 0))
	{
	  struct face *face;

	  face_id = FACE_FOR_CHAR (f, FACE_FROM_ID (f, face_id), c);
	  face = FACE_FROM_ID (f, face_id);
	  font = face->font;
	}
    }

  if (font == NULL)
    err = SetFontInfoForSelection (kFontSelectionATSUIType, 0, NULL, target);
  else
    {
      if (font->mac_fontnum != -1)
	{
	  FontSelectionQDStyle qd_style;

	  qd_style.version = kFontSelectionQDStyleVersionZero;
	  qd_style.instance.fontFamily = font->mac_fontnum;
	  qd_style.instance.fontStyle = font->mac_fontface;
	  qd_style.size = font->mac_fontsize;
	  qd_style.hasColor = false;

	  err = SetFontInfoForSelection (kFontSelectionQDType,
					 1, &qd_style, target);
	}
      else
	err = SetFontInfoForSelection (kFontSelectionATSUIType,
				       1, &font->mac_style, target);
    }

  return err;
}
#endif


/* The Mac Event loop code */

#if !TARGET_API_MAC_CARBON
#include <Events.h>
#include <Quickdraw.h>
#include <Balloons.h>
#include <Devices.h>
#include <Fonts.h>
#include <Gestalt.h>
#include <Menus.h>
#include <Processes.h>
#include <Sound.h>
#include <ToolUtils.h>
#include <TextUtils.h>
#include <Dialogs.h>
#include <Script.h>
#include <Types.h>
#include <Resources.h>

#if __MWERKS__
#include <unix.h>
#endif
#endif /* ! TARGET_API_MAC_CARBON */

#define M_APPLE 234
#define I_ABOUT 1

#define DEFAULT_NUM_COLS 80

#define MIN_DOC_SIZE 64
#define MAX_DOC_SIZE 32767

#define EXTRA_STACK_ALLOC (256 * 1024)

#define ARGV_STRING_LIST_ID 129
#define ABOUT_ALERT_ID	128
#define RAM_TOO_LARGE_ALERT_ID 129

/* Contains the string "reverse", which is a constant for mouse button emu.*/
Lisp_Object Qreverse;


/* Modifier associated with the control key, or nil to ignore. */
Lisp_Object Vmac_control_modifier;

/* Modifier associated with the option key, or nil to ignore. */
Lisp_Object Vmac_option_modifier;

/* Modifier associated with the command key, or nil to ignore. */
Lisp_Object Vmac_command_modifier;

/* Modifier associated with the function key, or nil to ignore. */
Lisp_Object Vmac_function_modifier;

/* True if the option and command modifiers should be used to emulate
   a three button mouse */
Lisp_Object Vmac_emulate_three_button_mouse;

#if TARGET_API_MAC_CARBON
/* Non-zero if the mouse wheel button (i.e. button 4) should map to
   mouse-2, instead of mouse-3.  */
int mac_wheel_button_is_mouse_2;

/* If non-zero, the Mac "Command" key is passed on to the Mac Toolbox
   for processing before Emacs sees it.  */
int mac_pass_command_to_system;

/* If non-zero, the Mac "Control" key is passed on to the Mac Toolbox
   for processing before Emacs sees it.  */
int mac_pass_control_to_system;
#endif

/* Points to the variable `inev' in the function XTread_socket.  It is
   used for passing an input event to the function back from
   Carbon/Apple event handlers.  */
static struct input_event *read_socket_inev = NULL;

/* Whether or not the screen configuration has changed.  */
static int mac_screen_config_changed = 0;

Point saved_menu_event_location;

/* Apple Events */
#if TARGET_API_MAC_CARBON
static Lisp_Object Qhi_command;
#ifdef MAC_OSX
extern Lisp_Object Qwindow;
static Lisp_Object Qtoolbar_switch_mode;
#endif
#if USE_MAC_TSM
static TSMDocumentID tsm_document_id;
Lisp_Object Qtext_input;
Lisp_Object Qupdate_active_input_area, Qunicode_for_key_event;
Lisp_Object Vmac_ts_active_input_overlay, Vmac_ts_active_input_buf;
extern Lisp_Object Qbefore_string;
static Lisp_Object Vmac_ts_script_language_on_focus;
static Lisp_Object saved_ts_script_language_on_focus;
static ScriptLanguageRecord saved_ts_language;
static Component saved_ts_component;
#endif
#endif	/* TARGET_API_MAC_CARBON */
extern int mac_ready_for_apple_events;
extern Lisp_Object Qundefined;
extern void init_apple_event_handler P_ ((void));
extern void mac_find_apple_event_spec P_ ((AEEventClass, AEEventID,
					   Lisp_Object *, Lisp_Object *,
					   Lisp_Object *));
extern OSErr init_coercion_handler P_ ((void));

/* Drag and Drop */
extern OSErr install_drag_handler P_ ((WindowRef));
extern void remove_drag_handler P_ ((WindowRef));

#if TARGET_API_MAC_CARBON
/* Showing help echo string during menu tracking  */
extern OSStatus install_menu_target_item_handler P_ ((void));

#ifdef MAC_OSX
extern OSStatus install_service_handler ();
Lisp_Object Qservice, Qpaste, Qperform;
Lisp_Object Qmouse_drag_overlay;
#endif
#endif

extern void init_emacs_passwd_dir ();
extern int emacs_main (int, char **, char **);

extern void initialize_applescript();
extern void terminate_applescript();

/* Table for translating Mac keycode to X keysym values.  Contributed
   by Sudhir Shenoy.
   Mapping for special keys is now identical to that in Apple X11
   except `clear' (-> <clear>) on the KeyPad, `enter' (-> <kp-enter>)
   on the right of the Cmd key on laptops, and fn + `enter' (->
   <linefeed>). */
static const unsigned char keycode_to_xkeysym_table[] = {
  /*0x00*/ 0, 0, 0, 0, 0, 0, 0, 0, 0, 0, 0, 0, 0, 0, 0, 0,
  /*0x10*/ 0, 0, 0, 0, 0, 0, 0, 0, 0, 0, 0, 0, 0, 0, 0, 0,
  /*0x20*/ 0, 0, 0, 0, 0x0d /*return*/, 0, 0, 0, 0, 0, 0, 0, 0, 0, 0, 0,

  /*0x30*/ 0x09 /*tab*/, 0 /*0x0020 space*/, 0, 0x08 /*backspace*/,
  /*0x34*/ 0x8d /*enter on laptops*/, 0x1b /*escape*/, 0, 0,
  /*0x38*/ 0, 0, 0, 0,
  /*0x3C*/ 0, 0, 0, 0,

  /*0x40*/ 0, 0xae /*kp-decimal*/, 0, 0xaa /*kp-multiply*/,
  /*0x44*/ 0, 0xab /*kp-add*/, 0, 0x0b /*clear*/,
  /*0x48*/ 0, 0, 0, 0xaf /*kp-divide*/,
  /*0x4C*/ 0x8d /*kp-enter*/, 0, 0xad /*kp-subtract*/, 0,

  /*0x50*/ 0, 0xbd /*kp-equal*/, 0xb0 /*kp-0*/, 0xb1 /*kp-1*/,
  /*0x54*/ 0xb2 /*kp-2*/, 0xb3 /*kp-3*/, 0xb4 /*kp-4*/, 0xb5 /*kp-5*/,
  /*0x58*/ 0xb6 /*kp-6*/, 0xb7 /*kp-7*/, 0, 0xb8 /*kp-8*/,
  /*0x5C*/ 0xb9 /*kp-9*/, 0, 0, 0,

  /*0x60*/ 0xc2 /*f5*/, 0xc3 /*f6*/, 0xc4 /*f7*/, 0xc0 /*f3*/,
  /*0x64*/ 0xc5 /*f8*/, 0xc6 /*f9*/, 0, 0xc8 /*f11*/,
  /*0x68*/ 0, 0xca /*f13*/, 0xcd /*f16*/, 0xcb /*f14*/,
  /*0x6C*/ 0, 0xc7 /*f10*/, 0x0a /*fn+enter on laptops*/, 0xc9 /*f12*/,

  /*0x70*/ 0, 0xcc /*f15*/, 0x6a /*help*/, 0x50 /*home*/,
  /*0x74*/ 0x55 /*pgup*/, 0xff /*delete*/, 0xc1 /*f4*/, 0x57 /*end*/,
  /*0x78*/ 0xbf /*f2*/, 0x56 /*pgdown*/, 0xbe /*f1*/, 0x51 /*left*/,
  /*0x7C*/ 0x53 /*right*/, 0x54 /*down*/, 0x52 /*up*/, 0
};

#ifdef MAC_OSX
/* Table for translating Mac keycode with the laptop `fn' key to that
   without it.  Destination symbols in comments are keys on US
   keyboard, and they may not be the same on other types of keyboards.
   If the destination is identical to the source (f1 ... f12), it
   doesn't map `fn' key to a modifier.  */
static const unsigned char fn_keycode_to_keycode_table[] = {
  /*0x00*/ 0, 0, 0, 0, 0, 0, 0, 0, 0, 0, 0, 0, 0, 0, 0, 0,
  /*0x10*/ 0, 0, 0, 0, 0, 0, 0, 0, 0, 0, 0, 0, 0, 0, 0, 0,
  /*0x20*/ 0, 0, 0, 0, 0, 0, 0, 0, 0, 0, 0, 0, 0, 0, 0, 0,

  /*0x30*/ 0, 0, 0, 0,
  /*0x34*/ 0, 0, 0, 0,
  /*0x38*/ 0, 0, 0, 0,
  /*0x3C*/ 0, 0, 0, 0,

  /*0x40*/ 0, 0x2f /*kp-decimal -> '.'*/, 0, 0x23 /*kp-multiply -> 'p'*/,
  /*0x44*/ 0, 0x2c /*kp-add -> '/'*/, 0, 0x16 /*clear -> '6'*/,
  /*0x48*/ 0, 0, 0, 0x1d /*kp-/ -> '0'*/,
  /*0x4C*/ 0x24 /*kp-enter -> return*/, 0, 0x29 /*kp-subtract -> ';'*/, 0,

  /*0x50*/ 0, 0x1b /*kp-equal -> '-'*/, 0x2e /*kp-0 -> 'm'*/, 0x26 /*kp-1 -> 'j'*/,
  /*0x54*/ 0x28 /*kp-2 -> 'k'*/, 0x25 /*kp-3 -> 'l'*/, 0x20 /*kp-4 -> 'u'*/, 0x22 /*kp-5 ->'i'*/,
  /*0x58*/ 0x1f /*kp-6 -> 'o'*/, 0x1a /*kp-7 -> '7'*/, 0, 0x1c /*kp-8 -> '8'*/,
  /*0x5C*/ 0x19 /*kp-9 -> '9'*/, 0, 0, 0,

  /*0x60*/ 0x60 /*f5 = f5*/, 0x61 /*f6 = f6*/, 0x62 /*f7 = f7*/, 0x63 /*f3 = f3*/,
  /*0x64*/ 0x64 /*f8 = f8*/, 0x65 /*f9 = f9*/, 0, 0x67 /*f11 = f11*/,
  /*0x68*/ 0, 0, 0, 0,
  /*0x6C*/ 0, 0x6d /*f10 = f10*/, 0, 0x6f /*f12 = f12*/,

  /*0x70*/ 0, 0, 0, 0x7b /*home -> left*/,
  /*0x74*/ 0x7e /*pgup -> up*/, 0x33 /*delete -> backspace*/, 0x76 /*f4 = f4*/, 0x7c /*end -> right*/,
  /*0x78*/ 0x78 /*f2 = f2*/, 0x7d /*pgdown -> down*/, 0x7a /*f1 = f1*/, 0,
  /*0x7C*/ 0, 0, 0, 0
};
#endif	/* MAC_OSX */

static int
#if TARGET_API_MAC_CARBON
mac_to_emacs_modifiers (UInt32 mods)
#else
mac_to_emacs_modifiers (EventModifiers mods)
#endif
{
  unsigned int result = 0;
  if (mods & shiftKey)
    result |= shift_modifier;

  /* Deactivated to simplify configuration:
     if Vmac_option_modifier is non-NIL, we fully process the Option
     key. Otherwise, we only process it if an additional Ctrl or Command
     is pressed. That way the system may convert the character to a
     composed one.
     if ((mods & optionKey) &&
      (( !NILP(Vmac_option_modifier) ||
      ((mods & cmdKey) || (mods & controlKey))))) */

  if (!NILP (Vmac_option_modifier) && (mods & optionKey)) {
    Lisp_Object val = Fget(Vmac_option_modifier, Qmodifier_value);
    if (INTEGERP(val))
      result |= XUINT(val);
  }
  if (!NILP (Vmac_command_modifier) && (mods & cmdKey)) {
    Lisp_Object val = Fget(Vmac_command_modifier, Qmodifier_value);
    if (INTEGERP(val))
      result |= XUINT(val);
  }
  if (!NILP (Vmac_control_modifier) && (mods & controlKey)) {
    Lisp_Object val = Fget(Vmac_control_modifier, Qmodifier_value);
    if (INTEGERP(val))
      result |= XUINT(val);
  }

#ifdef MAC_OSX
  if (!NILP (Vmac_function_modifier) && (mods & kEventKeyModifierFnMask)) {
    Lisp_Object val = Fget(Vmac_function_modifier, Qmodifier_value);
    if (INTEGERP(val))
      result |= XUINT(val);
  }
#endif

  return result;
}

static UInt32
mac_mapped_modifiers (modifiers)
     UInt32 modifiers;
{
  UInt32 mapped_modifiers_all =
    (NILP (Vmac_control_modifier) ? 0 : controlKey)
    | (NILP (Vmac_option_modifier) ? 0 : optionKey)
    | (NILP (Vmac_command_modifier) ? 0 : cmdKey);

#ifdef MAC_OSX
  mapped_modifiers_all |=
    (NILP (Vmac_function_modifier) ? 0 : kEventKeyModifierFnMask);
#endif

  return mapped_modifiers_all & modifiers;
}

static int
mac_get_emulated_btn ( UInt32 modifiers )
{
  int result = 0;
  if (!NILP (Vmac_emulate_three_button_mouse)) {
    int cmdIs3 = !EQ (Vmac_emulate_three_button_mouse, Qreverse);
    if (modifiers & cmdKey)
      result = cmdIs3 ? 2 : 1;
    else if (modifiers & optionKey)
      result = cmdIs3 ? 1 : 2;
  }
  return result;
}

#ifdef MAC_OSX
void
mac_get_selected_range (w, range)
     struct window *w;
     CFRange *range;
{
  Lisp_Object overlay = find_symbol_value (Qmouse_drag_overlay);
  struct buffer *b = XBUFFER (w->buffer);
  int begv = BUF_BEGV (b), zv = BUF_ZV (b);
  int start, end;

  if (OVERLAYP (overlay)
      && EQ (Foverlay_buffer (overlay), w->buffer)
      && (start = XINT (Foverlay_start (overlay)),
	  end = XINT (Foverlay_end (overlay)),
	  start != end))
    ;
  else
    {
      if (w == XWINDOW (selected_window) && b == current_buffer)
	start = PT;
      else
	start = marker_position (w->pointm);

      if (NILP (Vtransient_mark_mode) || NILP (b->mark_active))
	end = start;
      else
	{
	  int mark_pos = marker_position (b->mark);

	  if (start <= mark_pos)
	    end = mark_pos;
	  else
	    {
	      end = start;
	      start = mark_pos;
	    }
	}
    }

  if (start != end)
    {
      if (start < begv)
	start = begv;
      else if (start > zv)
	start = zv;

      if (end < begv)
	end = begv;
      else if (end > zv)
	end = zv;
    }

  range->location = start - begv;
  range->length = end - start;
}

/* Store the text of the buffer BUF from START to END as Unicode
   characters in CHARACTERS.  Return non-zero if successful.  */

int
mac_store_buffer_text_to_unicode_chars (buf, start, end, characters)
     struct buffer *buf;
     int start, end;
     UniChar *characters;
{
  int start_byte, end_byte, char_count, byte_count;
  struct coding_system coding;
  unsigned char *dst = (unsigned char *) characters;

  start_byte = buf_charpos_to_bytepos (buf, start);
  end_byte = buf_charpos_to_bytepos (buf, end);
  char_count = end - start;
  byte_count = end_byte - start_byte;

  if (setup_coding_system (
#ifdef WORDS_BIG_ENDIAN
			   intern ("utf-16be")
#else
			   intern ("utf-16le")
#endif
			   , &coding) < 0)
    return 0;

  coding.src_multibyte = !NILP (buf->enable_multibyte_characters);
  coding.dst_multibyte = 0;
  coding.mode |= CODING_MODE_LAST_BLOCK;
  coding.composing = COMPOSITION_DISABLED;

  if (BUF_GPT_BYTE (buf) <= start_byte || end_byte <= BUF_GPT_BYTE (buf))
    encode_coding (&coding, BUF_BYTE_ADDRESS (buf, start_byte), dst,
		   byte_count, char_count * sizeof (UniChar));
  else
    {
      int first_byte_count = BUF_GPT_BYTE (buf) - start_byte;

      encode_coding (&coding, BUF_BYTE_ADDRESS (buf, start_byte), dst,
		     first_byte_count, char_count * sizeof (UniChar));
      if (coding.result == CODING_FINISH_NORMAL)
	encode_coding (&coding,
		       BUF_BYTE_ADDRESS (buf, start_byte + first_byte_count),
		       dst + coding.produced,
		       byte_count - first_byte_count,
		       char_count * sizeof (UniChar) - coding.produced);
    }

  if (coding.result != CODING_FINISH_NORMAL)
    return 0;

  return 1;
}

void
mac_ax_selected_text_range (f, range)
     struct frame *f;
     CFRange *range;
{
  mac_get_selected_range (XWINDOW (f->selected_window), range);
}

#if MAC_OS_X_VERSION_MAX_ALLOWED >= 1030
unsigned int
mac_ax_number_of_characters (f)
     struct frame *f;
{
  struct buffer *b = XBUFFER (XWINDOW (f->selected_window)->buffer);

  return BUF_ZV (b) - BUF_BEGV (b);
}
#endif
#endif

#if USE_MAC_TSM
OSStatus
mac_restore_keyboard_input_source ()
{
  OSStatus err = noErr;
  ScriptLanguageRecord slrec, *slptr = NULL;

  if (EQ (Vmac_ts_script_language_on_focus, Qt)
      && EQ (saved_ts_script_language_on_focus, Qt))
    slptr = &saved_ts_language;
  else if (CONSP (Vmac_ts_script_language_on_focus)
	   && INTEGERP (XCAR (Vmac_ts_script_language_on_focus))
	   && INTEGERP (XCDR (Vmac_ts_script_language_on_focus))
	   && CONSP (saved_ts_script_language_on_focus)
	   && EQ (XCAR (saved_ts_script_language_on_focus),
		  XCAR (Vmac_ts_script_language_on_focus))
	   && EQ (XCDR (saved_ts_script_language_on_focus),
		  XCDR (Vmac_ts_script_language_on_focus)))
    {
      slrec.fScript = XINT (XCAR (Vmac_ts_script_language_on_focus));
      slrec.fLanguage = XINT (XCDR (Vmac_ts_script_language_on_focus));
      slptr = &slrec;
    }

  if (slptr)
    {
#if MAC_OS_X_VERSION_MAX_ALLOWED >= 1020
      err = SetDefaultInputMethodOfClass (saved_ts_component, slptr,
					  kKeyboardInputMethodClass);
#else
      err = SetDefaultInputMethod (saved_ts_component, slptr);
#endif
      if (err == noErr)
	err = SetTextServiceLanguage (slptr);

      /* Seems to be needed on Mac OS X 10.2.  */
      if (err == noErr)
	KeyScript (slptr->fScript | smKeyForceKeyScriptMask);
    }

  return err;
}

void
mac_save_keyboard_input_source ()
{
  OSStatus err;
  ScriptLanguageRecord slrec, *slptr = NULL;

  saved_ts_script_language_on_focus = Vmac_ts_script_language_on_focus;

  if (EQ (Vmac_ts_script_language_on_focus, Qt))
    {
      err = GetTextServiceLanguage (&saved_ts_language);
      if (err == noErr)
	slptr = &saved_ts_language;
    }
  else if (CONSP (Vmac_ts_script_language_on_focus)
	   && INTEGERP (XCAR (Vmac_ts_script_language_on_focus))
	   && INTEGERP (XCDR (Vmac_ts_script_language_on_focus)))
    {
      slrec.fScript = XINT (XCAR (Vmac_ts_script_language_on_focus));
      slrec.fLanguage = XINT (XCDR (Vmac_ts_script_language_on_focus));
      slptr = &slrec;
    }

  if (slptr)
    {
#if MAC_OS_X_VERSION_MAX_ALLOWED >= 1020
      GetDefaultInputMethodOfClass (&saved_ts_component, slptr,
				    kKeyboardInputMethodClass);
#else
      GetDefaultInputMethod (&saved_ts_component, slptr);
#endif
    }
}
#endif

#if TARGET_API_MAC_CARBON
/***** Code to handle C-g testing  *****/
extern int quit_char;
extern int make_ctrl_char P_ ((int));

int
mac_quit_char_key_p (modifiers, key_code)
     UInt32 modifiers, key_code;
{
  UInt32 char_code;
  unsigned long some_state = 0;
  Ptr kchr_ptr = (Ptr) GetScriptManagerVariable (smKCHRCache);
  int c, emacs_modifiers;

  /* Mask off modifier keys that are mapped to some Emacs modifiers.  */
  key_code |= (modifiers & ~(mac_mapped_modifiers (modifiers)));
  char_code = KeyTranslate (kchr_ptr, key_code, &some_state);
  if (char_code & ~0xff)
    return 0;

  emacs_modifiers = mac_to_emacs_modifiers (modifiers);
  if (emacs_modifiers & ctrl_modifier)
    c = make_ctrl_char (char_code);

  c |= (emacs_modifiers
	& (meta_modifier | alt_modifier
	   | hyper_modifier | super_modifier));

  return c == quit_char;
}
#endif

#if TARGET_API_MAC_CARBON
/* Obtains the event modifiers from the event ref and then calls
   mac_to_emacs_modifiers.  */
static int
mac_event_to_emacs_modifiers (EventRef eventRef)
{
  UInt32 mods = 0, class;

  GetEventParameter (eventRef, kEventParamKeyModifiers, typeUInt32, NULL,
		    sizeof (UInt32), NULL, &mods);
  class = GetEventClass (eventRef);
  if (!NILP (Vmac_emulate_three_button_mouse) &&
      (class == kEventClassMouse || class == kEventClassCommand))
    {
      mods &= ~(optionKey | cmdKey);
    }
  return mac_to_emacs_modifiers (mods);
}

/* Given an event ref, return the code to use for the mouse button
   code in the emacs input_event.  */
static int
mac_get_mouse_btn (EventRef ref)
{
  EventMouseButton result = kEventMouseButtonPrimary;
  GetEventParameter (ref, kEventParamMouseButton, typeMouseButton, NULL,
		    sizeof (EventMouseButton), NULL, &result);
  switch (result)
    {
    case kEventMouseButtonPrimary:
      if (NILP (Vmac_emulate_three_button_mouse))
	return 0;
      else {
	UInt32 mods = 0;
	GetEventParameter (ref, kEventParamKeyModifiers, typeUInt32, NULL,
			   sizeof (UInt32), NULL, &mods);
	return mac_get_emulated_btn(mods);
      }
    case kEventMouseButtonSecondary:
      return mac_wheel_button_is_mouse_2 ? 2 : 1;
    case kEventMouseButtonTertiary:
    case 4:  /* 4 is the number for the mouse wheel button */
      return mac_wheel_button_is_mouse_2 ? 1 : 2;
    default:
      return 0;
    }
}

/* Normally, ConvertEventRefToEventRecord will correctly handle all
   events.  However the click of the mouse wheel is not converted to a
   mouseDown or mouseUp event.  Likewise for dead key events.  This
   calls ConvertEventRefToEventRecord, but then checks to see if it is
   a mouse up/down, or a dead key Carbon event that has not been
   converted, and if so, converts it by hand (to be picked up in the
   XTread_socket loop).  */
static Boolean mac_convert_event_ref (EventRef eventRef, EventRecord *eventRec)
{
  OSStatus err;
  Boolean result = ConvertEventRefToEventRecord (eventRef, eventRec);
  EventKind action;

  if (result)
    return result;

  switch (GetEventClass (eventRef))
    {
    case kEventClassMouse:
      switch (GetEventKind (eventRef))
	{
	case kEventMouseDown:
	  eventRec->what = mouseDown;
	  result = 1;
	  break;

	case kEventMouseUp:
	  eventRec->what = mouseUp;
	  result = 1;
	  break;

	default:
	  break;
	}
      break;

    case kEventClassKeyboard:
      switch (GetEventKind (eventRef))
	{
	case kEventRawKeyDown:
	  action = keyDown;
	  goto keystroke_common;
	case kEventRawKeyRepeat:
	  action = autoKey;
	  goto keystroke_common;
	case kEventRawKeyUp:
	  action = keyUp;
	keystroke_common:
	  {
	    unsigned char char_codes;
	    UInt32 key_code;

	    err = GetEventParameter (eventRef, kEventParamKeyMacCharCodes,
				     typeChar, NULL, sizeof (char),
				     NULL, &char_codes);
	    if (err == noErr)
	      err = GetEventParameter (eventRef, kEventParamKeyCode,
				       typeUInt32, NULL, sizeof (UInt32),
				       NULL, &key_code);
	    if (err == noErr)
	      {
		eventRec->what = action;
		eventRec->message = char_codes | ((key_code & 0xff) << 8);
		result = 1;
	      }
	  }
	  break;

	default:
	  break;
	}
      break;

    default:
      break;
    }

  if (result)
    {
      /* Need where and when.  */
      UInt32 mods = 0;

      GetEventParameter (eventRef, kEventParamMouseLocation, typeQDPoint,
			 NULL, sizeof (Point), NULL, &eventRec->where);
      /* Use two step process because new event modifiers are 32-bit
	 and old are 16-bit.  Currently, only loss is NumLock & Fn. */
      GetEventParameter (eventRef, kEventParamKeyModifiers, typeUInt32,
			 NULL, sizeof (UInt32), NULL, &mods);
      eventRec->modifiers = mods;

      eventRec->when = EventTimeToTicks (GetEventTime (eventRef));
    }

  return result;
}

#endif

#ifdef MAC_OS8
static void
do_get_menus (void)
{
  Handle menubar_handle;
  MenuRef menu;

  menubar_handle = GetNewMBar (128);
  if(menubar_handle == NULL)
    abort ();
  SetMenuBar (menubar_handle);
  DrawMenuBar ();

#if !TARGET_API_MAC_CARBON
  menu = GetMenuRef (M_APPLE);
  if (menu != NULL)
    AppendResMenu (menu, 'DRVR');
  else
    abort ();
#endif
}


static void
do_init_managers (void)
{
#if !TARGET_API_MAC_CARBON
  InitGraf (&qd.thePort);
  InitFonts ();
  FlushEvents (everyEvent, 0);
  InitWindows ();
  InitMenus ();
  TEInit ();
  InitDialogs (NULL);
#endif /* !TARGET_API_MAC_CARBON */
  InitCursor ();

#if !TARGET_API_MAC_CARBON
  /* set up some extra stack space for use by emacs */
  SetApplLimit ((Ptr) ((long) GetApplLimit () - EXTRA_STACK_ALLOC));

  /* MaxApplZone must be called for AppleScript to execute more
     complicated scripts */
  MaxApplZone ();
  MoreMasters ();
#endif /* !TARGET_API_MAC_CARBON */
}

static void
do_check_ram_size (void)
{
  SInt32 physical_ram_size, logical_ram_size;

  if (Gestalt (gestaltPhysicalRAMSize, &physical_ram_size) != noErr
      || Gestalt (gestaltLogicalRAMSize, &logical_ram_size) != noErr
      || physical_ram_size > (1 << VALBITS)
      || logical_ram_size > (1 << VALBITS))
    {
      StopAlert (RAM_TOO_LARGE_ALERT_ID, NULL);
      exit (1);
    }
}
#endif /* MAC_OS8 */

static void
do_window_update (WindowRef win)
{
  struct frame *f = mac_window_to_frame (win);

  BeginUpdate (win);

  /* The tooltip has been drawn already.  Avoid the SET_FRAME_GARBAGED
     below.  */
  if (win != tip_window)
    {
      if (f->async_visible == 0)
        {
	  /* Update events may occur when a frame gets iconified.  */
#if 0
          f->async_visible = 1;
          f->async_iconified = 0;
          SET_FRAME_GARBAGED (f);
#endif
        }
      else
	{
	  Rect r;
#if TARGET_API_MAC_CARBON
	  RgnHandle region = NewRgn ();

	  GetPortVisibleRegion (GetWindowPort (win), region);
	  GetRegionBounds (region, &r);
	  expose_frame (f, r.left, r.top, r.right - r.left, r.bottom - r.top);
#if USE_CG_DRAWING
	  mac_prepare_for_quickdraw (f);
#endif
	  UpdateControls (win, region);
	  DisposeRgn (region);
#else
	  r = (*win->visRgn)->rgnBBox;
	  expose_frame (f, r.left, r.top, r.right - r.left, r.bottom - r.top);
	  UpdateControls (win, win->visRgn);
#endif
	}
    }

  EndUpdate (win);
}

static int
is_emacs_window (WindowRef win)
{
  Lisp_Object tail, frame;

  if (!win)
    return 0;

  FOR_EACH_FRAME (tail, frame)
    if (FRAME_MAC_P (XFRAME (frame)))
      if (FRAME_MAC_WINDOW (XFRAME (frame)) == win)
	return 1;

  return 0;
}

#if USE_MAC_TSM
static OSStatus
mac_tsm_resume ()
{
  OSStatus err;
  ScriptLanguageRecord slrec, *slptr = NULL;

  err = ActivateTSMDocument (tsm_document_id);

  if (err == noErr)
    {
      if (EQ (Vmac_ts_script_language_on_focus, Qt)
	  && EQ (saved_ts_script_language_on_focus, Qt))
	slptr = &saved_ts_language;
      else if (CONSP (Vmac_ts_script_language_on_focus)
	       && INTEGERP (XCAR (Vmac_ts_script_language_on_focus))
	       && INTEGERP (XCDR (Vmac_ts_script_language_on_focus))
	       && CONSP (saved_ts_script_language_on_focus)
	       && EQ (XCAR (saved_ts_script_language_on_focus),
		      XCAR (Vmac_ts_script_language_on_focus))
	       && EQ (XCDR (saved_ts_script_language_on_focus),
		      XCDR (Vmac_ts_script_language_on_focus)))
	{
	  slrec.fScript = XINT (XCAR (Vmac_ts_script_language_on_focus));
	  slrec.fLanguage = XINT (XCDR (Vmac_ts_script_language_on_focus));
	  slptr = &slrec;
	}
    }

  if (slptr)
    {
#if MAC_OS_X_VERSION_MAX_ALLOWED >= 1020
      err = SetDefaultInputMethodOfClass (saved_ts_component, slptr,
					  kKeyboardInputMethodClass);
#else
      err = SetDefaultInputMethod (saved_ts_component, slptr);
#endif
      if (err == noErr)
	err = SetTextServiceLanguage (slptr);

      /* Seems to be needed on Mac OS X 10.2.  */
      if (err == noErr)
	KeyScript (slptr->fScript | smKeyForceKeyScriptMask);
    }

  return err;
}

static OSStatus
mac_tsm_suspend ()
{
  OSStatus err;
  ScriptLanguageRecord slrec, *slptr = NULL;

  saved_ts_script_language_on_focus = Vmac_ts_script_language_on_focus;

  if (EQ (Vmac_ts_script_language_on_focus, Qt))
    {
      err = GetTextServiceLanguage (&saved_ts_language);
      if (err == noErr)
	slptr = &saved_ts_language;
    }
  else if (CONSP (Vmac_ts_script_language_on_focus)
	   && INTEGERP (XCAR (Vmac_ts_script_language_on_focus))
	   && INTEGERP (XCDR (Vmac_ts_script_language_on_focus)))
    {
      slrec.fScript = XINT (XCAR (Vmac_ts_script_language_on_focus));
      slrec.fLanguage = XINT (XCDR (Vmac_ts_script_language_on_focus));
      slptr = &slrec;
    }

  if (slptr)
    {
#if MAC_OS_X_VERSION_MAX_ALLOWED >= 1020
      GetDefaultInputMethodOfClass (&saved_ts_component, slptr,
				    kKeyboardInputMethodClass);
#else
      GetDefaultInputMethod (&saved_ts_component, slptr);
#endif
    }

  err = DeactivateTSMDocument (tsm_document_id);

  return err;
}
#endif

#if !TARGET_API_MAC_CARBON
void
do_apple_menu (SInt16 menu_item)
{
  Str255 item_name;
  SInt16 da_driver_refnum;

  if (menu_item == I_ABOUT)
    NoteAlert (ABOUT_ALERT_ID, NULL);
  else
    {
      GetMenuItemText (GetMenuRef (M_APPLE), menu_item, item_name);
      da_driver_refnum = OpenDeskAcc (item_name);
    }
}
#endif /* !TARGET_API_MAC_CARBON */

/* Handle drags in size box.  Based on code contributed by Ben
   Mesander and IM - Window Manager A.  */

static void
do_grow_window (w, e)
     WindowRef w;
     const EventRecord *e;
{
  Rect limit_rect;
  int rows, columns, width, height;
  struct frame *f = mac_window_to_frame (w);
  XSizeHints *size_hints = FRAME_SIZE_HINTS (f);
  int min_width = MIN_DOC_SIZE, min_height = MIN_DOC_SIZE;
#if TARGET_API_MAC_CARBON
  Rect new_rect;
#else
  long grow_size;
#endif

  if (size_hints->flags & PMinSize)
    {
      min_width  = size_hints->min_width;
      min_height = size_hints->min_height;
    }
  SetRect (&limit_rect, min_width, min_height, MAX_DOC_SIZE, MAX_DOC_SIZE);

#if TARGET_API_MAC_CARBON
  if (!ResizeWindow (w, e->where, &limit_rect, &new_rect))
    return;
  height = new_rect.bottom - new_rect.top;
  width = new_rect.right - new_rect.left;
#else
  grow_size = GrowWindow (w, e->where, &limit_rect);
  /* see if it really changed size */
  if (grow_size == 0)
    return;
  height = HiWord (grow_size);
  width = LoWord (grow_size);
#endif

  if (width != FRAME_PIXEL_WIDTH (f)
      || height != FRAME_PIXEL_HEIGHT (f))
    {
      rows = FRAME_PIXEL_HEIGHT_TO_TEXT_LINES (f, height);
      columns = FRAME_PIXEL_WIDTH_TO_TEXT_COLS (f, width);

      x_set_window_size (f, 0, columns, rows);
    }
}


#if TARGET_API_MAC_CARBON
static Point
mac_get_ideal_size (f)
     struct frame *f;
{
  struct mac_display_info *dpyinfo = FRAME_MAC_DISPLAY_INFO (f);
  WindowRef w = FRAME_MAC_WINDOW (f);
  Point ideal_size;
  Rect standard_rect;
  int height, width, columns, rows;

  ideal_size.h = FRAME_TEXT_COLS_TO_PIXEL_WIDTH (f, DEFAULT_NUM_COLS);
  ideal_size.v = dpyinfo->height;
  IsWindowInStandardState (w, &ideal_size, &standard_rect);
  /* Adjust the standard size according to character boundaries.  */
  width = standard_rect.right - standard_rect.left;
  height = standard_rect.bottom - standard_rect.top;
  columns = FRAME_PIXEL_WIDTH_TO_TEXT_COLS (f, width);
  rows = FRAME_PIXEL_HEIGHT_TO_TEXT_LINES (f, height);
  ideal_size.h = FRAME_TEXT_COLS_TO_PIXEL_WIDTH (f, columns);
  ideal_size.v = FRAME_TEXT_LINES_TO_PIXEL_HEIGHT (f, rows);

  return ideal_size;
}
#endif

/* Handle clicks in zoom box.  Calculation of "standard state" based
   on code in IM - Window Manager A and code contributed by Ben
   Mesander.  The standard state of an Emacs window is 80-characters
   wide (DEFAULT_NUM_COLS) and as tall as will fit on the screen.  */

static void
do_zoom_window (WindowRef w, int zoom_in_or_out)
{
  Rect zoom_rect, port_rect;
  int width, height;
  struct frame *f = mac_window_to_frame (w);
#if TARGET_API_MAC_CARBON
  Point ideal_size = mac_get_ideal_size (f);

  GetWindowBounds (w, kWindowContentRgn, &port_rect);
  if (IsWindowInStandardState (w, &ideal_size, &zoom_rect)
      && port_rect.left == zoom_rect.left
      && port_rect.top == zoom_rect.top)
    zoom_in_or_out = inZoomIn;
  else
    zoom_in_or_out = inZoomOut;

#ifdef MAC_OS8
  mac_clear_window (f);
#endif
  ZoomWindowIdeal (w, zoom_in_or_out, &ideal_size);
#else /* not TARGET_API_MAC_CARBON */
  GrafPtr save_port;
  Point top_left;
  int w_title_height, rows;
  struct mac_display_info *dpyinfo = FRAME_MAC_DISPLAY_INFO (f);

  GetPort (&save_port);

  SetPortWindowPort (w);

  /* Clear window to avoid flicker.  */
  EraseRect (&(w->portRect));
  if (zoom_in_or_out == inZoomOut)
    {
      SetPt (&top_left, w->portRect.left, w->portRect.top);
      LocalToGlobal (&top_left);

      /* calculate height of window's title bar */
      w_title_height = top_left.v - 1
	- (**((WindowPeek) w)->strucRgn).rgnBBox.top + GetMBarHeight ();

      /* get maximum height of window into zoom_rect.bottom - zoom_rect.top */
      zoom_rect = qd.screenBits.bounds;
      zoom_rect.top += w_title_height;
      InsetRect (&zoom_rect, 8, 4);  /* not too tight */

      zoom_rect.right = zoom_rect.left
	+ FRAME_TEXT_COLS_TO_PIXEL_WIDTH (f, DEFAULT_NUM_COLS);

      /* Adjust the standard size according to character boundaries.  */
      rows = FRAME_PIXEL_HEIGHT_TO_TEXT_LINES (f, zoom_rect.bottom - zoom_rect.top);
      zoom_rect.bottom =
	zoom_rect.top + FRAME_TEXT_LINES_TO_PIXEL_HEIGHT (f, rows);

      (**((WStateDataHandle) ((WindowPeek) w)->dataHandle)).stdState
	= zoom_rect;
    }

  ZoomWindow (w, zoom_in_or_out, f == mac_focus_frame (dpyinfo));

  SetPort (save_port);
#endif /* not TARGET_API_MAC_CARBON */

#if !TARGET_API_MAC_CARBON
  /* retrieve window size and update application values */
  port_rect = w->portRect;
  height = port_rect.bottom - port_rect.top;
  width = port_rect.right - port_rect.left;

  mac_handle_size_change (f, width, height);
  mac_handle_origin_change (f);
#endif
}

static void
mac_set_unicode_keystroke_event (code, buf)
     UniChar code;
     struct input_event *buf;
{
  int charset_id, c1, c2;

  if (code < 0x80)
    {
      buf->kind = ASCII_KEYSTROKE_EVENT;
      buf->code = code;
    }
  else if (code < 0x100)
    {
      if (code < 0xA0)
	charset_id = CHARSET_8_BIT_CONTROL;
      else
	charset_id = charset_latin_iso8859_1;
      buf->kind = MULTIBYTE_CHAR_KEYSTROKE_EVENT;
      buf->code = MAKE_CHAR (charset_id, code, 0);
    }
  else
    {
      if (code < 0x2500)
	charset_id = charset_mule_unicode_0100_24ff,
	  code -= 0x100;
      else if (code < 0x33FF)
	charset_id = charset_mule_unicode_2500_33ff,
	  code -= 0x2500;
      else if (code >= 0xE000)
	charset_id = charset_mule_unicode_e000_ffff,
	  code -= 0xE000;
      c1 = (code / 96) + 32, c2 = (code % 96) + 32;
      buf->kind = MULTIBYTE_CHAR_KEYSTROKE_EVENT;
      buf->code = MAKE_CHAR (charset_id, c1, c2);
    }
}

static void
do_keystroke (action, char_code, key_code, modifiers, timestamp, buf)
     EventKind action;
     unsigned char char_code;
     UInt32 key_code, modifiers;
     unsigned long timestamp;
     struct input_event *buf;
{
  static SInt16 last_key_script = -1;
  SInt16 current_key_script = GetScriptManagerVariable (smKeyScript);
  UInt32 mapped_modifiers = mac_mapped_modifiers (modifiers);

#ifdef MAC_OSX
  if (mapped_modifiers & kEventKeyModifierFnMask
      && key_code <= 0x7f
      && fn_keycode_to_keycode_table[key_code])
    key_code = fn_keycode_to_keycode_table[key_code];
#endif

  if (key_code <= 0x7f && keycode_to_xkeysym_table[key_code])
    {
      buf->kind = NON_ASCII_KEYSTROKE_EVENT;
      buf->code = 0xff00 | keycode_to_xkeysym_table[key_code];
#ifdef MAC_OSX
      if (modifiers & kEventKeyModifierFnMask
	  && key_code <= 0x7f
	  && fn_keycode_to_keycode_table[key_code] == key_code)
	modifiers &= ~kEventKeyModifierFnMask;
#endif
    }
  else if (mapped_modifiers)
    {
      /* translate the keycode back to determine the original key */
#ifdef MAC_OSX
      UCKeyboardLayout *uchr_ptr = NULL;
#if MAC_OS_X_VERSION_MAX_ALLOWED >= 1020
      OSStatus err;
      KeyboardLayoutRef layout;

      err = KLGetCurrentKeyboardLayout (&layout);
      if (err == noErr)
	err = KLGetKeyboardLayoutProperty (layout, kKLuchrData,
					   (const void **) &uchr_ptr);
#else
      static SInt16 last_key_layout_id = 0;
      static Handle uchr_handle = (Handle)-1;
      SInt16 current_key_layout_id =
	GetScriptVariable (current_key_script, smScriptKeys);

      if (uchr_handle == (Handle)-1
	  || last_key_layout_id != current_key_layout_id)
	{
	  uchr_handle = GetResource ('uchr', current_key_layout_id);
	  last_key_layout_id = current_key_layout_id;
	}
      if (uchr_handle)
	uchr_ptr = (UCKeyboardLayout *)*uchr_handle;
#endif

      if (uchr_ptr)
	{
	  OSStatus status;
	  UInt16 key_action = action - keyDown;
	  UInt32 modifier_key_state = (modifiers & ~mapped_modifiers) >> 8;
	  UInt32 keyboard_type = LMGetKbdType ();
	  SInt32 dead_key_state = 0;
	  UniChar code;
	  UniCharCount actual_length;

	  status = UCKeyTranslate (uchr_ptr, key_code, key_action,
				   modifier_key_state, keyboard_type,
				   kUCKeyTranslateNoDeadKeysMask,
				   &dead_key_state,
				   1, &actual_length, &code);
	  if (status == noErr && actual_length == 1)
	    mac_set_unicode_keystroke_event (code, buf);
	}
#endif	/* MAC_OSX */

      if (buf->kind == NO_EVENT)
	{
	  /* This code comes from Keyboard Resource, Appendix C of IM
	     - Text.  This is necessary since shift is ignored in KCHR
	     table translation when option or command is pressed.  It
	     also does not translate correctly control-shift chars
	     like C-% so mask off shift here also.  */
	  /* Mask off modifier keys that are mapped to some Emacs
	     modifiers.  */
	  int new_modifiers = modifiers & ~mapped_modifiers;
	  /* set high byte of keycode to modifier high byte*/
	  int new_key_code = key_code | new_modifiers;
	  Ptr kchr_ptr = (Ptr) GetScriptManagerVariable (smKCHRCache);
	  unsigned long some_state = 0;
	  UInt32 new_char_code;

	  new_char_code = KeyTranslate (kchr_ptr, new_key_code, &some_state);
	  if (new_char_code == 0)
	    /* Seems like a dead key.  Append up-stroke.  */
	    new_char_code = KeyTranslate (kchr_ptr, new_key_code | 0x80,
					  &some_state);
	  if (new_char_code)
	    {
	      buf->kind = ASCII_KEYSTROKE_EVENT;
	      buf->code = new_char_code & 0xff;
	    }
	}
    }

  if (buf->kind == NO_EVENT)
    {
      buf->kind = ASCII_KEYSTROKE_EVENT;
      buf->code = char_code;
    }

  buf->modifiers = mac_to_emacs_modifiers (modifiers);
  buf->modifiers |= (extra_keyboard_modifiers
		     & (meta_modifier | alt_modifier
			| hyper_modifier | super_modifier));

#if TARGET_API_MAC_CARBON
  if (buf->kind == ASCII_KEYSTROKE_EVENT
      && buf->code >= 0x80 && buf->modifiers)
    {
      OSStatus err;
      TextEncoding encoding = kTextEncodingMacRoman;
      TextToUnicodeInfo ttu_info;

      UpgradeScriptInfoToTextEncoding (current_key_script,
				       kTextLanguageDontCare,
				       kTextRegionDontCare,
				       NULL, &encoding);
      err = CreateTextToUnicodeInfoByEncoding (encoding, &ttu_info);
      if (err == noErr)
	{
	  UniChar code;
	  Str255 pstr;
	  ByteCount unicode_len;

	  pstr[0] = 1;
	  pstr[1] = buf->code;
	  err = ConvertFromPStringToUnicode (ttu_info, pstr,
					     sizeof (UniChar),
					     &unicode_len, &code);
	  if (err == noErr && unicode_len == sizeof (UniChar))
	    mac_set_unicode_keystroke_event (code, buf);
	  DisposeTextToUnicodeInfo (&ttu_info);
	}
    }
#endif

  if (buf->kind == ASCII_KEYSTROKE_EVENT
      && buf->code >= 0x80
      && last_key_script != current_key_script)
    {
      struct input_event event;

      EVENT_INIT (event);
      event.kind = LANGUAGE_CHANGE_EVENT;
      event.arg = Qnil;
      event.code = current_key_script;
      event.timestamp = timestamp;
      kbd_buffer_store_event (&event);
      last_key_script = current_key_script;
    }
}

void
mac_store_apple_event (class, id, desc)
     Lisp_Object class, id;
     const AEDesc *desc;
{
  struct input_event buf;

  EVENT_INIT (buf);

  buf.kind = MAC_APPLE_EVENT;
  buf.x = class;
  buf.y = id;
  XSETFRAME (buf.frame_or_window,
	     mac_focus_frame (&one_mac_display_info));
  /* Now that Lisp object allocations are protected by BLOCK_INPUT, it
     is safe to use them during read_socket_hook.  */
  buf.arg = mac_aedesc_to_lisp (desc);
  kbd_buffer_store_event (&buf);
}

#if TARGET_API_MAC_CARBON
static OSStatus
mac_store_event_ref_as_apple_event (class, id, class_key, id_key,
				    event, num_params, names, types)
     AEEventClass class;
     AEEventID id;
     Lisp_Object class_key, id_key;
     EventRef event;
     UInt32 num_params;
     const EventParamName *names;
     const EventParamType *types;
{
  OSStatus err = eventNotHandledErr;
  Lisp_Object binding;

  mac_find_apple_event_spec (class, id, &class_key, &id_key, &binding);
  if (!NILP (binding) && !EQ (binding, Qundefined))
    {
      if (INTEGERP (binding))
	err = XINT (binding);
      else
	{
	  AppleEvent apple_event;
	  err = create_apple_event_from_event_ref (event, num_params,
						   names, types,
						   &apple_event);
	  if (err == noErr)
	    {
	      mac_store_apple_event (class_key, id_key, &apple_event);
	      AEDisposeDesc (&apple_event);
	      mac_wakeup_from_rne ();
	    }
	}
    }

  return err;
}

void
mac_store_drag_event (window, mouse_pos, modifiers, desc)
     WindowRef window;
     Point mouse_pos;
     SInt16 modifiers;
     const AEDesc *desc;
{
  struct input_event buf;

  EVENT_INIT (buf);

  buf.kind = DRAG_N_DROP_EVENT;
  buf.modifiers = mac_to_emacs_modifiers (modifiers);
  buf.timestamp = TickCount () * (1000 / 60);
  XSETINT (buf.x, mouse_pos.h);
  XSETINT (buf.y, mouse_pos.v);
  XSETFRAME (buf.frame_or_window, mac_window_to_frame (window));
  buf.arg = mac_aedesc_to_lisp (desc);
  kbd_buffer_store_event (&buf);
}

#ifdef MAC_OSX
OSStatus
mac_store_service_event (event)
     EventRef event;
{
  OSStatus err;
  Lisp_Object id_key;
  int num_params;
  const EventParamName *names;
  const EventParamType *types;
  static const EventParamName names_pfm[] =
    {kEventParamServiceMessageName, kEventParamServiceUserData};
  static const EventParamType types_pfm[] =
    {typeCFStringRef, typeCFStringRef};

  switch (GetEventKind (event))
    {
    case kEventServicePaste:
      id_key = Qpaste;
      num_params = 0;
      names = NULL;
      types = NULL;
      break;

    case kEventServicePerform:
      id_key = Qperform;
      num_params = sizeof (names_pfm) / sizeof (names_pfm[0]);
      names = names_pfm;
      types = types_pfm;
      break;

    default:
      abort ();
    }

  err = mac_store_event_ref_as_apple_event (0, 0, Qservice, id_key,
					    event, num_params,
					    names, types);

  return err;
}
#endif	/* MAC_OSX */

static pascal OSStatus
mac_handle_window_event (next_handler, event, data)
     EventHandlerCallRef next_handler;
     EventRef event;
     void *data;
{
  WindowRef wp;
  OSStatus err, result = eventNotHandledErr;
  struct frame *f;
  UInt32 attributes;
  XSizeHints *size_hints;

  err = GetEventParameter (event, kEventParamDirectObject, typeWindowRef,
			   NULL, sizeof (WindowRef), NULL, &wp);
  if (err != noErr)
    return eventNotHandledErr;

  f = mac_window_to_frame (wp);
  switch (GetEventKind (event))
    {
      /* -- window refresh events -- */

    case kEventWindowUpdate:
      result = CallNextEventHandler (next_handler, event);
      if (result != eventNotHandledErr)
	break;

      do_window_update (wp);
      result = noErr;
      break;

      /* -- window state change events -- */

    case kEventWindowShowing:
      size_hints = FRAME_SIZE_HINTS (f);
      if (!(size_hints->flags & (USPosition | PPosition)))
	{
	  struct frame *sf = SELECTED_FRAME ();

	  if (!(FRAME_MAC_P (sf) && sf->async_visible))
	    RepositionWindow (wp, NULL, kWindowCenterOnMainScreen);
	  else
	    {
	      RepositionWindow (wp, FRAME_MAC_WINDOW (sf),
#if MAC_OS_X_VERSION_MAX_ALLOWED >= 1020
				kWindowCascadeStartAtParentWindowScreen
#else
				kWindowCascadeOnParentWindowScreen
#endif
				);
#if USE_MAC_TOOLBAR
	      /* This is a workaround.  RepositionWindow fails to put
		 a window at the cascading position when its parent
		 window has a Carbon HIToolbar.  */
	      if ((f->left_pos == sf->left_pos
		   && f->top_pos == sf->top_pos)
		  || (f->left_pos == sf->left_pos + 10 * 2
		      && f->top_pos == sf->top_pos + 32 * 2))
		MoveWindowStructure (wp, sf->left_pos + 10, sf->top_pos + 32);
#endif
	    }
	  result = noErr;
	}
      break;

    case kEventWindowHiding:
      /* Before unmapping the window, update the WM_SIZE_HINTS
	 property to claim that the current position of the window is
	 user-specified, rather than program-specified, so that when
	 the window is mapped again, it will be placed at the same
	 location, without forcing the user to position it by hand
	 again (they have already done that once for this window.)  */
      x_wm_set_size_hint (f, (long) 0, 1);
      result = noErr;
      break;

    case kEventWindowShown:
    case kEventWindowHidden:
    case kEventWindowCollapsed:
    case kEventWindowExpanded:
      mac_handle_visibility_change (f);
      result = noErr;
      break;

    case kEventWindowBoundsChanging:
      result = CallNextEventHandler (next_handler, event);
      if (result != eventNotHandledErr)
	break;

      err = GetEventParameter (event, kEventParamAttributes, typeUInt32,
			       NULL, sizeof (UInt32), NULL, &attributes);
      if (err != noErr)
	break;

      size_hints = FRAME_SIZE_HINTS (f);
      if ((attributes & kWindowBoundsChangeUserResize)
	  && ((size_hints->flags & (PResizeInc | PBaseSize | PMinSize))
	      == (PResizeInc | PBaseSize | PMinSize)))
	{
	  Rect bounds;
	  int width, height;

	  err = GetEventParameter (event, kEventParamCurrentBounds,
				   typeQDRectangle, NULL, sizeof (Rect),
				   NULL, &bounds);
	  if (err != noErr)
	    break;

	  width = bounds.right - bounds.left;
	  height = bounds.bottom - bounds.top;

	  if (width < size_hints->min_width)
	    width = size_hints->min_width;
	  else
	    width = size_hints->base_width
	      + (int) ((width - size_hints->base_width)
		       / (float) size_hints->width_inc + .5)
	      * size_hints->width_inc;

	  if (height < size_hints->min_height)
	    height = size_hints->min_height;
	  else
	    height = size_hints->base_height
	      + (int) ((height - size_hints->base_height)
		       / (float) size_hints->height_inc + .5)
	      * size_hints->height_inc;

	  bounds.right = bounds.left + width;
	  bounds.bottom = bounds.top + height;
	  SetEventParameter (event, kEventParamCurrentBounds,
			     typeQDRectangle, sizeof (Rect), &bounds);
	  result = noErr;
	}
      break;

    case kEventWindowBoundsChanged:
      err = GetEventParameter (event, kEventParamAttributes, typeUInt32,
			       NULL, sizeof (UInt32), NULL, &attributes);
      if (err != noErr)
	break;

      if (attributes & kWindowBoundsChangeSizeChanged)
	{
	  Rect bounds;

	  err = GetEventParameter (event, kEventParamCurrentBounds,
				   typeQDRectangle, NULL, sizeof (Rect),
				   NULL, &bounds);
	  if (err == noErr)
	    {
	      int width, height;

	      width = bounds.right - bounds.left;
	      height = bounds.bottom - bounds.top;
	      mac_handle_size_change (f, width, height);
	      mac_wakeup_from_rne ();
	    }
	}

      if (attributes & kWindowBoundsChangeOriginChanged)
	mac_handle_origin_change (f);

      result = noErr;
      break;

      /* -- window action events -- */

    case kEventWindowClose:
      {
	struct input_event buf;

	EVENT_INIT (buf);
	buf.kind = DELETE_WINDOW_EVENT;
	XSETFRAME (buf.frame_or_window, f);
	buf.arg = Qnil;
	kbd_buffer_store_event (&buf);
      }
      result = noErr;
      break;

    case kEventWindowGetIdealSize:
      result = CallNextEventHandler (next_handler, event);
      if (result != eventNotHandledErr)
	break;

      {
	Point ideal_size = mac_get_ideal_size (f);

	err = SetEventParameter (event, kEventParamDimensions,
				 typeQDPoint, sizeof (Point), &ideal_size);
	if (err == noErr)
	  result = noErr;
      }
      break;

#ifdef MAC_OSX
    case kEventWindowToolbarSwitchMode:
      {
	static const EventParamName names[] = {kEventParamDirectObject,
					       kEventParamWindowMouseLocation,
					       kEventParamKeyModifiers,
					       kEventParamMouseButton,
					       kEventParamClickCount,
					       kEventParamMouseChord};
	static const EventParamType types[] = {typeWindowRef,
					       typeQDPoint,
					       typeUInt32,
					       typeMouseButton,
					       typeUInt32,
					       typeUInt32};
	int num_params = sizeof (names) / sizeof (names[0]);

	err = mac_store_event_ref_as_apple_event (0, 0,
						  Qwindow,
						  Qtoolbar_switch_mode,
						  event, num_params,
						  names, types);
      }
      if (err == noErr)
	result = noErr;
      break;
#endif

#if USE_MAC_TSM
      /* -- window focus events -- */

    case kEventWindowFocusAcquired:
      err = mac_tsm_resume ();
      if (err == noErr)
	result = noErr;
      break;

    case kEventWindowFocusRelinquish:
      err = mac_tsm_suspend ();
      if (err == noErr)
	result = noErr;
      break;
#endif

    default:
      abort ();
    }

  return result;
}

static pascal OSStatus
mac_handle_application_event (next_handler, event, data)
     EventHandlerCallRef next_handler;
     EventRef event;
     void *data;
{
  OSStatus err, result = eventNotHandledErr;

  switch (GetEventKind (event))
    {
#if USE_MAC_TSM
    case kEventAppActivated:
      err = mac_tsm_resume ();
      break;

    case kEventAppDeactivated:
      err = mac_tsm_suspend ();
      break;
#endif

    default:
      abort ();
    }

  if (err == noErr)
    result = noErr;

  return result;
}

static pascal OSStatus
mac_handle_keyboard_event (next_handler, event, data)
     EventHandlerCallRef next_handler;
     EventRef event;
     void *data;
{
  OSStatus err, result = eventNotHandledErr;
  UInt32 event_kind, key_code, modifiers;
  unsigned char char_code;

  event_kind = GetEventKind (event);
  switch (event_kind)
    {
    case kEventRawKeyDown:
    case kEventRawKeyRepeat:
    case kEventRawKeyUp:
      /* When using Carbon Events, we need to pass raw keyboard events
	 to the TSM ourselves.  If TSM handles it, it will pass back
	 noErr, otherwise it will pass back "eventNotHandledErr" and
	 we can process it normally.  */
      result = CallNextEventHandler (next_handler, event);
      if (result != eventNotHandledErr)
	break;

      if (read_socket_inev == NULL)
	break;

#if USE_MAC_TSM
      if (read_socket_inev->kind != NO_EVENT)
	{
	  result = noErr;
	  break;
	}
#endif

      if (event_kind == kEventRawKeyUp)
	break;

      err = GetEventParameter (event, kEventParamKeyMacCharCodes,
			       typeChar, NULL,
			       sizeof (char), NULL, &char_code);
      if (err != noErr)
	break;

      err = GetEventParameter (event, kEventParamKeyCode,
			       typeUInt32, NULL,
			       sizeof (UInt32), NULL, &key_code);
      if (err != noErr)
	break;

      err = GetEventParameter (event, kEventParamKeyModifiers,
			       typeUInt32, NULL,
			       sizeof (UInt32), NULL, &modifiers);
      if (err != noErr)
	break;

      do_keystroke ((event_kind == kEventRawKeyDown ? keyDown : autoKey),
		    char_code, key_code, modifiers,
		    ((unsigned long)
		     (GetEventTime (event) / kEventDurationMillisecond)),
		    read_socket_inev);
      result = noErr;
      break;

    default:
      abort ();
    }

  return result;
}

static pascal OSStatus
mac_handle_command_event (next_handler, event, data)
     EventHandlerCallRef next_handler;
     EventRef event;
     void *data;
{
  OSStatus err, result = eventNotHandledErr;
  HICommand command;
  static const EventParamName names[] =
    {kEventParamDirectObject, kEventParamKeyModifiers};
  static const EventParamType types[] =
    {typeHICommand, typeUInt32};
  int num_params = sizeof (names) / sizeof (names[0]);

  err = GetEventParameter (event, kEventParamDirectObject, typeHICommand,
			   NULL, sizeof (HICommand), NULL, &command);
  if (err != noErr)
    return eventNotHandledErr;

  switch (GetEventKind (event))
    {
    case kEventCommandProcess:
      result = CallNextEventHandler (next_handler, event);
      if (result != eventNotHandledErr)
	break;

      err = GetEventParameter (event, kEventParamDirectObject,
			       typeHICommand, NULL,
			       sizeof (HICommand), NULL, &command);

      if (err != noErr || command.commandID == 0)
	break;

      /* A HI command event is mapped to an Apple event whose event
	 class symbol is `hi-command' and event ID is its command
	 ID.  */
      err = mac_store_event_ref_as_apple_event (0, command.commandID,
						Qhi_command, Qnil,
						event, num_params,
						names, types);
      if (err == noErr)
	result = noErr;
      break;

    default:
      abort ();
    }

  return result;
}

static pascal OSStatus
mac_handle_mouse_event (next_handler, event, data)
     EventHandlerCallRef next_handler;
     EventRef event;
     void *data;
{
  OSStatus err, result = eventNotHandledErr;

  switch (GetEventKind (event))
    {
    case kEventMouseWheelMoved:
      {
	WindowRef wp;
	struct frame *f;
	EventMouseWheelAxis axis;
	SInt32 delta;
	Point point;

	result = CallNextEventHandler (next_handler, event);
	if (result != eventNotHandledErr || read_socket_inev == NULL)
	  break;

	f = mac_focus_frame (&one_mac_display_info);

	err = GetEventParameter (event, kEventParamWindowRef, typeWindowRef,
				 NULL, sizeof (WindowRef), NULL, &wp);
	if (err != noErr
	    || wp != FRAME_MAC_WINDOW (f))
	  break;

	err = GetEventParameter (event, kEventParamMouseWheelAxis,
				 typeMouseWheelAxis, NULL,
				 sizeof (EventMouseWheelAxis), NULL, &axis);
	if (err != noErr || axis != kEventMouseWheelAxisY)
	  break;

	err = GetEventParameter (event, kEventParamMouseLocation,
				 typeQDPoint, NULL, sizeof (Point),
				 NULL, &point);
	if (err != noErr)
	  break;

	point.h -= f->left_pos + FRAME_OUTER_TO_INNER_DIFF_X (f);
	point.v -= f->top_pos + FRAME_OUTER_TO_INNER_DIFF_Y (f);
	if (point.h < 0 || point.v < 0
	    || EQ (window_from_coordinates (f, point.h, point.v, 0, 0, 0, 1),
		   f->tool_bar_window))
	  break;

	err = GetEventParameter (event, kEventParamMouseWheelDelta,
				 typeSInt32, NULL, sizeof (SInt32),
				 NULL, &delta);
	if (err != noErr)
	  break;

	read_socket_inev->kind = WHEEL_EVENT;
	read_socket_inev->code = 0;
	read_socket_inev->modifiers =
	  (mac_event_to_emacs_modifiers (event)
	   | ((delta < 0) ? down_modifier : up_modifier));
	XSETINT (read_socket_inev->x, point.h);
	XSETINT (read_socket_inev->y, point.v);
	XSETFRAME (read_socket_inev->frame_or_window, f);

	result = noErr;
      }
      break;

    default:
      abort ();
    }

  return result;
}

#if USE_MAC_TSM
static pascal OSStatus
mac_handle_text_input_event (next_handler, event, data)
     EventHandlerCallRef next_handler;
     EventRef event;
     void *data;
{
  OSStatus err, result;
  Lisp_Object id_key = Qnil;
  int num_params;
  const EventParamName *names;
  const EventParamType *types;
  static UInt32 seqno_uaia = 0;
  static const EventParamName names_uaia[] =
    {kEventParamTextInputSendComponentInstance,
     kEventParamTextInputSendRefCon,
     kEventParamTextInputSendSLRec,
     kEventParamTextInputSendFixLen,
     kEventParamTextInputSendText,
     kEventParamTextInputSendUpdateRng,
     kEventParamTextInputSendHiliteRng,
     kEventParamTextInputSendClauseRng,
     kEventParamTextInputSendPinRng,
     kEventParamTextInputSendTextServiceEncoding,
     kEventParamTextInputSendTextServiceMacEncoding,
     EVENT_PARAM_TEXT_INPUT_SEQUENCE_NUMBER};
  static const EventParamType types_uaia[] =
    {typeComponentInstance,
     typeLongInteger,
     typeIntlWritingCode,
     typeLongInteger,
#ifdef MAC_OSX
     typeUnicodeText,
#else
     typeChar,
#endif
     typeTextRangeArray,
     typeTextRangeArray,
     typeOffsetArray,
     typeTextRange,
     typeUInt32,
     typeUInt32,
     typeUInt32};
  static const EventParamName names_ufke[] =
    {kEventParamTextInputSendComponentInstance,
     kEventParamTextInputSendRefCon,
     kEventParamTextInputSendSLRec,
     kEventParamTextInputSendText};
  static const EventParamType types_ufke[] =
    {typeComponentInstance,
     typeLongInteger,
     typeIntlWritingCode,
     typeUnicodeText};

  result = CallNextEventHandler (next_handler, event);
  if (result != eventNotHandledErr)
    return result;

  switch (GetEventKind (event))
    {
    case kEventTextInputUpdateActiveInputArea:
      id_key = Qupdate_active_input_area;
      num_params = sizeof (names_uaia) / sizeof (names_uaia[0]);
      names = names_uaia;
      types = types_uaia;
      SetEventParameter (event, EVENT_PARAM_TEXT_INPUT_SEQUENCE_NUMBER,
			 typeUInt32, sizeof (UInt32), &seqno_uaia);
      seqno_uaia++;
      result = noErr;
      break;

    case kEventTextInputUnicodeForKeyEvent:
      {
	EventRef kbd_event;
	UInt32 actual_size, modifiers;

	err = GetEventParameter (event, kEventParamTextInputSendKeyboardEvent,
				 typeEventRef, NULL, sizeof (EventRef), NULL,
				 &kbd_event);
	if (err == noErr)
	  err = GetEventParameter (kbd_event, kEventParamKeyModifiers,
				   typeUInt32, NULL,
				   sizeof (UInt32), NULL, &modifiers);
	if (err == noErr && mac_mapped_modifiers (modifiers))
	  /* There're mapped modifier keys.  Process it in
	     do_keystroke.  */
	  break;
	if (err == noErr)
	  err = GetEventParameter (kbd_event, kEventParamKeyUnicodes,
				   typeUnicodeText, NULL, 0, &actual_size,
				   NULL);
	if (err == noErr && actual_size == sizeof (UniChar))
	  {
	    UniChar code;

	    err = GetEventParameter (kbd_event, kEventParamKeyUnicodes,
				     typeUnicodeText, NULL,
				     sizeof (UniChar), NULL, &code);
	    if (err == noErr && code < 0x80)
	      {
		/* ASCII character.  Process it in do_keystroke.  */
		if (read_socket_inev && code >= 0x20 && code <= 0x7e)
		  {
		    UInt32 key_code;

		    err = GetEventParameter (kbd_event, kEventParamKeyCode,
					     typeUInt32, NULL, sizeof (UInt32),
					     NULL, &key_code);
		    if (!(err == noErr && key_code <= 0x7f
			  && keycode_to_xkeysym_table [key_code]))
		      {
			struct frame *f =
			  mac_focus_frame (&one_mac_display_info);

			read_socket_inev->kind = ASCII_KEYSTROKE_EVENT;
			read_socket_inev->code = code;
			read_socket_inev->modifiers =
			  mac_to_emacs_modifiers (modifiers);
			read_socket_inev->modifiers |=
			  (extra_keyboard_modifiers
			   & (meta_modifier | alt_modifier
			      | hyper_modifier | super_modifier));
			XSETFRAME (read_socket_inev->frame_or_window, f);
		      }
		  }
		break;
	      }
	  }
	if (err == noErr)
	  {
	    /* Non-ASCII keystrokes without mapped modifiers are
	       processed at the Lisp level.  */
	    id_key = Qunicode_for_key_event;
	    num_params = sizeof (names_ufke) / sizeof (names_ufke[0]);
	    names = names_ufke;
	    types = types_ufke;
	    result = noErr;
	  }
      }
      break;

    case kEventTextInputOffsetToPos:
      {
	struct frame *f;
	struct window *w;
	Point p;

	if (!OVERLAYP (Vmac_ts_active_input_overlay))
	  break;

	/* Strictly speaking, this is not always correct because
	   previous events may change some states about display.  */
	if (!NILP (Foverlay_get (Vmac_ts_active_input_overlay, Qbefore_string)))
	  {
	    /* Active input area is displayed around the current point.  */
	    f = SELECTED_FRAME ();
	    w = XWINDOW (f->selected_window);
	  }
	else if (WINDOWP (echo_area_window))
	  {
	    /* Active input area is displayed in the echo area.  */
	    w = XWINDOW (echo_area_window);
	    f = WINDOW_XFRAME (w);
	  }
	else
	  break;

	p.h = (WINDOW_TO_FRAME_PIXEL_X (w, w->cursor.x)
	       + WINDOW_LEFT_FRINGE_WIDTH (w)
	       + f->left_pos + FRAME_OUTER_TO_INNER_DIFF_X (f));
	p.v = (WINDOW_TO_FRAME_PIXEL_Y (w, w->cursor.y)
	       + FONT_BASE (FRAME_FONT (f))
	       + f->top_pos + FRAME_OUTER_TO_INNER_DIFF_Y (f));
	err = SetEventParameter (event, kEventParamTextInputReplyPoint,
				 typeQDPoint, sizeof (typeQDPoint), &p);
	if (err == noErr)
	  result = noErr;
      }
      break;

    default:
      abort ();
    }

  if (!NILP (id_key))
    err = mac_store_event_ref_as_apple_event (0, 0, Qtext_input, id_key,
					      event, num_params,
					      names, types);
  return result;
}
#endif
#endif	/* TARGET_API_MAC_CARBON */


OSStatus
install_window_handler (window)
     WindowRef window;
{
  OSStatus err = noErr;

#if TARGET_API_MAC_CARBON
  if (err == noErr)
    {
      static const EventTypeSpec specs[] =
	{
	  /* -- window refresh events -- */
	  {kEventClassWindow, kEventWindowUpdate},
	  /* -- window state change events -- */
	  {kEventClassWindow, kEventWindowShowing},
	  {kEventClassWindow, kEventWindowHiding},
	  {kEventClassWindow, kEventWindowShown},
	  {kEventClassWindow, kEventWindowHidden},
	  {kEventClassWindow, kEventWindowCollapsed},
	  {kEventClassWindow, kEventWindowExpanded},
	  {kEventClassWindow, kEventWindowBoundsChanging},
	  {kEventClassWindow, kEventWindowBoundsChanged},
	  /* -- window action events -- */
	  {kEventClassWindow, kEventWindowClose},
	  {kEventClassWindow, kEventWindowGetIdealSize},
#ifdef MAC_OSX
	  {kEventClassWindow, kEventWindowToolbarSwitchMode},
#endif
#if USE_MAC_TSM
	  /* -- window focus events -- */
	  {kEventClassWindow, kEventWindowFocusAcquired},
	  {kEventClassWindow, kEventWindowFocusRelinquish},
#endif
	};
      static EventHandlerUPP handle_window_eventUPP = NULL;

      if (handle_window_eventUPP == NULL)
	handle_window_eventUPP = NewEventHandlerUPP (mac_handle_window_event);

      err = InstallWindowEventHandler (window, handle_window_eventUPP,
				       GetEventTypeCount (specs),
				       specs, NULL, NULL);
    }
#endif

  if (err == noErr)
    err = install_drag_handler (window);

  return err;
}

void
remove_window_handler (window)
     WindowRef window;
{
  remove_drag_handler (window);
}

#if TARGET_API_MAC_CARBON
static OSStatus
install_application_handler ()
{
  OSStatus err = noErr;

  if (err == noErr)
    {
      static const EventTypeSpec specs[] = {
#if USE_MAC_TSM
	{kEventClassApplication, kEventAppActivated},
	{kEventClassApplication, kEventAppDeactivated},
#endif
      };

      err = InstallApplicationEventHandler (NewEventHandlerUPP
					    (mac_handle_application_event),
					    GetEventTypeCount (specs),
					    specs, NULL, NULL);
    }

  if (err == noErr)
    {
      static const EventTypeSpec specs[] =
	{{kEventClassKeyboard, kEventRawKeyDown},
	 {kEventClassKeyboard, kEventRawKeyRepeat},
	 {kEventClassKeyboard, kEventRawKeyUp}};

      err = InstallApplicationEventHandler (NewEventHandlerUPP
					    (mac_handle_keyboard_event),
					    GetEventTypeCount (specs),
					    specs, NULL, NULL);
    }

  if (err == noErr)
    {
      static const EventTypeSpec specs[] =
	{{kEventClassCommand, kEventCommandProcess}};

      err = InstallApplicationEventHandler (NewEventHandlerUPP
					    (mac_handle_command_event),
					    GetEventTypeCount (specs),
					    specs, NULL, NULL);
    }

  if (err == noErr)
    {
      static const EventTypeSpec specs[] =
	{{kEventClassMouse, kEventMouseWheelMoved}};

      err = InstallApplicationEventHandler (NewEventHandlerUPP
					    (mac_handle_mouse_event),
					    GetEventTypeCount (specs),
					    specs, NULL, NULL);
    }

#if USE_MAC_TSM
  if (err == noErr)
    {
      static const EventTypeSpec spec[] =
	{{kEventClassTextInput, kEventTextInputUpdateActiveInputArea},
	 {kEventClassTextInput, kEventTextInputUnicodeForKeyEvent},
	 {kEventClassTextInput, kEventTextInputOffsetToPos}};

<<<<<<< HEAD
      err = InstallApplicationEventHandler (NewEventHandlerUPP
					    (mac_handle_text_input_event),
					    GetEventTypeCount (spec),
					    spec, NULL, NULL);
=======
	  buf.kind = MAC_APPLE_EVENT;
	  buf.x = class_key;
	  buf.y = id_key;
	  XSETFRAME (buf.frame_or_window,
		     mac_focus_frame (&one_mac_display_info));
	  /* Now that Lisp object allocations are protected by
	     BLOCK_INPUT, it is safe to use them during
	     read_socket_hook.  */
	  buf.arg = Fcons (build_string ("aevt"),
			   mac_event_parameters_to_lisp (event, num_params,
							 names, types));
	  kbd_buffer_store_event (&buf);
	  mac_wakeup_from_rne ();
	  err = noErr;
	}
>>>>>>> 632e6ce3
    }
#endif

  if (err == noErr)
    err = install_menu_target_item_handler ();

#ifdef MAC_OSX
  if (err == noErr)
    err = install_service_handler ();
#endif

  return err;
}
#endif

static pascal void
mac_handle_dm_notification (event)
     AppleEvent *event;
{
  mac_screen_config_changed = 1;
}

#if MAC_OS_X_VERSION_MAX_ALLOWED >= 1030
static void
mac_handle_cg_display_reconfig (display, flags, user_info)
     CGDirectDisplayID display;
     CGDisplayChangeSummaryFlags flags;
     void *user_info;
{
  mac_screen_config_changed = 1;
}
#endif

static OSErr
init_dm_notification_handler ()
{
  OSErr err = noErr;

#if MAC_OS_X_VERSION_MAX_ALLOWED >= 1030
#if MAC_OS_X_VERSION_MIN_REQUIRED == 1020
  if (CGDisplayRegisterReconfigurationCallback != NULL)
#endif
    {
      CGDisplayRegisterReconfigurationCallback (mac_handle_cg_display_reconfig,
						NULL);
    }
#if MAC_OS_X_VERSION_MIN_REQUIRED == 1020
  else		/* CGDisplayRegisterReconfigurationCallback == NULL */
#endif
#endif	/* MAC_OS_X_VERSION_MAX_ALLOWED >= 1030 */
#if MAC_OS_X_VERSION_MAX_ALLOWED < 1030 || MAC_OS_X_VERSION_MIN_REQUIRED == 1020
    {
      static DMNotificationUPP handle_dm_notificationUPP = NULL;
      ProcessSerialNumber psn;

      if (handle_dm_notificationUPP == NULL)
	handle_dm_notificationUPP =
	  NewDMNotificationUPP (mac_handle_dm_notification);

      err = GetCurrentProcess (&psn);
      if (err == noErr)
	err = DMRegisterNotifyProc (handle_dm_notificationUPP, &psn);
    }
#endif

  return err;
}

static void
mac_get_screen_info (dpyinfo)
     struct mac_display_info *dpyinfo;
{
#ifdef MAC_OSX
  /* HasDepth returns true if it is possible to have a 32 bit display,
     but this may not be what is actually used.  Mac OSX can do better.  */
  dpyinfo->color_p = CGDisplaySamplesPerPixel (kCGDirectMainDisplay) > 1;
  dpyinfo->n_planes = CGDisplayBitsPerPixel (kCGDirectMainDisplay);
  {
    CGDisplayErr err;
    CGDisplayCount ndisps;
    CGDirectDisplayID *displays;

    err = CGGetActiveDisplayList (0, NULL, &ndisps);
    if (err == noErr)
      {
	displays = alloca (sizeof (CGDirectDisplayID) * ndisps);
	err = CGGetActiveDisplayList (ndisps, displays, &ndisps);
      }
    if (err == noErr)
      {
	CGRect bounds = CGRectZero;

	while (ndisps-- > 0)
	  bounds = CGRectUnion (bounds, CGDisplayBounds (displays[ndisps]));
	dpyinfo->height = CGRectGetHeight (bounds);
	dpyinfo->width = CGRectGetWidth (bounds);
      }
    else
      {
	dpyinfo->height = CGDisplayPixelsHigh (kCGDirectMainDisplay);
	dpyinfo->width = CGDisplayPixelsWide (kCGDirectMainDisplay);
      }
  }
#else  /* !MAC_OSX */
  {
    GDHandle gdh = GetMainDevice ();
    Rect rect = (**gdh).gdRect;

    dpyinfo->color_p = TestDeviceAttribute (gdh, gdDevType);
    for (dpyinfo->n_planes = 32; dpyinfo->n_planes > 0; dpyinfo->n_planes >>= 1)
      if (HasDepth (gdh, dpyinfo->n_planes, gdDevType, dpyinfo->color_p))
	break;

    for (gdh = DMGetFirstScreenDevice (dmOnlyActiveDisplays); gdh;
	 gdh = DMGetNextScreenDevice (gdh, dmOnlyActiveDisplays))
      UnionRect (&rect, &(**gdh).gdRect, &rect);

    dpyinfo->height = rect.bottom - rect.top;
    dpyinfo->width = rect.right - rect.left;
  }
#endif  /* !MAC_OSX */
}


#if __profile__
void
profiler_exit_proc ()
{
  ProfilerDump ("\pEmacs.prof");
  ProfilerTerm ();
}
#endif

/* These few functions implement Emacs as a normal Mac application
   (almost): set up the heap and the Toolbox, handle necessary system
   events plus a few simple menu events.  They also set up Emacs's
   access to functions defined in the rest of this file.  Emacs uses
   function hooks to perform all its terminal I/O.  A complete list of
   these functions appear in termhooks.h.  For what they do, read the
   comments there and see also w32term.c and xterm.c.  What's
   noticeably missing here is the event loop, which is normally
   present in most Mac application.  After performing the necessary
   Mac initializations, main passes off control to emacs_main
   (corresponding to main in emacs.c).  Emacs_main calls XTread_socket
   (defined further below) to read input.  This is where
   WaitNextEvent/ReceiveNextEvent is called to process Mac events.  */

#ifdef MAC_OS8
#undef main
int
main (void)
{
#if __profile__  /* is the profiler on? */
  if (ProfilerInit(collectDetailed, bestTimeBase, 5000, 200))
    exit(1);
#endif

#if __MWERKS__
  /* set creator and type for files created by MSL */
  _fcreator = MAC_EMACS_CREATOR_CODE;
  _ftype = 'TEXT';
#endif

  do_init_managers ();

  do_get_menus ();

#ifndef USE_LSB_TAG
  do_check_ram_size ();
#endif

  init_emacs_passwd_dir ();

  init_environ ();

  init_coercion_handler ();

  initialize_applescript ();

  init_apple_event_handler ();

  init_dm_notification_handler ();

  {
    char **argv;
    int argc = 0;

    /* set up argv array from STR# resource */
    get_string_list (&argv, ARGV_STRING_LIST_ID);
    while (argv[argc])
      argc++;

    /* free up AppleScript resources on exit */
    atexit (terminate_applescript);

#if __profile__  /* is the profiler on? */
    atexit (profiler_exit_proc);
#endif

    /* 3rd param "envp" never used in emacs_main */
    (void) emacs_main (argc, argv, 0);
  }

  /* Never reached - real exit in Fkill_emacs */
  return 0;
}
#endif

#if !TARGET_API_MAC_CARBON
static RgnHandle mouse_region = NULL;

Boolean
mac_wait_next_event (er, sleep_time, dequeue)
     EventRecord *er;
     UInt32 sleep_time;
     Boolean dequeue;
{
  static EventRecord er_buf = {nullEvent};
  UInt32 target_tick, current_tick;
  EventMask event_mask;

  if (mouse_region == NULL)
    mouse_region = NewRgn ();

  event_mask = everyEvent;
  if (!mac_ready_for_apple_events)
    event_mask -= highLevelEventMask;

  current_tick = TickCount ();
  target_tick = current_tick + sleep_time;

  if (er_buf.what == nullEvent)
    while (!WaitNextEvent (event_mask, &er_buf,
			   target_tick - current_tick, mouse_region))
      {
	current_tick = TickCount ();
	if (target_tick <= current_tick)
	  return false;
      }

  *er = er_buf;
  if (dequeue)
    er_buf.what = nullEvent;
  return true;
}
#endif /* not TARGET_API_MAC_CARBON */

#if TARGET_API_MAC_CARBON
OSStatus
mac_post_mouse_moved_event ()
{
  EventRef event = NULL;
  OSStatus err;

  err = CreateEvent (NULL, kEventClassMouse, kEventMouseMoved, 0,
		     kEventAttributeNone, &event);
  if (err == noErr)
    {
      Point mouse_pos;

      GetGlobalMouse (&mouse_pos);
      err = SetEventParameter (event, kEventParamMouseLocation, typeQDPoint,
			       sizeof (Point), &mouse_pos);
    }
  if (err == noErr)
    {
      UInt32 modifiers = GetCurrentKeyModifiers ();

      err = SetEventParameter (event, kEventParamKeyModifiers, typeUInt32,
			       sizeof (UInt32), &modifiers);
    }
  if (err == noErr)
    err = PostEventToQueue (GetCurrentEventQueue (), event,
			    kEventPriorityStandard);
  if (event)
    ReleaseEvent (event);

  return err;
}
#endif

/* Emacs calls this whenever it wants to read an input event from the
   user. */
int
XTread_socket (sd, expected, hold_quit)
     int sd, expected;
     struct input_event *hold_quit;
{
  struct input_event inev;
  int count = 0;
#if TARGET_API_MAC_CARBON
  EventRef eventRef;
  EventTargetRef toolbox_dispatcher;
#endif
  EventRecord er;
  struct mac_display_info *dpyinfo = &one_mac_display_info;

  if (interrupt_input_blocked)
    {
      interrupt_input_pending = 1;
      return -1;
    }

  interrupt_input_pending = 0;
  BLOCK_INPUT;

  /* So people can tell when we have read the available input.  */
  input_signal_count++;

  ++handling_signal;

#if TARGET_API_MAC_CARBON
  toolbox_dispatcher = GetEventDispatcherTarget ();

  while (
#if USE_CG_DRAWING
	 mac_prepare_for_quickdraw (NULL),
#endif
	 !ReceiveNextEvent (0, NULL, kEventDurationNoWait,
			    kEventRemoveFromQueue, &eventRef))
#else /* !TARGET_API_MAC_CARBON */
  while (mac_wait_next_event (&er, 0, true))
#endif /* !TARGET_API_MAC_CARBON */
    {
      int do_help = 0;
      struct frame *f;
      unsigned long timestamp;

      EVENT_INIT (inev);
      inev.kind = NO_EVENT;
      inev.arg = Qnil;

#if TARGET_API_MAC_CARBON
      timestamp = GetEventTime (eventRef) / kEventDurationMillisecond;

      if (!mac_convert_event_ref (eventRef, &er))
	goto OTHER;
#else  /* !TARGET_API_MAC_CARBON */
      timestamp = er.when * (1000 / 60); /* ticks to milliseconds */
#endif  /* !TARGET_API_MAC_CARBON */

      switch (er.what)
	{
	case mouseDown:
	case mouseUp:
	  {
	    WindowRef window_ptr;
	    ControlPartCode part_code;
	    int tool_bar_p = 0;

#if TARGET_API_MAC_CARBON
	    OSStatus err;

	    /* This is needed to send mouse events like aqua window
	       buttons to the correct handler.  */
	    read_socket_inev = &inev;
	    err = SendEventToEventTarget (eventRef, toolbox_dispatcher);
	    read_socket_inev = NULL;
	    if (err != eventNotHandledErr)
	      break;
#endif
	    last_mouse_glyph_frame = 0;

	    if (dpyinfo->grabbed && last_mouse_frame
		&& FRAME_LIVE_P (last_mouse_frame))
	      {
		window_ptr = FRAME_MAC_WINDOW (last_mouse_frame);
		part_code = inContent;
	      }
	    else
	      {
		part_code = FindWindow (er.where, &window_ptr);
		if (tip_window && window_ptr == tip_window)
		  {
		    HideWindow (tip_window);
		    part_code = FindWindow (er.where, &window_ptr);
		  }
	      }

	    if (er.what != mouseDown &&
		(part_code != inContent	|| dpyinfo->grabbed == 0))
	      break;

	    switch (part_code)
	      {
	      case inMenuBar:
		f = mac_focus_frame (dpyinfo);
		saved_menu_event_location = er.where;
		inev.kind = MENU_BAR_ACTIVATE_EVENT;
		XSETFRAME (inev.frame_or_window, f);
		break;

	      case inContent:
		if (
#if TARGET_API_MAC_CARBON
		    FrontNonFloatingWindow ()
#else
		    FrontWindow ()
#endif
		    != window_ptr
		    || (mac_window_to_frame (window_ptr)
			!= dpyinfo->x_focus_frame))
		  SelectWindow (window_ptr);
		else
		  {
		    ControlPartCode control_part_code;
		    ControlRef ch;
		    Point mouse_loc;
#ifdef MAC_OSX
		    ControlKind control_kind;
#endif

		    f = mac_window_to_frame (window_ptr);
		    /* convert to local coordinates of new window */
		    mouse_loc.h = (er.where.h
				   - (f->left_pos
				      + FRAME_OUTER_TO_INNER_DIFF_X (f)));
		    mouse_loc.v = (er.where.v
				   - (f->top_pos
				      + FRAME_OUTER_TO_INNER_DIFF_Y (f)));
#if TARGET_API_MAC_CARBON
		    ch = FindControlUnderMouse (mouse_loc, window_ptr,
						&control_part_code);
#ifdef MAC_OSX
		    if (ch)
		      GetControlKind (ch, &control_kind);
#endif
#else
		    control_part_code = FindControl (mouse_loc, window_ptr,
						     &ch);
#endif

#if TARGET_API_MAC_CARBON
		    inev.code = mac_get_mouse_btn (eventRef);
		    inev.modifiers = mac_event_to_emacs_modifiers (eventRef);
#else
		    inev.code = mac_get_emulated_btn (er.modifiers);
		    inev.modifiers = mac_to_emacs_modifiers (er.modifiers);
#endif
		    XSETINT (inev.x, mouse_loc.h);
		    XSETINT (inev.y, mouse_loc.v);

		    if ((dpyinfo->grabbed && tracked_scroll_bar)
			|| (ch != 0
#ifndef USE_TOOLKIT_SCROLL_BARS
			    /* control_part_code becomes kControlNoPart if
			       a progress indicator is clicked.  */
			    && control_part_code != kControlNoPart
#else  /* USE_TOOLKIT_SCROLL_BARS */
#ifdef MAC_OSX
			    && control_kind.kind == kControlKindScrollBar
#endif	/* MAC_OSX */
#endif	/* USE_TOOLKIT_SCROLL_BARS */
			    ))
		      {
			struct scroll_bar *bar;

			if (dpyinfo->grabbed && tracked_scroll_bar)
			  {
			    bar = tracked_scroll_bar;
#ifndef USE_TOOLKIT_SCROLL_BARS
			    control_part_code = kControlIndicatorPart;
#endif
			  }
			else
			  bar = (struct scroll_bar *) GetControlReference (ch);
#ifdef USE_TOOLKIT_SCROLL_BARS
			/* Make the "Ctrl-Mouse-2 splits window" work
			   for toolkit scroll bars.  */
			if (inev.modifiers & ctrl_modifier)
			  x_scroll_bar_handle_click (bar, control_part_code,
						     &er, &inev);
			else if (er.what == mouseDown)
			  x_scroll_bar_handle_press (bar, control_part_code,
						     mouse_loc, &inev);
			else
			  x_scroll_bar_handle_release (bar, &inev);
#else  /* not USE_TOOLKIT_SCROLL_BARS */
			x_scroll_bar_handle_click (bar, control_part_code,
						   &er, &inev);
			if (er.what == mouseDown
			    && control_part_code == kControlIndicatorPart)
			  tracked_scroll_bar = bar;
			else
			  tracked_scroll_bar = NULL;
#endif  /* not USE_TOOLKIT_SCROLL_BARS */
		      }
		    else
		      {
			Lisp_Object window;
			int x = mouse_loc.h;
			int y = mouse_loc.v;

			window = window_from_coordinates (f, x, y, 0, 0, 0, 1);
			if (EQ (window, f->tool_bar_window))
			  {
			    if (er.what == mouseDown)
			      handle_tool_bar_click (f, x, y, 1, 0);
			    else
			      handle_tool_bar_click (f, x, y, 0,
						     inev.modifiers);
			    tool_bar_p = 1;
			  }
			else
			  {
			    XSETFRAME (inev.frame_or_window, f);
			    inev.kind = MOUSE_CLICK_EVENT;
			  }
		      }

		    if (er.what == mouseDown)
		      {
			dpyinfo->grabbed |= (1 << inev.code);
			last_mouse_frame = f;

			if (!tool_bar_p)
			  last_tool_bar_item = -1;
		      }
		    else
		      {
			if ((dpyinfo->grabbed & (1 << inev.code)) == 0)
			  /* If a button is released though it was not
			     previously pressed, that would be because
			     of multi-button emulation.  */
			  dpyinfo->grabbed = 0;
			else
			  dpyinfo->grabbed &= ~(1 << inev.code);
		      }

		    /* Ignore any mouse motion that happened before
		       this event; any subsequent mouse-movement Emacs
		       events should reflect only motion after the
		       ButtonPress.  */
		    if (f != 0)
		      f->mouse_moved = 0;

#ifdef USE_TOOLKIT_SCROLL_BARS
		    if (inev.kind == MOUSE_CLICK_EVENT
			|| (inev.kind == SCROLL_BAR_CLICK_EVENT
			    && (inev.modifiers & ctrl_modifier)))
#endif
		      switch (er.what)
			{
			case mouseDown:
			  inev.modifiers |= down_modifier;
			  break;
			case mouseUp:
			  inev.modifiers |= up_modifier;
			  break;
			}
		  }
		break;

	      case inDrag:
#if TARGET_API_MAC_CARBON
	      case inProxyIcon:
		if (IsWindowPathSelectClick (window_ptr, &er))
		  {
		    WindowPathSelect (window_ptr, NULL, NULL);
		    break;
		  }
		if (part_code == inProxyIcon
		    && (TrackWindowProxyDrag (window_ptr, er.where)
			!= errUserWantsToDragWindow))
		  break;
		DragWindow (window_ptr, er.where, NULL);
#else /* not TARGET_API_MAC_CARBON */
		DragWindow (window_ptr, er.where, &qd.screenBits.bounds);
		/* Update the frame parameters.  */
		{
		  struct frame *f = mac_window_to_frame (window_ptr);

		  if (f && !f->async_iconified)
		    mac_handle_origin_change (f);
		}
#endif /* not TARGET_API_MAC_CARBON */
		break;

	      case inGoAway:
		if (TrackGoAway (window_ptr, er.where))
		  {
		    inev.kind = DELETE_WINDOW_EVENT;
		    XSETFRAME (inev.frame_or_window,
			       mac_window_to_frame (window_ptr));
		  }
		break;

		/* window resize handling added --ben */
	      case inGrow:
		do_grow_window (window_ptr, &er);
		break;

		/* window zoom handling added --ben */
	      case inZoomIn:
	      case inZoomOut:
		if (TrackBox (window_ptr, er.where, part_code))
		  do_zoom_window (window_ptr, part_code);
		break;

#if USE_MAC_TOOLBAR
	      case inStructure:
		{
		  OSStatus err;
		  HIViewRef ch;

		  err = HIViewGetViewForMouseEvent (HIViewGetRoot (window_ptr),
						    eventRef, &ch);
		  /* This doesn't work on Mac OS X 10.2.  */
		  if (err == noErr)
		    HIViewClick (ch, eventRef);
		}
		break;
#endif	/* USE_MAC_TOOLBAR */

	      default:
		break;
	      }
	  }
	  break;

#if !TARGET_API_MAC_CARBON
	case updateEvt:
	  do_window_update ((WindowRef) er.message);
	  break;
#endif

	case osEvt:
	  switch ((er.message >> 24) & 0x000000FF)
	    {
	    case mouseMovedMessage:
#if !TARGET_API_MAC_CARBON
	      SetRectRgn (mouse_region, er.where.h, er.where.v,
			  er.where.h + 1, er.where.v + 1);
#endif
	      previous_help_echo_string = help_echo_string;
	      help_echo_string = Qnil;

	      if (dpyinfo->grabbed && last_mouse_frame
		  && FRAME_LIVE_P (last_mouse_frame))
		f = last_mouse_frame;
	      else
		f = dpyinfo->x_focus_frame;

	      if (dpyinfo->mouse_face_hidden)
		{
		  dpyinfo->mouse_face_hidden = 0;
		  clear_mouse_face (dpyinfo);
		}

	      if (f)
		{
		  WindowRef wp = FRAME_MAC_WINDOW (f);
		  Point mouse_pos;

		  mouse_pos.h = (er.where.h
				 - (f->left_pos
				    + FRAME_OUTER_TO_INNER_DIFF_X (f)));
		  mouse_pos.v = (er.where.v
				 - (f->top_pos
				    + FRAME_OUTER_TO_INNER_DIFF_Y (f)));
		  if (dpyinfo->grabbed && tracked_scroll_bar)
#ifdef USE_TOOLKIT_SCROLL_BARS
		    x_scroll_bar_handle_drag (wp, tracked_scroll_bar,
					      mouse_pos, &inev);
#else /* not USE_TOOLKIT_SCROLL_BARS */
		    x_scroll_bar_note_movement (tracked_scroll_bar,
						mouse_pos.v
						- XINT (tracked_scroll_bar->top),
						er.when * (1000 / 60));
#endif /* not USE_TOOLKIT_SCROLL_BARS */
		  else
		    {
		      /* Generate SELECT_WINDOW_EVENTs when needed.  */
		      if (!NILP (Vmouse_autoselect_window))
			{
			  Lisp_Object window;

			  window = window_from_coordinates (f,
							    mouse_pos.h,
							    mouse_pos.v,
							    0, 0, 0, 0);

			  /* Window will be selected only when it is
			     not selected now and last mouse movement
			     event was not in it.  Minibuffer window
			     will be selected only when it is active.  */
			  if (WINDOWP (window)
			      && !EQ (window, last_window)
			      && !EQ (window, selected_window)
			      /* For click-to-focus window managers
			         create event iff we don't leave the
			         selected frame.  */
			      && (focus_follows_mouse
				  || (EQ (XWINDOW (window)->frame,
					  XWINDOW (selected_window)->frame))))
			    {
			      inev.kind = SELECT_WINDOW_EVENT;
			      inev.frame_or_window = window;
			    }

			  last_window=window;
			}
		      if (!note_mouse_movement (f, &mouse_pos))
			help_echo_string = previous_help_echo_string;
#if USE_MAC_TOOLBAR
		      else
			mac_tool_bar_note_mouse_movement (f, eventRef);
#endif
		    }
		}

	      /* If the contents of the global variable
		 help_echo_string has changed, generate a
		 HELP_EVENT.  */
	      if (!NILP (help_echo_string) || !NILP (previous_help_echo_string))
		do_help = 1;
	      break;

	    default:
	      goto OTHER;
	    }
	  break;

	case activateEvt:
	  {
	    WindowRef window_ptr = (WindowRef) er.message;
	    OSErr err;
	    ControlRef root_control;

	    if (window_ptr == tip_window)
	      {
		HideWindow (tip_window);
		break;
	      }

	    if (!is_emacs_window (window_ptr))
	      goto OTHER;

	    f = mac_window_to_frame (window_ptr);

	    if ((er.modifiers & activeFlag) != 0)
	      {
		/* A window has been activated */
		Point mouse_loc;

		err = GetRootControl (FRAME_MAC_WINDOW (f), &root_control);
		if (err == noErr)
		  ActivateControl (root_control);

		x_detect_focus_change (dpyinfo, &er, &inev);

		mouse_loc.h = (er.where.h
			       - (f->left_pos
				  + FRAME_OUTER_TO_INNER_DIFF_X (f)));
		mouse_loc.v = (er.where.v
			       - (f->top_pos
				  + FRAME_OUTER_TO_INNER_DIFF_Y (f)));
		/* Window-activated event counts as mouse movement,
		   so update things that depend on mouse position.  */
		note_mouse_movement (f, &mouse_loc);
	      }
	    else
	      {
		/* A window has been deactivated */
		err = GetRootControl (FRAME_MAC_WINDOW (f), &root_control);
		if (err == noErr)
		  DeactivateControl (root_control);

#ifdef USE_TOOLKIT_SCROLL_BARS
		if (dpyinfo->grabbed && tracked_scroll_bar)
		  {
		    struct input_event event;

		    EVENT_INIT (event);
		    event.kind = NO_EVENT;
		    x_scroll_bar_handle_release (tracked_scroll_bar, &event);
		    if (event.kind != NO_EVENT)
		      {
			event.timestamp = timestamp;
			kbd_buffer_store_event_hold (&event, hold_quit);
			count++;
		      }
		  }
#endif
		dpyinfo->grabbed = 0;

		x_detect_focus_change (dpyinfo, &er, &inev);

		if (f == dpyinfo->mouse_face_mouse_frame)
		  {
		    /* If we move outside the frame, then we're
		       certainly no longer on any text in the
		       frame.  */
		    clear_mouse_face (dpyinfo);
		    dpyinfo->mouse_face_mouse_frame = 0;
		  }

		/* Generate a nil HELP_EVENT to cancel a help-echo.
		   Do it only if there's something to cancel.
		   Otherwise, the startup message is cleared when the
		   mouse leaves the frame.  */
		if (any_help_event_p)
		  do_help = -1;
	      }
	  }
	  break;

	case keyDown:
	case keyUp:
	case autoKey:
	  ObscureCursor ();

	  f = mac_focus_frame (dpyinfo);
	  XSETFRAME (inev.frame_or_window, f);

	  /* If mouse-highlight is an integer, input clears out mouse
	     highlighting.  */
	  if (!dpyinfo->mouse_face_hidden && INTEGERP (Vmouse_highlight)
	      && !EQ (f->tool_bar_window, dpyinfo->mouse_face_window))
	    {
	      clear_mouse_face (dpyinfo);
	      dpyinfo->mouse_face_hidden = 1;
	    }

	  {
	    UInt32 modifiers = er.modifiers, mapped_modifiers;

#ifdef MAC_OSX
	    GetEventParameter (eventRef, kEventParamKeyModifiers,
			       typeUInt32, NULL,
			       sizeof (UInt32), NULL, &modifiers);
#endif
	    mapped_modifiers = mac_mapped_modifiers (modifiers);

#if TARGET_API_MAC_CARBON
	    if (!(mapped_modifiers
		  & ~(mac_pass_command_to_system ? cmdKey : 0)
		  & ~(mac_pass_control_to_system ? controlKey : 0)))
	      goto OTHER;
	    else
#endif
	      if (er.what != keyUp)
		do_keystroke (er.what, er.message & charCodeMask,
			      (er.message & keyCodeMask) >> 8,
			      modifiers, timestamp, &inev);
	  }
	  break;

	case kHighLevelEvent:
	  AEProcessAppleEvent (&er);
	  break;

	default:
	OTHER:
#if TARGET_API_MAC_CARBON
	  {
	    OSStatus err;

	    read_socket_inev = &inev;
	    err = SendEventToEventTarget (eventRef, toolbox_dispatcher);
	    read_socket_inev = NULL;
	  }
#endif
	  break;
	}
#if TARGET_API_MAC_CARBON
      ReleaseEvent (eventRef);
#endif

      if (inev.kind != NO_EVENT)
	{
	  inev.timestamp = timestamp;
	  kbd_buffer_store_event_hold (&inev, hold_quit);
	  count++;
	}

      if (do_help
	  && !(hold_quit && hold_quit->kind != NO_EVENT))
	{
	  Lisp_Object frame;

	  if (f)
	    XSETFRAME (frame, f);
	  else
	    frame = Qnil;

	  if (do_help > 0)
	    {
	      any_help_event_p = 1;
	      gen_help_event (help_echo_string, frame, help_echo_window,
			      help_echo_object, help_echo_pos);
	    }
	  else
	    {
	      help_echo_string = Qnil;
	      gen_help_event (Qnil, frame, Qnil, Qnil, 0);
	    }
	  count++;
	}
    }

  /* If the focus was just given to an autoraising frame,
     raise it now.  */
  /* ??? This ought to be able to handle more than one such frame.  */
  if (pending_autoraise_frame)
    {
      x_raise_frame (pending_autoraise_frame);
      pending_autoraise_frame = 0;
    }

  if (mac_screen_config_changed)
    {
      mac_get_screen_info (dpyinfo);
      mac_screen_config_changed = 0;
    }

#if !TARGET_API_MAC_CARBON
  /* Check which frames are still visible.  We do this here because
     there doesn't seem to be any direct notification from the Window
     Manager that the visibility of a window has changed (at least,
     not in all cases).  */
  {
    Lisp_Object tail, frame;

    FOR_EACH_FRAME (tail, frame)
      {
	struct frame *f = XFRAME (frame);

	/* The tooltip has been drawn already.  Avoid the
	   SET_FRAME_GARBAGED in mac_handle_visibility_change.  */
	if (EQ (frame, tip_frame))
	  continue;

	if (FRAME_MAC_P (f))
	  mac_handle_visibility_change (f);
      }
  }
#endif

  --handling_signal;
  UNBLOCK_INPUT;
  return count;
}


/* Need to override CodeWarrior's input function so no conversion is
   done on newlines Otherwise compiled functions in .elc files will be
   read incorrectly.  Defined in ...:MSL C:MSL
   Common:Source:buffer_io.c.  */
#ifdef __MWERKS__
void
__convert_to_newlines (unsigned char * p, size_t * n)
{
#pragma unused(p,n)
}

void
__convert_from_newlines (unsigned char * p, size_t * n)
{
#pragma unused(p,n)
}
#endif

#ifdef MAC_OS8
void
make_mac_terminal_frame (struct frame *f)
{
  Lisp_Object frame;
  Rect r;

  XSETFRAME (frame, f);

  f->output_method = output_mac;
  f->output_data.mac = (struct mac_output *)
    xmalloc (sizeof (struct mac_output));
  bzero (f->output_data.mac, sizeof (struct mac_output));

  XSETFRAME (FRAME_KBOARD (f)->Vdefault_minibuffer_frame, f);

  FRAME_COLS (f) = 96;
  FRAME_LINES (f) = 4;

  FRAME_CAN_HAVE_SCROLL_BARS (f) = 1;
  FRAME_VERTICAL_SCROLL_BAR_TYPE (f) = vertical_scroll_bar_right;

  FRAME_DESIRED_CURSOR (f) = FILLED_BOX_CURSOR;

  f->output_data.mac->cursor_pixel = 0;
  f->output_data.mac->border_pixel = 0x00ff00;
  f->output_data.mac->mouse_pixel = 0xff00ff;
  f->output_data.mac->cursor_foreground_pixel = 0x0000ff;

  f->output_data.mac->text_cursor = kThemeIBeamCursor;
  f->output_data.mac->nontext_cursor = kThemeArrowCursor;
  f->output_data.mac->modeline_cursor = kThemeArrowCursor;
  f->output_data.mac->hand_cursor = kThemePointingHandCursor;
  f->output_data.mac->hourglass_cursor = kThemeWatchCursor;
  f->output_data.mac->horizontal_drag_cursor = kThemeResizeLeftRightCursor;

  FRAME_FONTSET (f) = -1;
  f->output_data.mac->explicit_parent = 0;
  f->left_pos = 8;
  f->top_pos = 32;
  f->border_width = 0;

  f->internal_border_width = 0;

  f->auto_raise = 1;
  f->auto_lower = 1;

  f->new_text_cols = 0;
  f->new_text_lines = 0;

  SetRect (&r, f->left_pos, f->top_pos,
           f->left_pos + FRAME_PIXEL_WIDTH (f),
           f->top_pos + FRAME_PIXEL_HEIGHT (f));

  BLOCK_INPUT;

  if (!(FRAME_MAC_WINDOW (f) =
	NewCWindow (NULL, &r, "\p", true, dBoxProc,
		    (WindowRef) -1, 1, (long) f->output_data.mac)))
    abort ();
  /* so that update events can find this mac_output struct */
  f->output_data.mac->mFP = f;  /* point back to emacs frame */

  UNBLOCK_INPUT;

  x_make_gc (f);

  /* Need to be initialized for unshow_buffer in window.c.  */
  selected_window = f->selected_window;

  Fmodify_frame_parameters (frame,
                            Fcons (Fcons (Qfont,
                                          build_string ("-*-monaco-medium-r-*--*-90-*-*-*-*-mac-roman")), Qnil));
  Fmodify_frame_parameters (frame,
                            Fcons (Fcons (Qforeground_color,
                                          build_string ("black")), Qnil));
  Fmodify_frame_parameters (frame,
                            Fcons (Fcons (Qbackground_color,
                                          build_string ("white")), Qnil));
}
#endif


/***********************************************************************
			    Initialization
 ***********************************************************************/

static int mac_initialized = 0;

static XrmDatabase
mac_make_rdb (xrm_option)
     const char *xrm_option;
{
  XrmDatabase database;

  database = xrm_get_preference_database (NULL);
  if (xrm_option)
    xrm_merge_string_database (database, xrm_option);

  return database;
}

struct mac_display_info *
mac_term_init (display_name, xrm_option, resource_name)
     Lisp_Object display_name;
     char *xrm_option;
     char *resource_name;
{
  struct mac_display_info *dpyinfo;
  struct terminal *terminal;

  BLOCK_INPUT;

  if (!mac_initialized)
    {
      mac_initialize ();
      mac_initialized = 1;
    }

  if (x_display_list)
    error ("Sorry, this version can only handle one display");

  dpyinfo = &one_mac_display_info;
  bzero (dpyinfo, sizeof (*dpyinfo));

  terminal = mac_create_terminal (dpyinfo);

  /* Set the name of the terminal. */
  terminal->name = (char *) xmalloc (SBYTES (display_name) + 1);
  strncpy (terminal->name, SDATA (display_name), SBYTES (display_name));
  terminal->name[SBYTES (display_name)] = 0;

#ifdef MAC_OSX
  dpyinfo->mac_id_name
    = (char *) xmalloc (SCHARS (Vinvocation_name)
			+ SCHARS (Vsystem_name)
			+ 2);
  sprintf (dpyinfo->mac_id_name, "%s@%s",
	   SDATA (Vinvocation_name), SDATA (Vsystem_name));
#else
  dpyinfo->mac_id_name = (char *) xmalloc (strlen ("Mac Display") + 1);
  strcpy (dpyinfo->mac_id_name, "Mac Display");
#endif

  dpyinfo->reference_count = 0;
  dpyinfo->resx = 72.0;
  dpyinfo->resy = 72.0;

  mac_get_screen_info (dpyinfo);

  dpyinfo->grabbed = 0;
  dpyinfo->root_window = NULL;
  dpyinfo->terminal->image_cache = make_image_cache ();

  dpyinfo->mouse_face_beg_row = dpyinfo->mouse_face_beg_col = -1;
  dpyinfo->mouse_face_end_row = dpyinfo->mouse_face_end_col = -1;
  dpyinfo->mouse_face_face_id = DEFAULT_FACE_ID;
  dpyinfo->mouse_face_window = Qnil;
  dpyinfo->mouse_face_overlay = Qnil;
  dpyinfo->mouse_face_hidden = 0;

  dpyinfo->xrdb = mac_make_rdb (xrm_option);

  /* Put this display on the chain.  */
  dpyinfo->next = x_display_list;
  x_display_list = dpyinfo;

  /* Put it on x_display_name_list.  */
  x_display_name_list = Fcons (Fcons (display_name,
				      Fcons (Qnil, dpyinfo->xrdb)),
                               x_display_name_list);
  dpyinfo->name_list_element = XCAR (x_display_name_list);

  /* FIXME: Untested.
     Add the default keyboard. */
  add_keyboard_wait_descriptor (0);

#if USE_CG_DRAWING
  mac_init_fringe (terminal->rif);
#endif

  UNBLOCK_INPUT;

  return dpyinfo;
}

/* Get rid of display DPYINFO, assuming all frames are already gone.  */

void
x_delete_display (dpyinfo)
     struct mac_display_info *dpyinfo;
{
  int i;

  /* Discard this display from x_display_name_list and x_display_list.
     We can't use Fdelq because that can quit.  */
  if (! NILP (x_display_name_list)
      && EQ (XCAR (x_display_name_list), dpyinfo->name_list_element))
    x_display_name_list = XCDR (x_display_name_list);
  else
    {
      Lisp_Object tail;

      tail = x_display_name_list;
      while (CONSP (tail) && CONSP (XCDR (tail)))
	{
	  if (EQ (XCAR (XCDR (tail)), dpyinfo->name_list_element))
	    {
	      XSETCDR (tail, XCDR (XCDR (tail)));
	      break;
	    }
	  tail = XCDR (tail);
	}
    }

  if (x_display_list == dpyinfo)
    x_display_list = dpyinfo->next;
  else
    {
      struct x_display_info *tail;

      for (tail = x_display_list; tail; tail = tail->next)
	if (tail->next == dpyinfo)
	  tail->next = tail->next->next;
    }

  /* Free the font names in the font table.  */
  for (i = 0; i < dpyinfo->n_fonts; i++)
    if (dpyinfo->font_table[i].name)
      {
	if (dpyinfo->font_table[i].name != dpyinfo->font_table[i].full_name)
	  xfree (dpyinfo->font_table[i].full_name);
	xfree (dpyinfo->font_table[i].name);
      }

  if (dpyinfo->font_table)
    {
      if (dpyinfo->font_table->font_encoder)
	xfree (dpyinfo->font_table->font_encoder);
      xfree (dpyinfo->font_table);
    }
  if (dpyinfo->mac_id_name)
    xfree (dpyinfo->mac_id_name);

  if (x_display_list == 0)
    {
      mac_clear_font_name_table ();
      bzero (dpyinfo, sizeof (*dpyinfo));
    }
}


static void
init_menu_bar ()
{
#ifdef MAC_OSX
  OSStatus err;
  MenuRef menu;
  MenuItemIndex menu_index;

  err = GetIndMenuItemWithCommandID (NULL, kHICommandQuit, 1,
				     &menu, &menu_index);
  if (err == noErr)
    SetMenuItemCommandKey (menu, menu_index, false, 0);
  EnableMenuCommand (NULL, kHICommandPreferences);
  err = GetIndMenuItemWithCommandID (NULL, kHICommandPreferences, 1,
				     &menu, &menu_index);
  if (err == noErr)
    {
      SetMenuItemCommandKey (menu, menu_index, false, 0);
      InsertMenuItemTextWithCFString (menu, NULL,
				      0, kMenuItemAttrSeparator, 0);
      InsertMenuItemTextWithCFString (menu, CFSTR ("About Emacs"),
				      0, 0, kHICommandAbout);
    }
#else	/* !MAC_OSX */
#if TARGET_API_MAC_CARBON
  SetMenuItemCommandID (GetMenuRef (M_APPLE), I_ABOUT, kHICommandAbout);
#endif
#endif
}

#if USE_MAC_TSM
static void
init_tsm ()
{
#ifdef MAC_OSX
  static InterfaceTypeList types = {kUnicodeDocument};
#else
  static InterfaceTypeList types = {kTextService};
#endif

  NewTSMDocument (sizeof (types) / sizeof (types[0]), types,
		  &tsm_document_id, 0);
}
#endif

/* Set up use of X before we make the first connection.  */

extern frame_parm_handler mac_frame_parm_handlers[];

static struct redisplay_interface x_redisplay_interface =
{
  mac_frame_parm_handlers,
  x_produce_glyphs,
  x_write_glyphs,
  x_insert_glyphs,
  x_clear_end_of_line,
  x_scroll_run,
  x_after_update_window_line,
  x_update_window_begin,
  x_update_window_end,
  x_cursor_to,
  x_flush,
#if USE_CG_DRAWING
  mac_flush_display_optional,
#else
  0, /* flush_display_optional */
#endif
  x_clear_window_mouse_face,
  x_get_glyph_overhangs,
  x_fix_overlapping_area,
  x_draw_fringe_bitmap,
#if USE_CG_DRAWING
  mac_define_fringe_bitmap,
  mac_destroy_fringe_bitmap,
#else
  0, /* define_fringe_bitmap */
  0, /* destroy_fringe_bitmap */
#endif
  mac_per_char_metric,
  mac_encode_char,
  mac_compute_glyph_string_overhangs,
  x_draw_glyph_string,
  mac_define_frame_cursor,
  mac_clear_frame_area,
  mac_draw_window_cursor,
  mac_draw_vertical_window_border,
  mac_shift_glyphs_for_insert
};

static struct terminal *
mac_create_terminal (struct mac_display_info *dpyinfo)
{
  struct terminal *terminal;
  
  terminal = create_terminal ();

  terminal->type = output_mac;
  terminal->display_info.mac = dpyinfo;
  dpyinfo->terminal = terminal;

  terminal->clear_frame_hook = x_clear_frame;
  terminal->ins_del_lines_hook = x_ins_del_lines;
  terminal->delete_glyphs_hook = x_delete_glyphs;
  terminal->ring_bell_hook = XTring_bell;
  terminal->reset_terminal_modes_hook = XTreset_terminal_modes;
  terminal->set_terminal_modes_hook = XTset_terminal_modes;
  terminal->update_begin_hook = x_update_begin;
  terminal->update_end_hook = x_update_end;
  terminal->set_terminal_window_hook = XTset_terminal_window;
  terminal->read_socket_hook = XTread_socket;
  terminal->frame_up_to_date_hook = XTframe_up_to_date;
  terminal->mouse_position_hook = XTmouse_position;
  terminal->frame_rehighlight_hook = XTframe_rehighlight;
  terminal->frame_raise_lower_hook = XTframe_raise_lower;
  /* terminal->fullscreen_hook = XTfullscreen_hook; */
  terminal->set_vertical_scroll_bar_hook = XTset_vertical_scroll_bar;
  terminal->condemn_scroll_bars_hook = XTcondemn_scroll_bars;
  terminal->redeem_scroll_bar_hook = XTredeem_scroll_bar;
  terminal->judge_scroll_bars_hook = XTjudge_scroll_bars;
  terminal->delete_frame_hook = x_destroy_window;
  /* terminal->delete_terminal_hook = x_delete_terminal; */

  terminal->rif = &x_redisplay_interface;
#if 0
  TTY_SCROLL_REGION_OK (CURTTY ()) = 1; /* we'll scroll partial frames */
  TTY_CHAR_INS_DEL_OK (CURTTY ()) = 1;
  TTY_LINE_INS_DEL_OK (CURTTY ()) = 1; /* we'll just blt 'em */
  TTY_FAST_CLEAR_END_OF_LINE (CURTTY ()) = 1; /* X does this well */
  TTY_MEMORY_BELOW_FRAME (CURTTY ()) = 0; /* we don't remember what
                                                         scrolls off the
                                                         bottom */
#else
  terminal->scroll_region_ok = 1;    /* We'll scroll partial frames. */
  terminal->char_ins_del_ok = 1;
  terminal->line_ins_del_ok = 1;         /* We'll just blt 'em. */
  terminal->fast_clear_end_of_line = 1;  /* X does this well. */
  terminal->memory_below_frame = 0;   /* We don't remember what scrolls
                                        off the bottom. */

#endif

  /* FIXME: This keyboard setup is 100% untested, just copied from
     w32_create_terminal in order to set window-system now that it's
     a keyboard object.  */
  /* We don't yet support separate terminals on Mac, so don't try to share
     keyboards between virtual terminals that are on the same physical
     terminal like X does.  */
  terminal->kboard = (KBOARD *) xmalloc (sizeof (KBOARD));
  init_kboard (terminal->kboard);
  terminal->kboard->Vwindow_system = intern ("mac");
  terminal->kboard->next_kboard = all_kboards;
  all_kboards = terminal->kboard;
  /* Don't let the initial kboard remain current longer than necessary.
     That would cause problems if a file loaded on startup tries to
     prompt in the mini-buffer.  */
  if (current_kboard == initial_kboard)
    current_kboard = terminal->kboard;
  terminal->kboard->reference_count++;

  return terminal;
}

static void
mac_initialize ()
{

  baud_rate = 19200;

  last_tool_bar_item = -1;
  any_help_event_p = 0;

  /* Try to use interrupt input; if we can't, then start polling.  */
  Fset_input_interrupt_mode (Qt);

  BLOCK_INPUT;

#if TARGET_API_MAC_CARBON

  install_application_handler ();

  init_menu_bar ();

#if USE_MAC_TSM
  init_tsm ();
#endif

#ifdef MAC_OSX
  init_coercion_handler ();

  init_apple_event_handler ();

  init_dm_notification_handler ();

  if (!inhibit_window_system)
    {
      static const ProcessSerialNumber psn = {0, kCurrentProcess};

      SetFrontProcess (&psn);
    }
#endif
#endif

#if USE_CG_DRAWING
  init_cg_color ();
#endif

  UNBLOCK_INPUT;

}


void
syms_of_macterm ()
{
#if 0
  staticpro (&x_error_message_string);
  x_error_message_string = Qnil;
#endif

  Qcontrol = intern ("control");	staticpro (&Qcontrol);
  Qmeta    = intern ("meta");		staticpro (&Qmeta);
  Qalt     = intern ("alt");		staticpro (&Qalt);
  Qhyper   = intern ("hyper");		staticpro (&Qhyper);
  Qsuper   = intern ("super");		staticpro (&Qsuper);
  Qmodifier_value = intern ("modifier-value");
  staticpro (&Qmodifier_value);

  Fput (Qcontrol, Qmodifier_value, make_number (ctrl_modifier));
  Fput (Qmeta,    Qmodifier_value, make_number (meta_modifier));
  Fput (Qalt,     Qmodifier_value, make_number (alt_modifier));
  Fput (Qhyper,   Qmodifier_value, make_number (hyper_modifier));
  Fput (Qsuper,   Qmodifier_value, make_number (super_modifier));

#if TARGET_API_MAC_CARBON
  Qhi_command   = intern ("hi-command");    staticpro (&Qhi_command);
#ifdef MAC_OSX
  Qtoolbar_switch_mode = intern ("toolbar-switch-mode");
  staticpro (&Qtoolbar_switch_mode);
#if USE_MAC_FONT_PANEL
  Qpanel_closed = intern ("panel-closed");  staticpro (&Qpanel_closed);
  Qselection    = intern ("selection");     staticpro (&Qselection);
#endif

  Qservice     = intern ("service");	  staticpro (&Qservice);
  Qpaste       = intern ("paste");	  staticpro (&Qpaste);
  Qperform     = intern ("perform");	  staticpro (&Qperform);

  Qmouse_drag_overlay = intern ("mouse-drag-overlay");
  staticpro (&Qmouse_drag_overlay);
#endif
#if USE_MAC_TSM
  Qtext_input = intern ("text-input");	staticpro (&Qtext_input);
  Qupdate_active_input_area = intern ("update-active-input-area");
  staticpro (&Qupdate_active_input_area);
  Qunicode_for_key_event = intern ("unicode-for-key-event");
  staticpro (&Qunicode_for_key_event);
#endif
#endif

#ifdef MAC_OSX
  Fprovide (intern ("mac-carbon"), Qnil);
#endif

  staticpro (&Qreverse);
  Qreverse = intern ("reverse");

  staticpro (&x_display_name_list);
  x_display_name_list = Qnil;

  staticpro (&last_mouse_scroll_bar);
  last_mouse_scroll_bar = Qnil;

  staticpro (&fm_font_family_alist);
  fm_font_family_alist = Qnil;

#if USE_ATSUI
  staticpro (&atsu_font_id_hash);
  atsu_font_id_hash = Qnil;

  staticpro (&fm_style_face_attributes_alist);
  fm_style_face_attributes_alist = Qnil;
#endif

#if USE_MAC_TSM
  staticpro (&saved_ts_script_language_on_focus);
  saved_ts_script_language_on_focus = Qnil;
#endif

  /* We don't yet support this, but defining this here avoids whining
     from cus-start.el and other places, like "M-x set-variable".  */
  DEFVAR_BOOL ("x-use-underline-position-properties",
	       &x_use_underline_position_properties,
     doc: /* *Non-nil means make use of UNDERLINE_POSITION font properties.
A value of nil means ignore them.  If you encounter fonts with bogus
UNDERLINE_POSITION font properties, for example 7x13 on XFree prior
to 4.1, set this to nil.

NOTE: Not supported on Mac yet.  */);
  x_use_underline_position_properties = 0;

  DEFVAR_BOOL ("x-underline-at-descent-line",
	       &x_underline_at_descent_line,
     doc: /* *Non-nil means to draw the underline at the same place as the descent line.
A value of nil means to draw the underline according to the value of the
variable `x-use-underline-position-properties', which is usually at the
baseline level.  The default value is nil.  */);
  x_underline_at_descent_line = 0;

  DEFVAR_LISP ("x-toolkit-scroll-bars", &Vx_toolkit_scroll_bars,
    doc: /* If not nil, Emacs uses toolkit scroll bars.  */);
#ifdef USE_TOOLKIT_SCROLL_BARS
  Vx_toolkit_scroll_bars = Qt;
#else
  Vx_toolkit_scroll_bars = Qnil;
#endif

  staticpro (&last_mouse_motion_frame);
  last_mouse_motion_frame = Qnil;

/* Variables to configure modifier key assignment.  */

  DEFVAR_LISP ("mac-control-modifier", &Vmac_control_modifier,
    doc: /* *Modifier key assumed when the Mac control key is pressed.
The value can be `control', `meta', `alt', `hyper', or `super' for the
respective modifier.  The default is `control'.  */);
  Vmac_control_modifier = Qcontrol;

  DEFVAR_LISP ("mac-option-modifier", &Vmac_option_modifier,
    doc: /* *Modifier key assumed when the Mac alt/option key is pressed.
The value can be `control', `meta', `alt', `hyper', or `super' for the
respective modifier.  If the value is nil then the key will act as the
normal Mac control modifier, and the option key can be used to compose
characters depending on the chosen Mac keyboard setting.  */);
  Vmac_option_modifier = Qnil;

  DEFVAR_LISP ("mac-command-modifier", &Vmac_command_modifier,
    doc: /* *Modifier key assumed when the Mac command key is pressed.
The value can be `control', `meta', `alt', `hyper', or `super' for the
respective modifier.  The default is `meta'.  */);
  Vmac_command_modifier = Qmeta;

  DEFVAR_LISP ("mac-function-modifier", &Vmac_function_modifier,
    doc: /* *Modifier key assumed when the Mac function key is pressed.
The value can be `control', `meta', `alt', `hyper', or `super' for the
respective modifier.  Note that remapping the function key may lead to
unexpected results for some keys on non-US/GB keyboards.  */);
  Vmac_function_modifier = Qnil;

  DEFVAR_LISP ("mac-emulate-three-button-mouse",
	       &Vmac_emulate_three_button_mouse,
    doc: /* *Specify a way of three button mouse emulation.
The value can be nil, t, or the symbol `reverse'.
A value of nil means that no emulation should be done and the modifiers
should be placed on the mouse-1 event.
t means that when the option-key is held down while pressing the mouse
button, the click will register as mouse-2 and while the command-key
is held down, the click will register as mouse-3.
The symbol `reverse' means that the option-key will register for
mouse-3 and the command-key will register for mouse-2.  */);
  Vmac_emulate_three_button_mouse = Qnil;

#if TARGET_API_MAC_CARBON
  DEFVAR_BOOL ("mac-wheel-button-is-mouse-2", &mac_wheel_button_is_mouse_2,
    doc: /* *Non-nil if the wheel button is mouse-2 and the right click mouse-3.
Otherwise, the right click will be treated as mouse-2 and the wheel
button will be mouse-3.  */);
  mac_wheel_button_is_mouse_2 = 1;

  DEFVAR_BOOL ("mac-pass-command-to-system", &mac_pass_command_to_system,
    doc: /* *Non-nil if command key presses are passed on to the Mac Toolbox.  */);
  mac_pass_command_to_system = 1;

  DEFVAR_BOOL ("mac-pass-control-to-system", &mac_pass_control_to_system,
    doc: /* *Non-nil if control key presses are passed on to the Mac Toolbox.  */);
  mac_pass_control_to_system = 1;

#endif

  DEFVAR_BOOL ("mac-allow-anti-aliasing", &mac_use_core_graphics,
    doc: /* *If non-nil, allow anti-aliasing.
The text will be rendered using Core Graphics text rendering which
may anti-alias the text.  */);
#if USE_CG_DRAWING
  mac_use_core_graphics = 1;
#else
  mac_use_core_graphics = 0;
#endif

  /* Register an entry for `mac-roman' so that it can be used when
     creating the terminal frame on Mac OS 9 before loading
     term/mac-win.elc.  */
  DEFVAR_LISP ("mac-charset-info-alist", &Vmac_charset_info_alist,
    doc: /* Alist of Emacs character sets vs text encodings and coding systems.
Each entry should be of the form:

   (CHARSET-NAME TEXT-ENCODING CODING-SYSTEM)

where CHARSET-NAME is a string used in font names to identify the
charset, TEXT-ENCODING is a TextEncodingBase value in Mac, and
CODING_SYSTEM is a coding system corresponding to TEXT-ENCODING.  */);
  Vmac_charset_info_alist =
    Fcons (list3 (build_string ("mac-roman"),
		  make_number (smRoman), Qnil), Qnil);

#if USE_MAC_TSM
  DEFVAR_LISP ("mac-ts-active-input-overlay", &Vmac_ts_active_input_overlay,
    doc: /* Overlay used to display Mac TSM active input area.  */);
  Vmac_ts_active_input_overlay = Qnil;

  DEFVAR_LISP ("mac-ts-active-input-buf", &Vmac_ts_active_input_buf,
    doc: /* Byte sequence of the current Mac TSM active input area.  */);
  /* `empty_string' is not ready yet on Mac OS Classic.  */
  Vmac_ts_active_input_buf = build_string ("");

  DEFVAR_LISP ("mac-ts-script-language-on-focus", &Vmac_ts_script_language_on_focus,
    doc: /* *How to change Mac TSM script/language when a frame gets focus.
If the value is t, the input script and language are restored to those
used in the last focus frame.  If the value is a pair of integers, the
input script and language codes, which are defined in the Script
Manager, are set to its car and cdr parts, respectively.  Otherwise,
Emacs doesn't set them and thus follows the system default behavior.  */);
  Vmac_ts_script_language_on_focus = Qnil;
#endif
}

/* arch-tag: f2259165-4454-4c04-a029-a133c8af7b5b
   (do not change this comment) */<|MERGE_RESOLUTION|>--- conflicted
+++ resolved
@@ -11854,28 +11854,10 @@
 	 {kEventClassTextInput, kEventTextInputUnicodeForKeyEvent},
 	 {kEventClassTextInput, kEventTextInputOffsetToPos}};
 
-<<<<<<< HEAD
       err = InstallApplicationEventHandler (NewEventHandlerUPP
 					    (mac_handle_text_input_event),
 					    GetEventTypeCount (spec),
 					    spec, NULL, NULL);
-=======
-	  buf.kind = MAC_APPLE_EVENT;
-	  buf.x = class_key;
-	  buf.y = id_key;
-	  XSETFRAME (buf.frame_or_window,
-		     mac_focus_frame (&one_mac_display_info));
-	  /* Now that Lisp object allocations are protected by
-	     BLOCK_INPUT, it is safe to use them during
-	     read_socket_hook.  */
-	  buf.arg = Fcons (build_string ("aevt"),
-			   mac_event_parameters_to_lisp (event, num_params,
-							 names, types));
-	  kbd_buffer_store_event (&buf);
-	  mac_wakeup_from_rne ();
-	  err = noErr;
-	}
->>>>>>> 632e6ce3
     }
 #endif
 
