<<<<<<< HEAD
2011-07-07  Paul Eggert  <eggert@cs.ucla.edu>

	Assume freestanding C89 headers, string.h, stdlib.h.
	Again, this simplifies the code, and all current platforms have these.
	* configure.in (AC_CHECK_HEADERS): Don't check for limits.h.
	(AC_HEADER_STDC): Remove.
	(AC_CHECK_FUNCS): No need to check for strchr, strrchr.
	(strchr, strrchr): Remove fallback macros.

2011-07-06  Paul Eggert  <eggert@cs.ucla.edu>

	Assume support for memcmp, memcpy, memmove, memset.
	This simplifies the code a bit.  All current platforms have these,
	as they are required for C89.  If this turns into a problem we
	can add the gnulib modules for these (a 1-line change to Makefile.in).
	* configure.in: Don't check for memcmp, memcpy, memmove, memset.
=======
2011-07-09  Paul Eggert  <eggert@cs.ucla.edu>

	Add gnulib's strtoimax module, needed on Solaris 8.
	* Makefile.in (GNULIB_MODULES): Add strtoimax.
	* lib/strtoll.c, m4/strtoimax.m4, m4/strtoll.m4: New files,
	automatically imported from gnulib.
	* lib/gnulib.mk, m4/gl-comp.m4: Regenerate.

2011-07-08  Paul Eggert  <eggert@cs.ucla.edu>

	Add gnulib support for pthread_sigmask (Bug#9010).
	* Makefile.in (GNULIB_MODULES): Add pthread_sigmask.
	* configure.in (AC_TYPE_UID_T): New dummy macro.
	Configure gnulib after adjusting LIBS,
	so that gnulib can assume the libraries in LIBS.
	* lib/signal.in.h, m4/pthread_sigmask.m4, m4/signal_h.m4:
	* lib/pthread_sigprocmask.c, lib/sigprocmask.c, m4/signalblocking.m4:
	* lib/pthread_sigmask.c:
	New files, automatically imported from gnulib.
	* lib/gnulib.mk, m4/gl-comp.m4: Automatically-imported update
	due to the above changes.
	* .bzrignore: Add lib/signal.h.

	* lib/getopt.c, lib/unistd.in.h, m4/getopt.m4: Merge from gnulib.

2011-07-07  Andreas Schwab  <schwab@linux-m68k.org>

	* configure.in (maintainer-mode): Reflect default in help string.

2011-07-07  Dan Nicolaescu  <dann@ics.uci.edu>

	* configure.in: Remove reference to iris4d.h.
>>>>>>> 208c59c2

2011-07-05  Jan Djärv  <jan.h.d@swipnet.se>

	* configure.in (HAVE_GCONF): Allow both HAVE_GCONF and HAVE_GSETTINGS.

2011-07-01  Glenn Morris  <rgm@gnu.org>

	* configure.in (SETTINGS_CFLAGS, SETTINGS_LIBS) [HAVE_GCONF]: Fix typo.

2011-06-30  Lars Magne Ingebrigtsen  <larsi@gnus.org>

	* configure.in (HAVE_GSETTINGS): Fix syntax for GSETTINGS tests,
	which made ./configure infloop.

2011-06-30  Jan Djärv  <jan.h.d@swipnet.se>

	* configure.in (gsettings): New option and check for GSettings.

2011-06-29  Glenn Morris  <rgm@gnu.org>

	* configure.in: Try to test for the required crt*.o files.

2011-06-27  Bill Wohler  <wohler@newt.com>

	* .bzrignore: Add lisp/mh-e/mh-autoloads.el and lisp/mh-e/mh-cus-load.el.

2011-06-25  Paul Eggert  <eggert@cs.ucla.edu>

	Use gnulib's dup2 module instead of rolling our own.
	* Makefile.in (GNULIB_MODULES): Add dup2.
	* configure.in: Do not check for dup2; gnulib does that now.
	* lib/dup2.c, m4/dup2.m4: New files, from gnulib.

2011-06-23  Paul Eggert  <eggert@cs.ucla.edu>

	* lib/getopt.c, lib/stat.c, m4/gl-comp.m4: Merge from gnulib.

2011-06-22  Paul Eggert  <eggert@cs.ucla.edu>

	Use gnulib's alloca-opt module.
	* .bzrignore: Add lib/alloca.h.
	* Makefile.in (GNULIB_MODULES): Add alloca-opt.
	* configure.in (AC_FUNC_ALLOCA): Remove almost all the alloca stuff,
	as gnulib now does that for us.  Put alloca check in config.h.
	Include <alloca.h> before any other include file, for AIX 3.
	* lib/gnulib.mk, m4/gl-comp.m4: Regenerate.
	* lib/alloca.in.h, m4/alloca.m4: New files, from gnulib.

2011-06-21  Leo Liu  <sdl.web@gmail.com>

	* m4/sha256.m4:
	* m4/sha512.m4:
	* m4/gl-comp.m4:
	* lib/u64.h:
	* lib/sha256.c:
	* lib/sha256.h:
	* lib/sha512.c:
	* lib/sha512.h:
	* lib/makefile.w32-in (GNULIBOBJS):
	* lib/gnulib.mk:
	* Makefile.in (GNULIB_MODULES): Add crypto/sha256 and
	crypto/sha512 modules from gnulib.

2011-06-19  Paul Eggert  <eggert@cs.ucla.edu>

	* lib/unistd.in.h, m4/getloadavg.m4: Merge from gnulib.

2011-06-17  Glenn Morris  <rgm@gnu.org>

	* configure.in: Restore the behavior of checking crt-dir only
	when the user specified it (not all platforms use it).

2011-06-16  Paul Eggert  <eggert@cs.ucla.edu>

	* m4/lstat.m4: Merge from gnulib (Bug#8878).

2011-06-16  Miles Bader <miles@gnu.org>

	* configure.in: Try to determine CRT_DIR automatically when
	using gcc.

2011-06-15  Paul Eggert  <eggert@cs.ucla.edu>

	* lib/ftoastr.c, lib/stdio.in.h, lib/verify.h:
	* lib/gnulib.mk, m4/c-strtod.m4, m4/filemode.m4, m4/getloadavg.m4:
	* m4/getopt.m4, m4/gl-comp.m4, m4/lstat.m4, m4/md5.m4, m4/mktime.m4:
	* m4/readlink.m4, m4/sha1.m4, m4/stat.m4, m4/strftime.m4:
	* m4/strtoull.m4, m4/strtoumax.m4, m4/symlink.m4, m4/time_r.m4:
	Merge from gnulib.

2011-06-14  Jan Djärv  <jan.h.d@swipnet.se>

	* configure.in: Add emacsgtkfixed.o to GTK_OBJ if HAVE_GTK3.

2011-06-08  Paul Eggert  <eggert@cs.ucla.edu>

	* lib/gnulib.mk, m4/gnulib-common.m4: Merge from gnulib.

2011-06-07  Paul Eggert  <eggert@cs.ucla.edu>

	* configure.in: Add --with-wide-int.
	* INSTALL: Mention this.

2011-06-06  Paul Eggert  <eggert@cs.ucla.edu>

	Merge from gnulib.
	* lib/careadlinkat.c, lib/careadlinkat.h, m4/gnulib-common.m4: Merge.

2011-06-02  Paul Eggert  <eggert@cs.ucla.edu>

	* lib/allocator.h, lib/careadlinkat.c: Merge from gnulib.

2011-05-30  Paul Eggert  <eggert@cs.ucla.edu>

	Use 'inline', not 'INLINE'.
	* configure.in (INLINE): Remove.

2011-05-29  Paul Eggert  <eggert@cs.ucla.edu>

	Adjust to recent gnulib change for @GUARD_PREFIX@.
	* lib/makefile.w32-in (getopt_h): Substitute @GUARD_PREFIX@, too.
	All uses of _GL_ for guard prefixes in lib/*.h replaced with
	_@GUARD_PREFIX@_.

2011-05-27  Paul Eggert  <eggert@cs.ucla.edu>

	* lib/getopt.c, lib/intprops.h: Merge from gnulib.

2011-05-24  Glenn Morris  <rgm@gnu.org>

	* Makefile.in (check): Just give a message if no test/ directory.

	* configure.in: Avoid using variables inside AC_CONFIG_FILES.

	* configure.in (OPT_MAKEFILES_IN): Remove.
	(SUBDIR_MAKEFILES): New variable, passed to AC_CONFIG_FILES.
	(SUBDIR_MAKEFILES_IN): New output variable.
	* Makefile.in (OPT_MAKEFILES_IN): Remove.
	(SUBDIR_MAKEFILES_IN): Let configure set it.

2011-05-24  Leo Liu  <sdl.web@gmail.com>

	* m4/sha1.m4:
	* m4/gl-comp.m4:
	* lib/sha1.h:
	* lib/sha1.c:
	* lib/makefile.w32-in (GNULIBOBJS):
	* lib/gnulib.mk:
	* Makefile.in (GNULIB_MODULES): Add crypto/sha1 module.

2011-05-24  Glenn Morris  <rgm@gnu.org>

	* configure.in: Remove test for already configured source directory.
	AM_INIT_AUTOMAKE has already done a more stringent test.  (Bug#953)

	* Makefile.in (TAGS, tags, check): Pass MFLAGS to sub-makes.

2011-05-24  Glenn Morris  <rgm@gnu.org>

	* make-dist: Don't distribute test/.  (Bug#8107)
	* configure.in (OPT_MAKEFILES_IN): New output variable.
	(AC_CONFIG_FILES): Conditionally include test/automated/Makefile.
	* Makefile.in (OPT_MAKEFILES_IN): New, set by configure.
	(SUBDIR_MAKEFILES_IN): Use $OPT_MAKEFILES_IN.
	(check): Give an explicit error if test/ is not present.

	* Makefile.in (SUBDIR_MAKEFILES_IN): New variable.
	(SUBDIR_MAKEFILES): Derive from $SUBDIR_MAKEFILES_IN.
	(Makefile): Use $SUBDIR_MAKEFILES_IN.

2011-05-23  Paul Eggert  <eggert@cs.ucla.edu>

	* lib/verify.h: Merge from gnulib.

2011-05-22  Paul Eggert  <eggert@cs.ucla.edu>

	* lib/intprops.h, lib/stdint.in.h, m4/mktime.m4, m4/readlink.m4:
	Merge from gnulib.

2011-05-21  Andreas Schwab  <schwab@linux-m68k.org>

	* Makefile.in (AUTOMAKE_INPUTS): Add $(srcdir)/lib/gnulib.mk.

2011-05-20  Eli Zaretskii  <eliz@gnu.org>

	* .bzrignore: Add lib/stdio.in-h, lib/stdbool.h, and lib/stdint.h.

	* config.bat: Concatenate lisp.mk onto the end of src/Makefile.

2011-05-20  Glenn Morris  <rgm@gnu.org>

	* configure.in (lisp_frag): New output file.

2011-05-19  Glenn Morris  <rgm@gnu.org>

	* configure.in (NS_SUPPORT, MOUSE_SUPPORT, TOOLTIP_SUPPORT)
	(WINDOW_SUPPORT): Remove output variables that are no longer used.

2011-05-17  Paul Eggert  <eggert@cs.ucla.edu>

	* lib/gnulib.mk:
	* lib/intprops.h:
	* lib/unistd.in.h:
	* m4/inttypes.m4:
	* m4/stdint.m4:
	* m4/unistd_h.m4: Sync from gnulib.

2011-05-14  Glenn Morris  <rgm@gnu.org>

	* configure.in: Treat failure to find an X toolkit the same way we treat
	failure to find X and image support.

2011-05-12  Glenn Morris  <rgm@gnu.org>

	* Makefile.in (src, install-arch-indep, bootstrap-clean)
	(check-declare): Shell portability fixes.  (Bug#8642)

2011-05-09  Teodor Zlatanov  <tzz@lifelogs.com>

	* configure.in: Require GnuTLS 2.6.x or higher.

2011-05-06  Paul Eggert  <eggert@cs.ucla.edu>

	Use C99's va_copy to avoid undefined behavior on x86-64 GNU/Linux.
	* Makefile.in (GNULIB_MODULES): Add stdarg, for va_copy.
	* lib/stdarg.in.h, m4/stdarg.m4: New files, from gnulib.

	* Makefile.in (GNULIB_TOOL_FLAG): Add --conditional-dependencies.
	This new gnulib-tool option saves 'configure' the trouble of
	checking for strtoull when strtoumax exists.

	* configure.in (BITS_PER_LONG_LONG): New macro.

2011-05-05  Glenn Morris  <rgm@gnu.org>

	* Makefile.in (bootstrap-clean): Save config.log.  (Bug#765)
	(top_distclean): Delete config.log~.

2011-04-27  Ben Key  <bkey76@gmail.com>

	* configure.in: Fixed a bug that caused configure with
	--enable-checking=stringoverrun to have no effect.

2011-04-26  Paul Eggert  <eggert@cs.ucla.edu>

	* configure.in: Suppress unnecessary checks for size_t.
	(AC_TYPE_SIZE_T): Define an empty macro, to suppress obsolescent test.
	(size_t): Do not check for this, and do not typedef.  This code
	is never exercised now.

	* Makefile.in (GNULIB_MODULES): Add strtoumax.
	This is needed for the new integer-reading code in lread.c.
	It automatically pulls in the following gnulib files, which
	are used on old-fashioned platforms that don't have strtoumax:
	lib/inttypes.in.h, lib/strtoimax.c, lib/strtol.c, lib/strtoul.c,
	lib/strtoull.c, lib/strtoumax.c, lib/verify.h, m4/inttypes.m4,
	m4/strtoull.m4, m4/strtoumax.m4.
	* .bzrignore: Add lib/inttypes.h.

2011-04-24  Teodor Zlatanov  <tzz@lifelogs.com>

	* configure.in: Check for GnuTLS certificate verify callbacks.

2011-04-20  Stefan Monnier  <monnier@iro.umontreal.ca>

	* Makefile.in (config.status): Don't erase in case of error.
	In case it disappeared, rebuild it with `configure'.

2011-04-20  Ken Brown  <kbrown@cornell.edu>

	* configure.in (use_mmap_for_buffers): Set to yes on Cygwin.

2011-04-12  Glenn Morris  <rgm@gnu.org>

	* configure.in: Require ImageMagick >= 6.2.8.  (Bug#7955)

2011-04-09  Paul Eggert  <eggert@cs.ucla.edu>

	* lib/allocator.c: New file, automatically generated by gnulib.

2011-04-07  Glenn Morris  <rgm@gnu.org>

	* autogen/update_autogen: Ignore comment diffs in ldefs-boot.el.

2011-04-06  Eli Zaretskii  <eliz@gnu.org>

	* lib/makefile.w32-in ($(BLD)/careadlinkat.$(O), GNULIBOBJS):
	Revert last change.

2011-04-06  Juanma Barranquero  <lekktu@gmail.com>

	* lib/makefile.w32-in (GNULIBOBJS): Add careadlinkat.$(O).
	($(BLD)/careadlinkat.$(O)): New target.
	($(BLD)/dtoastr.$(O), $(BLD)/getopt.$(O), $(BLD)/getopt1.$(O))
	($(BLD)/strftime.$(O), $(BLD)/time_r.$(O), $(BLD)/md5.$(O)):
	Update dependencies.

2011-04-06  Paul Eggert  <eggert@cs.ucla.edu>

	Fix more problems found by GCC 4.6.0's static checks.

	* configure.in (ATTRIBUTE_FORMAT, ATTRIBUTE_FORMAT_PRINTF): New macros.

	Replace 2 copies of readlink code with 1 gnulib version (Bug#8401).
	* Makefile.in (GNULIB_MODULES): Add careadlinkat.
	* lib/allocator.h, lib/careadlinkat.c, lib/careadlinkat.h:
	* m4/ssize_t.m4: New files, automatically generated from gnulib.

2011-04-06  Glenn Morris  <rgm@gnu.org>

	* autogen/update_autogen: Handle loaddefs-like files as well.
	(usage): Add -l, -C.
	(clean, ldefs_flag, ldefs_in, ldefs_out): New variables.
	With -l, check status of lisp/ as well.
	With -C, clean before building.
	(autoreconf): Only pass -f in the `clean' case.
	(commit): New function.

2011-03-28  Glenn Morris  <rgm@gnu.org>

	* autogen/update_autogen: Pass -f to autoreconf.

	* autogen.sh (get_version): Discard "not found" lines.
	(check_version): Respect $AUTOCONF etc environment variables.

2011-03-27  Glenn Morris  <rgm@gnu.org>

	* configure.in (AC_TYPE_SIGNAL): Remove obsolete macro.
	(AH_BOTTOM): Do not define SIGTYPE.

2011-03-26  Glenn Morris  <rgm@gnu.org>

	* configure.in: Replace obsolete macros AC_TRY_COMPILE, AC_TRY_LINK,
	AC_TRY_RUN with AC_COMPILE_IFELSE, AC_LINK_IFELSE, AC_RUN_IFELSE.

2011-03-25  Andreas Schwab  <schwab@linux-m68k.org>

	* autogen/update_autogen: Remove useless function keyword.

2011-03-25  Eli Zaretskii  <eliz@gnu.org>

	* config.bat: Generate src/config.h and lib/Makefile from
	autogen/config.in and autogen/Makefile.in.

2011-03-25  Glenn Morris  <rgm@gnu.org>

	* compile, config.guess, config.sub, depcomp, install-sh, missing:
	Remove; autoreconf can supply them.
	* Makefile.in (sync-from-gnulib): Don't sync config.sub,
	config.guess, install-sh.  Pass -i to autoreconf.
	* autogen/update_autogen (genfiles): Add compile, config.guess,
	config.sub, depcomp, install-sh, missing.  Pass -i to autoreconf.
	Discard non-error output from autoreconf in -q case.
	* autogen/compile, autogen/config.guess, autogen/config.sub:
	* autogen/depcomp, autogen/install-sh, autogen/missing: New.
	* autogen/copy_autogen: Add compile, config.guess, config.sub, depcomp,
	install-sh, missing.

2011-03-23  Glenn Morris  <rgm@gnu.org>

	* autogen/update_autogen: Fix typo.
	(msg): Remove function; use `exec' instead.

	* Makefile.in (mkdir): Use `install-sh -d' instead of mkinstalldirs.
	(sync-from-gnulib): Don't sync mkinstalldirs.
	* make-dist: Don't distribute mkinstalldirs.

2011-03-23  Paul Eggert  <eggert@cs.ucla.edu>

	Fix more problems found by GCC 4.5.2's static checks.
	* Makefile.in (GNULIB_MODULES): Add socklen.
	* configure.in: Do not check for sys/socket.h, since socklen does that.
	* m4/socklen.m4: New automatically-generated file, from gnulib.

	fakemail: Remove dependency on ignore-value.
	* Makefile.in (GNULIB_MODULES): Add stdio.
	* lib/stdio.in.h, m4/stdio_h.m4: New files, automatically
	imported from gnulib.
	* .bzrignore: Add lib/stdio.h.

2011-03-22  Glenn Morris  <rgm@gnu.org>

	* autogen/copy_autogen: Work from ./ or ../.
	Fix time-stamps.
	* autogen.sh: Doc fix.

2011-03-20  Glenn Morris  <rgm@gnu.org>

	* autogen/: New directory, to be excluded from releases.
	* autogen/copy_autogen, autogen/update_autogen: New scripts.
	* autogen/README: New file.
	* autogen/aclocal.m4, autogen/config.in, autogen/configure:
	* autogen/Makefile.in: Add auto-updated generated files.
	* autogen.sh: No longer a no-op, now it tests for autotools
	and runs them as necessary.
	* configure.in: Defaule maintainer-mode to on.
	* aclocal.m4, configure, lib/Makefile.in: Remove files.

2011-03-13  Paul Eggert  <eggert@cs.ucla.edu>

	Update for gnulib.
	* Makefile.in (GNULIB_MODULES): Add intprops, as Emacs now
	includes <intprops.h> directly.
	* lib/sys_stat.in.h: New version from Gnulib, which fixes a bug
	when building Emacs on Solaris 9 and running it on Solaris 10.

2011-03-08  Jan Djärv  <jan.h.d@swipnet.se>

	* configure.in: Require 3.0 for --with-gtk3.  Add HAVE_GTK3.

2011-03-07  Chong Yidong  <cyd@stupidchicken.com>

	* Version 23.3 released.

2011-03-06  Glenn Morris  <rgm@gnu.org>

	* configure.in (FREETYPE_LIBS): Actually set it to something.

2011-03-02  Paul Eggert  <eggert@cs.ucla.edu>

	Work around some portability problems with symlinks.

	* Makefile.in (GNULIB_MODULES): Add lstat, readlink, symlink.
	* configure.in (lstat, HAVE_LSTAT): Remove special hack.
	* lib/dosname.h, lib/lstat.c, lib/readlink.c, lib/stat.c:
	* lib/symlink.c, m4/lstat.m4, m4/readlink.m4, m4/stat.m4:
	* m4/symlink.m4:
	New files, automatically generated from gnulib.
	* aclocal.m4, configure, lib/Makefile.in, lib/gnulib.mk:
	* m4/gl-comp.m4, src/config.in, config.sub: Regenerate.

2011-02-26  Eli Zaretskii  <eliz@gnu.org>

	* .bzrignore: Ignore new lib/*.in-h files.

	* config.bat: Rename stdint.in.h and sys_stat.in.h.  Call
	depfiles.bat even if lib/deps already exist.

2011-02-25  Paul Eggert  <eggert@cs.ucla.edu>

	* configure, lib/Makefile.in, lib/getopt_int.h, lib/gnulib.mk:
	* lib/stdlib.in.h, m4/stdlib_h.m4: Regenerate to incorporate
	recent changes to configure.in and to gnulib.

2011-02-24  Glenn Morris  <rgm@gnu.org>

	* configure.in: Replace obsolete AC_OUTPUT() with AC_CONFIG_FILES(),
	AC_CONFIG_COMMANDS(), and AC_OUTPUT sans arguments.

2011-02-22  Paul Eggert  <eggert@cs.ucla.edu>

	Assume S_ISLNK etc. work, since gnulib supports this.
	* Makefile.in (GNULIB_MODULES): Add sys_stat.
	* configure.in: Check for lstat and set HAVE_LSTAT=0 if not.
	Pretend to be using the gnulib lstat module for benefit of sys/stat.h.
	* configure, lib/Makefile.in, lib/gnulib.mk: Regenerate.

2011-02-21  Paul Eggert  <eggert@cs.ucla.edu>

	* lib/min-max.h: New file, for "min" and "max".

2011-02-21  Christoph Scholtes  <cschol2112@gmail.com>

	* lib/makefile.w32-in ($(BLD)/md5.$(O)): Added dependency on
	$(EMACS_ROOT)/nt/inc/stdint.h.

2011-02-21  Eli Zaretskii  <eliz@gnu.org>

	* lib/makefile.w32-in ($(BLD)/filemode.$(O)): Move from
	src/makefile.w32-in and adapt.  Depend on stamp_BLD.
	(GNULIBOBJS): Add $(BLD)/filemode.$(O).

2011-02-20  Paul Eggert  <eggert@cs.ucla.edu>

	Import filemode module from gnulib.
	* .bzrignore: Add lib/sys/.
	* Makefile.in (GNULIB_MODULES): Add filemode.
	* lib/Makefile.am (MOSTLYCLEANDIRS): New macro.
	* lib/filemode.c: Renamed from src/filemode.c and regenerated
	from gnulib.  This adds support for some more file types, e.g.,
	Cray DMF migrated files.
	* lisp/emacs-lisp/find-gc.el (find-gc-source-files): Remove filemode.c.
	* lib/filemode.h, lib/sys_stat.in.h, m4/filemode.m4, m4/st_dm_mode.m4:
	* m4/sys_stat_h.m4: New files, generated from gnulib.
	* aclocal.m4, configure, lib/Makefile.in, lib/gnulib.mk, m4/gl-comp.m4:
	Regenerate.

2011-02-20  Eli Zaretskii  <eliz@gnu.org>

	* lib/makefile.w32-in ($(BLD)/md5.$(O)): Don't depend on
	$(EMACS_ROOT)/nt/inc/sys/stat.h.

2011-02-20  Paul Eggert  <eggert@cs.ucla.edu>

	* configure.in (C_WARNINGS_SWITCH): Do not prepend -Wno-pointer-sign.
	This undoes the 2006-01-02 change.  The -Wno-pointer-sign option
	is no longer needed, due to the recent SSDATA and related changes.
	Perhaps -Wno-pointer-sign should also be removed from
	nextstep/Cocoa/Emacs.xcodeproj/project.pbxproj but I have no easy
	way to test this so I left it alone.
	* configure: Regenerate.

2011-02-20  Christoph Scholtes  <cschol2112@gmail.com>

	* lib/makefile.w32-in ($(BLD)/md5.$(O)): New recipe, moved from
	src/makefile.w32-in.

2011-02-20  Paul Eggert  <eggert@cs.ucla.edu>

	Import crypto/md5 and stdint modules from gnulib.
	* aclocal.m4, configure, lib/Makefile.in, lib/gnulib.mk, m4/gl-comp.m4:
	Regenerate.
	* lib/md5.c, lib/md5.h: Rename from src/md5.h and lib/md5.h.
	Import the new versions from gnulib; they assume a C99-style
	<stdint.h>, supplied by the stdint module.
	* lib/stdint.in.h, m4/longlong.m4, m4/stdint.m4, m4/md5.m4: New files,
	imported from gnulib.
	* Makefile.in (MAKEFILE_MODULES): Add crypto/md5.
	* admin/notes/copyright: Remove src/md5.c and src/md5.h as
	special cases.

2011-02-19  Eli Zaretskii  <eliz@gnu.org>

	* .bzrignore: Ignore cxxdefs.h and lib/*.in-h files.
	Add lib/deps/.

	* config.bat: Configure in `lib'.
	Generate *.Po files in lib/deps.

2011-02-18  Paul Eggert  <eggert@cs.ucla.edu>

	Import IRIX 6.5 getloadavg fixes from gnulib.
	* configure, lib/getloadavg.c, m4/getloadavg.m4: Regenerate.

2011-02-16  Paul Eggert  <eggert@cs.ucla.edu>

	Import getloadavg module from gnulib.
	* .bzrignore: Add lib/stdlib.h.
	* Makefile.in (GNULIB_MODULES): Add getloadavg.
	* admin/notes/copyright: Remove src/getloadavg.c as a special case.
	* configure.in (LIBS_SYSTEM): Omit -lkstat on sol2*; gnulib does this.
	(AC_CONFIG_LIBOBJ_DIR, AC_FUNC_GETLOADAVG, GETLOADAVG_FILES):
	Remove; gnulib does this now.
	* lib/getloadavg.c: Rename from src/getloadavg.c, and sync
	from gnulib.  This adds support for several other systems, such
	as Tru64 4.0D, QNX, AIX perfstat, etc.  It also fixes a potential
	buffer overrun on Linux hosts under very high load, and on hosts
	that maintain a channel to the load average file it makes sure
	the file descriptor is close-on-exec (on hosts that support this)
	and is not stdin, stdout, or stderr.
	* lib/stdlib.in.h, m4/getloadavg.m4, m4/stdlib_h.m4: New files,
	from gnulib.
	* aclocal.m4, configure, lib/Makefile.in, lib/gnulib.mk, m4/gl-comp.m4:
	* src/config.in: Regenerate.

2011-02-15  Paul Eggert  <eggert@cs.ucla.edu>

	Merge from gnulib.

	* install-sh: Update to scriptversion 2011-01-19.21.

	2011-02-13  Bruno Haible  <bruno@clisp.org>

	Consistent macro naming for macros that use GCC __attribute__.
	* lib/ignore-value.h (_GL_ATTRIBUTE_DEPRECATED): Renamed from
	ATTRIBUTE_DEPRECATED.

	2011-02-12  Bruno Haible  <bruno@clisp.org>

	setlocale: Prefer gnulib's override over libintl's override.
	* lib/gettext.h (setlocale): Redefine to rpl_setlocale if
	GNULIB_defined_setlocale is set.

2011-02-13  Glenn Morris  <rgm@gnu.org>

	* make-dist: Exclude generated file src/globals.h.

2011-02-10  Paul Eggert  <eggert@cs.ucla.edu>

	* arg-nonnull.h, c++defs.h, warn-on-use.h: Fix licenses.
	Sync from gnulib, which has been patched to fix the problem
	with the license notices.  Problem reported by Glenn Morris in
	<http://lists.gnu.org/archive/html/emacs-devel/2011-02/msg00403.html>.

2011-02-09  Stefan Monnier  <monnier@iro.umontreal.ca>

	* .bzrignore: Ignore globals.h and related stamp.

2011-02-09  Paul Eggert  <eggert@cs.ucla.edu>

	* lib/Makefile.in, lib/gnulib.mk: Regenerate.
	This merges the following fix from gnulib:

	2011-02-08  Bruno Haible  <bruno@clisp.org>

	Split large sed scripts, for HP-UX sed.

2011-02-08  Tom Tromey  <tromey@redhat.com>

	* configure: Rebuild.
	* configure.in (NS_OBJC_OBJ): New subst.

2011-02-06  Paul Eggert  <eggert@cs.ucla.edu>

	gnulib: allow multiple gnulib generated replacements to coexist
	This defines a few preprocessor symbols that should not affect Emacs.
	* lib/getopt.in.h, lib/time.in.h, lib/unistd.in.h: Regenerate
	via "make sync-from-gnulib".

	gnulib: undo previous change
	The upstream _HEADERS change was backed out of gnulib (see the
	same thread).  Stay in sync with gnulib.

	gnulib: adjust to upstream _HEADERS change
	* lib/Makefile.am (EXTRA_HEADERS, nodist_pkginclude_HEADERS):
	New empty macros, to accommodate recent changes to gnulib.  See
	<http://lists.gnu.org/archive/html/bug-gnulib/2011-02/msg00068.html>.
	* c++defs.h, lib/Makefile.in, lib/ftoastr.h, lib/getopt.in.h:
	* lib/gnulib.mk, lib/ignore-value.h, lib/stdbool.in.h, lib/stddef.in.h:
	* lib/time.in.h, lib/unistd.in.h:
	Regenerate.

2011-02-05  Paul Eggert  <eggert@cs.ucla.edu>

	sync from gnulib to remove HAVE_STDBOOL_H
	* m4/stdbool.m4 (AC_CHECK_HEADER_STDBOOL): Renamed from
	AC_HEADER_STDBOOL.  All uses changed.  Do not define
	HAVE_STDBOOL_H, as gnulib does not need this.  This change is
	imported from the latest Autoconf git.  It was motivated by Emacs,
	which uses gnulib but does not need HAVE_STDBOOL_H.
	* configure, src/config.in: Regenerate.
	* config.guess, config.sub: Sync to 2011-02-02 versions (whitespace)

2011-02-03  Paul Eggert  <eggert@cs.ucla.edu>

	allow C code to suppress warnings about ignored return values
	* Makefile.in (GNULIB_MODULES): Add ignore-value.
	* configure, lib/Makefile.in, lib/gnulib.mk, m4/gl-comp.m4: Regenerate.
	* lib/ignore-value.h: New file.

2011-01-31  Chong Yidong  <cyd@stupidchicken.com>

	* configure.in: Test existence of xaw3d library, not just the
	header (Bug#7642).

2011-01-31  Eli Zaretskii  <eliz@gnu.org>

	* lib/makefile.w32-in (GNULIBOBJS): Add $(BLD)/strftime.$(O) and
	$(BLD)/time_r.$(O).
	($(BLD)/dtoastr.$(O)): Depend on $(EMACS_ROOT)/src/s/ms-w32.h and
	$(EMACS_ROOT)/src/m/intel386.h.
	($(BLD)/strftime.$(O)):
	($(BLD)/time_r.$(O)): Define prerequisites.

2011-01-31  Paul Eggert  <eggert@cs.ucla.edu>

	src/emacs.c now gets version number from configure.in
	* configure.in (version): Set this from $PACKAGE_VERSION,
	which is set from AC_INIT, rather than scouting through src/emacs.c.
	* configure: Regenerate.
	* make-dist (version): Get it from configure.in, not src/emacs.c.

2011-01-30  Paul Eggert  <eggert@cs.ucla.edu>

	strftime: import from gnulib
	* Makefile.in (GNULIB_MODULES): Add strftime.
	* configure.in (AC_FUNC_STRFTIME, my_strftime): Remove; no longer
	needed.
	* aclocal.m4, configure, lib/Makefile.in, lib/gnulib.mk, m4/gl-comp.m4:
	Regenerate.
	* lib/strftime.c, lib/strftime.h, lib/stdbool.in.h: New files,
	imported from gnulib.
	* m4/strftime.m4, m4/stdbool.m4, m4/tm_gmtoff.m4: Likewise.
	This incorporates many changes from gnulib, including simpler
	handling of multibyte formats, porting to mingw32 and other
	platforms, and support for higher-resolution time stamps.
	Emacs does not yet use the higher-resolution interface.

2011-01-30  Paul Eggert  <eggert@cs.ucla.edu>

	gnulib: import mktime and move-if-change fixes from gnulib

	* configure: Regenerate from the following.

	2011-01-30  Paul Eggert  <eggert@cs.ucla.edu>

	mktime: clarify long_int width checking
	* lib/mktime.c (long_int_is_wide_enough): Move this assertion to
	the top level, to make it clearer that the assumption about
	long_int width is being checked.  See
	<http://lists.gnu.org/archive/html/bug-gnulib/2011-01/msg00554.html>.

	2011-01-29  Paul Eggert  <eggert@cs.ucla.edu>

	TYPE_MAXIMUM: avoid theoretically undefined behavior
	* lib/intprops.h (TYPE_MINIMUM, TYPE_MAXIMUM): Do not shift a
	negative number, which the C Standard says has undefined behavior.
	In practice this is not a problem, but might as well do it by the book.
	Reported by Rich Felker and Eric Blake; see
	<http://lists.gnu.org/archive/html/bug-gnulib/2011-01/msg00493.html>.
	* m4/mktime.m4 (AC_FUNC_MKTIME): Likewise.
	* lib/mktime.c (TYPE_MAXIMUM): Redo slightly to match the others.

	mktime: #undef mktime before #defining it
	* lib/mktime.c (mktime) [DEBUG]: #undef mktime before #defining it.

	mktime: systematically normalize tm_isdst comparisons
	* lib/mktime.c (isdst_differ): New function.
	(__mktime_internal): Use it systematically for all isdst comparisons.
	This completes the fix for libc BZ #6723, and removes the need for
	normalizing tm_isdst.  See
	<http://sourceware.org/bugzilla/show_bug.cgi?id=6723>
	(not_equal_tm) [DEBUG]: Use isdst_differ here, too.

	mktime: fix some integer overflow issues and sidestep the rest

	This was prompted by a bug report by Benjamin Lindner for MinGW
	<http://lists.gnu.org/archive/html/bug-gnulib/2011-01/msg00472.html>.
	His bug is due to signed integer overflow (0 - INT_MIN), and I
	I scanned through mktime.c looking for other integer overflow
	problems, fixing all the bugs I found.

	Although the C Standard says the resulting code is still not safe
	in the presence of integer overflow, in practice it should be good
	enough for all real-world two's-complement implementations, except
	for debugging environments that deliberately trap on integer
	overflow (e.g., gcc -ftrapv).

	* lib/mktime.c (WRAPV): New macro.
	(SHR): Also check that long_int and time_t shift right in the
	usual way, before using the fast-but-unportable method.
	(TYPE_ONES_COMPLEMENT, TYPE_SIGNED_MAGNITUDE): Remove, no longer
	used.  The code already assumed two's complement, so there's
	no need to test for alternatives.  All uses removed.
	(TYPE_MAXIMUM): Don't rely here on overflow behavior not defined by
	the C standard.  Problem reported by Rich Felker in
	<http://lists.gnu.org/archive/html/bug-gnulib/2011-01/msg00488.html>.
	(twos_complement_arithmetic): Also check long_int and time_t.
	(time_t_avg, time_t_add_ok, time_t_int_add_ok): New functions.
	(guess_time_tm, ranged_convert, __mktime_internal): Use them.
	(__mktime_internal): Avoid integer overflow with unary subtraction
	in two instances where -1 - X is an adequate replacement for -X,
	since the calculations are approximate.

	2011-01-29  Eric Blake  <eblake@redhat.com>

	mktime: avoid infinite loop
	* m4/mktime.m4 (AC_FUNC_MKTIME): Avoid overflow on possibly-signed
	type; behavior is still undefined but portable to all known targets.
	Reported by Rich Felker.

	2011-01-28  Paul Eggert  <eggert@cs.ucla.edu>

	mktime: avoid problems on NetBSD 5 / i386
	* lib/mktime.c (long_int): New type.  This works around a problem
	on NetBSD 5 / i386, where 'long int' and 'int' are both 32 bits
	but time_t is 64 bits, and where I expect the existing code is
	wrong in some cases.
	(leapyear, ydhms_diff, guess_time_tm, __mktime_internal): Use it.
	(ydhms_diff): Bring back the compile-time check for wide-enough
	year and yday.

	mktime: fix misspelling in comment
	* lib/mktime.c (__mktime_internal): Fix misspelling in comment.
	This merges all recent glibc changes of importance.

	2011-01-28  Ralf Wildenhues  <Ralf.Wildenhues@gmx.de>

	move-if-change: cope with concurrent mv of identical file.
	* move-if-change (CMPPROG): Accept environment
	variable as an override for `cmp'.
	(usage): Document CMPPROG.
	Adjust comparison to drop stdout.  Cope with failure of mv if
	the target file exists and is identical to the source, for
	parallel builds.
	Report from H.J. Lu against binutils in PR binutils/12283.

2011-01-29  Eli Zaretskii  <eliz@gnu.org>

	* lib/makefile.w32-in:
	* lib/getopt_.h: New files.

2011-01-28  Paul Eggert  <eggert@cs.ucla.edu>

	improve fix for MS-DOS file name clash
	* Makefile.in (DOS_gnulib_comp.m4): Renamed from DOS-gnulib-comp.m4,
	for portability to POSIX make.  Reported by Bruno Haible.
	(sync-from-gnulib): Copy gl-comp.m4 (if present) back to
	gnulib-comp.m4 before running gnulib-tool, to prevent old gnulib
	files from accumulating as garbage.  Also reported by Bruno Haible.

2011-01-27  Paul Eggert  <eggert@cs.ucla.edu>

	fix two m4/gnulib-*.m4 file names that clashed under MS-DOS
	* Makefile.in (DOS-gnulib-comp.m4): New macro.
	(sync-from-gnulib): Rename m4/gnulib-comp.m4 to m4/gl-comp.m4 to avoid
	problems with MS-DOS 8+3 file name restrictions.
	Remove m4/gnulib-cache.m4, as we can live without it.  If we kept
	it, it would also cause problems when extracting Emacs distribution
	tarballs on MS-DOS hosts.
	(ACLOCAL_INPUTS): Adjust to file renaming.
	* aclocal.m4, configure, lib/Makefile.in, src/config.in: Regenerate.
	* config.guess, config.sub: Sync from gnulib.
	* m4/gnulib-cache.m4: Remove from repository.
	* m4/gl-comp.m4: Rename from m4/gnulib-comp.m4.

2011-01-25  Glenn Morris  <rgm@gnu.org>

	* README: Add a note about ranges in copyright years.

	* configure.in: Set CANNOT_DUMP on ia64 hpux (port from emacs-23).

2011-01-25  Peter O'Gorman  <bug-gnu-emacs@mlists.thewrittenword.com>  (tiny change)

	* configure.in: Add HP-UX on IA64 (Bug#6811).

2011-01-24  Paul Eggert  <eggert@cs.ucla.edu>

	Remove HAVE_RAW_DECL_CHOWN etc. from config.h
	* Makefile.in (sync-from-gnulib): Remove m4/warn-on-use.m4,
	as it is no longer needed.
	* aclocal.m4, configure, lib/Makefile.in, src/config.in: Regenerate.
	* configure.in: Invoke the new gnulib macro
	gl_ASSERT_NO_GNULIB_POSIXCHECK, which removes the need for
	warn-on-use.m4 and for the HAVE_RAW_DECL_* symbols in config.h.
	* m4/getopt.m4: Sync from gnulib; this removes the need for
	HAVE_DECL_OPTRESET and HAVE_DECL_GETOPT_CLIP from config.h.
	* m4/gnulib-common.m4 (gl_ASSERT_NO_GNULIB_POSIXCHECK):
	New macro, synced from gnulib.
	* m4/warn-on-use.m4: Remove.

2011-01-22  Paul Eggert  <eggert@cs.ucla.edu>

	aclocal.m4: put this file back into repository
	This way, we don't have to assume that the maintainer has
	the automake package installed.  See
	<http://lists.gnu.org/archive/html/emacs-devel/2011-01/msg00746.html>.
	* .bzrignore: Remove aclocal.m4, undoing the previous change.
	* Makefile.in (top_maintainer_clean): Do not remove aclocal.m4,
	undoing the previous change.
	* aclocal.m4: New file (actually, resurrected).

2011-01-22  Miles Bader  <miles@gnu.org>

	* configure.in: Don't zero-out FONTCONFIG_CFLAGS and
	FONTCONFIG_LIBS when building with XFT (doing so is incorrect, as
	Emacs directly uses fontconfig, and breaks building when using a
	strict linker).

2011-01-21  Paul Eggert  <eggert@cs.ucla.edu>

	src/config.in: shrink slightly
	* configure.in: Invoke the new gnulib macro gl_ASSERT_NO_GNULIB_TESTS.
	This makes src/config.in a bit smaller, by removing identifiers
	like GNULIB_TEST_MKTIME that Emacs does not need.
	* m4/getopt.m4, m4/gnulib-common.m4, m4/include_next.m4:
	* m4/multiarch.m4, m4/stddef_h.m4, m4/time_h.m4, m4/unistd_h.m4:
	Sync from gnulib.  This removes a few more unnecessary symbols from
	src/config.in, such as AA_APPLE_UNIVERSAL_BUILD and HAVE_STDDEF_H.
	* configure, src/config.in: Regenerate.

	aclocal.m4: tweaks to regenerate more conveniently
	This attempts to act better when the source is in a weird state.  See
	<http://lists.gnu.org/archive/html/emacs-devel/2011-01/msg00734.html>.
	* Makefile.in (am--refresh): Add aclocal.m4, configure, config.in.
	* .bzrignore: Add aclocal.m4.

2011-01-20  Paul Eggert  <eggert@cs.ucla.edu>

	aclocal.m4: omit auto-generated file from repository
	* Makefile.in (top_maintainer_clean): Remove aclocal.m4; this undoes
	the most recent change here.
	* aclocal.m4: Remove from bzr repository.  This file is
	auto-generated and isn't needed to run 'configure'.  See
	<http://lists.gnu.org/archive/html/emacs-devel/2011-01/msg00698.html>.

2011-01-19  Paul Eggert  <eggert@cs.ucla.edu>

	Minor Makefile.in tweaks to build from gnulib better.
	<http://lists.gnu.org/archive/html/emacs-devel/2011-01/msg00673.html>
	* Makefile.in (sync-from-gnulib): Also run autoreconf -I m4.
	(top_maintainer_clean): Don't remove aclocal.m4.

2011-01-18  Paul Eggert  <eggert@cs.ucla.edu>

	Minor cleanups for 'bzr status'
	* .bzrignore: Add emacs-*/, the output of make-dist, and stamp-h1,
	the output of config.guess.
	* Makefile.in (top_distclean): Remove stamp-h1 too.

	* configure.in (HAVE_ATTRIBUTE_ALIGNED): Arrange for this to be
	defined if the compiler supports GCC-style __attribute__
	((__aligned__ ...)).  IBM AIX and Oracle Solaris Studio support
	this syntax.

2011-01-17  Paul Eggert  <eggert@cs.ucla.edu>

	Makefile.in: tidy up the building of lib
	* Makefile.in (am--refresh): Mark as .PHONY.
	(top_maintainer_clean): Don't remove lib/gnulib.mk m4/gnulib-cache.m4,
	as they're not rebuilt unless you do a "make sync-from-gnulib"
	and the former is needed for "configure".
	(maintainer-clean): Don't recurse into lib, as "make bootstrap-clean"
	has already removed lib/Makefile.

	* Makefile.in (GNULIB_MODULES): Change ftoastr to dtoastr.
	This avoids building ftoastr and ldtoastr, which aren't needed.  See
	<http://lists.gnu.org/archive/html/bug-gnulib/2011-01/msg00199.html>.

	* .bzrignore: Add .h files that are host-dependent.
	Add lib/.deps/, lib/arg-nonnull.h, lib/c++defs.h, lib/getopt.h,
	lib/time.h, lib/unistd.h, lib/warn-on-use.h.  These are
	host-dependent and are built as part of an ordinary 'make', and
	should not be checked in.

	* lib/Makefile.in: Regenerate.
	* lib/COPYING: New file, a copy of COPYING.

	* configure: Regenerate.
	* configure.in (AC_USE_SYSTEM_EXTENSIONS): Remove: gnulib does this.

	Regenerate.
	* lib/getopt.c, lib/getopt.in.h, lib/getopt1.c, lib/getopt_int.h:
	* lib/gettext.h, lib/unistd.in.h, m4/unistd_h.m4:
	New files, copied from gnulib by gnulib-tool.
	* aclocal.m4, configure, lib/Makefile.in, m4/getopt.m4:
	* m4/gnulib-cache.m4, m4/gnulib-comp.m4, src/config.in:
	Regenerate.

	Use gnulib's getopt-gnu module.
	* Makefile.in (GNULIB_MODULES): Add getopt-gnu.
	(AUTOCONF_INPUTS): Remove getopt.m4; aclocal.m4 is a good-enough
	representative of the dependencies.
	* configure.in: Do not configure getopt, as gnulib does that now.
	* make-dist: Do not worry about lib-src/getopt.h, as gnulib handles
	getopt now, in lib.

	Regenerate.
	* arg-nonnull.h, c++defs.h, lib/mktime-internal.h, lib/mktime.c:
	* lib/stddef.in.h, lib/time.h, lib/time.in.h, lib/time_r.c:
	* m4/extensions.m4, m4/include_next.m4, m4/mktime.m4:
	* m4/multiarch.m4, m4/stddef_h.m4, m4/time_h.m4, m4/time_r.m4:
	* m4/extensions.m4, m4/include_next.m4, m4/mktime.m4, m4/multiarch.m4:
	* m4/stddef_h.m4, m4/time_h.m4, m4/time_r.m4, m4/warn-on-use.m4:
	* m4/wchar_t.m4, warn-on-use.h:
	New files, copied from gnulib by gnulib-tool.
	* aclocal.m4, configure, lib/Makefile.in, lib/gnulib.mk:
	* m4/gnulib-cache.m4, m4/gnulib-comp.m4, src/config.in:
	Regenerate.

	Use gnulib's mktime module.
	* Makefile.in (GNULIB_MODULES): Add mktime.
	* configure.in: Remove code no longer needed, as gnulib now does it.
	(AC_CHECK_FUNCS): Remove mktime.
	(AC_FUNC_MKTIME, BROKEN_MKTIME): Remove.
	(__restrict): Remove, as this now gets in the way of the C99
	support for 'restrict' pulled in by the gnulib mktime module.
	Code should now use 'restrict' and not '__restrict".
	(mktime): Remove.
	* make-dist: Put gnulib-generated files arg-nonnull.h, c++defs.h,
	and warn-on-use.h into the distribution.

	Regenerate.
	* lib/dtoastr.c, lib/ftoastr.c, lib/ftoastr.h, lib/intprops.h:
	* lib/ldtoastr.c, m4/c-strtod.m4:
	New files, copied from gnulib by gnulib-tool.
	* lib/dummy.c: Remove.
	* aclocal.m4, configure, lib/Makefile.in, lib/gnulib.mk:
	* m4/gnulib-cache.m4, m4/gnulib-comp.m4, src/config.in:
	Regenerate.

	Use gnulib's ftoastr module.
	* Makefile.in (GNULIB_MODULES): Add ftoastr.  Remove dummy.

	Regenerate.
	* aclocal.m4, compile, depcomp, lib/Makefile.in, lib/dummy.c:
	* lib/gnulib.mk, m4/00gnulib.m4, m4/gnulib-cache.m4:
	* m4/gnulib-common.m4, m4/gnulib-comp.m4, m4/gnulib-tool.m4, missing:
	New files, generated automatically, with 'make sync-from-gnulib'
	followed by 'make'.
	* configure, lisp/dired.el, src/config.in: Regenerate.

	Automate syncing from gnulib.
	* INSTALL, README: Document new subdirectory 'lib'.
	* Makefile.in (SUBDIR): Add lib.
	(SUBDIR_MAKEFILES): Add lib/Makefile.
	(lib-src, src, TAGS, tags): Depend on lib.
	(gnulib_srcdir, GNULIB_MODULES, GNULIB_TOOL_FLAGS): New macros.
	($(gnulib_srcdir)): New rule.
	(sync-from-gnulib): New rule, which is .PHONY.
	(lib): New rule, which is like lib-src.
	(Makefile): Depend on lib/Makefile.in.
	(AUTOCONF_INPUTS): Depend on aclocal.m4.
	(ACLOCAL_INPUTS, AUTOMAKE_INPUTS): New macros.
	($(srcdir)/aclocal.m4, $(srcdir)/lib/Makefile.in): New rules.
	(am--refresh): New rule, to pacify Automake.
	(mostlyclean, clean, distclean, bootstrap-clean, maintainer-clean):
	Clean lib, too.
	(top_maintainer_clean): New macro, to remove gnulib-tool and Automake
	droppings.
	(maintainer-clean, extraclean): Use it.
	* configure.in: Initialize for automake and gnulib, by invoking
	AM_INIT_AUTOMAKE, AM_PROG_CC_C_O, gl_EARLY, and gl_INIT.  Output
	lib/Makefile, too.  Use automake to build gnulib, as gnulib works
	more conveniently with automake.
	* lib/Makefile.am: New file.
	* make-dist: Also put into the distribution aclocal.m4,
	compile, depcomp, missing, and the files under lib/.

2011-01-15  Glenn Morris  <rgm@gnu.org>

	* Makefile.in (epaths-force): No more arch-tag to edit.

2011-01-15  Chong Yidong  <cyd@stupidchicken.com>

	* configure.in: Bump min libxml2 version to 2.6.17 (Bug#7603).

2011-01-14  Paul Eggert  <eggert@cs.ucla.edu>

	* make-dist: Distribute test/ files too.
	Distribute every file under test/ that is under version control,
	using patterns like *.el to capture files that are added later.
	Without this change, "configure" would fail, because it would
	attempt to build from a Makefile.in that was not distributed.

2011-01-13  Christian Ohler  <ohler@gnu.org>

	* Makefile.in (INFO_FILES): Add ERT.

	* Makefile.in (check): Run tests in test/automated.

	* Makefile.in:
	* configure.in: Add test/automated/Makefile.

2011-01-07  Paul Eggert  <eggert@cs.ucla.edu>

	* install-sh, mkinstalldirs, move-if-change: Update from master
	source in gnulib.

	* config.guess, config.sub: Updated from master source.

2011-01-05  Andreas Schwab  <schwab@linux-m68k.org>

	* configure.in: Check for __builtin_unwind_init.

2011-01-05  Glenn Morris  <rgm@gnu.org>

	* configure.in (HAVE_MAKEINFO): New output variable.
	(MAKEINFO): Reset to "makeinfo" if not found.
	* Makefile.in (install-arch-indep, info):
	Replace MAKEINFO = off with HAVE_MAKEINFO = no.

2010-12-29  Ulrich Mueller  <ulm@gentoo.org>

	* configure.in: Make gameuser configurable (Bug#7717).

2010-12-15  Glenn Morris  <rgm@gnu.org>

	* Makefile.in (install-arch-dep, uninstall): Remove code relating to the
	long absent lib-src/fns-*.el.

2010-12-11  Glenn Morris  <rgm@gnu.org>

	* make-dist: Exclude etc/*.pyc.

2010-12-10  Andreas Schwab  <schwab@linux-m68k.org>

	* configure.in: Don't double machfile in final message.

2010-12-04  Chong Yidong  <cyd@stupidchicken.com>

	* configure.in: Fix last change.

2010-12-04  Andreas Schwab  <schwab@linux-m68k.org>

	* configure.in: Remove reference to removed machine description
	files and allow $machine and $machfile to be empty.  Substitute
	M_FILE/S_FILE instead of machfile/opsysfile.

2010-12-03  Glenn Morris  <rgm@gnu.org>

	* make-dist: Remove EMACS_UNIBYTE unsetting; it does nothing.

2010-11-23  Dan Nicolaescu  <dann@ics.uci.edu>

	* configure.in <AC_CHECK_HEADERS>: Remove sys/ioctl.h.
	(EXTERNALLY_VISIBLE): New definition.

2010-11-21  Dan Nicolaescu  <dann@ics.uci.edu>

	* configure.in (INLINE): Do not depend on OPTIMIZE, unused.

2010-11-15  Dan Nicolaescu  <dann@ics.uci.edu>

	* configure.in: Do not check for unconditionally included headers.

2010-11-09  Stefan Monnier  <monnier@iro.umontreal.ca>

	* .dir-locals.el (log-edit-mode): Set log-edit-rewrite-fixes.

2010-11-09  Michael Albinus  <michael.albinus@gmx.de>

	* configure.in: Don't write a warning for D-Bus anymore.

2010-11-06  Andreas Schwab  <schwab@linux-m68k.org>

	* configure.in: Fix indentation.

2010-10-31  Ken Brown  <kbrown@cornell.edu>

	* configure.in (checking whether localtime caches TZ): Use
	unsetenv instead of modifying environment directly.

2010-10-25  Andreas Schwab  <schwab@linux-m68k.org>

	* configure.in (checking for -znocombreloc): Use AC_LANG_PROGRAM
	to avoid warning.

2010-10-24  Lars Magne Ingebrigtsen  <larsi@gnus.org>

	* configure.in: Remove the BROKEN annotation from gnutls.

2010-10-22  Glenn Morris  <rgm@gnu.org>

	* make-dist: Avoid listing .el files twice.  Don't try to run
	autoconf if --no-update.

2010-10-20  Glenn Morris  <rgm@gnu.org>

	* make-dist: No longer create lisp/MANIFEST.

2010-10-14  Glenn Morris  <rgm@gnu.org>

	* BUGS, INSTALL.BZR, README: Updates.

2010-10-13  Glenn Morris  <rgm@gnu.org>

	* make-dist: Remove --compress.  Check for the appropriate
	gzip-like executable, and if not found, don't compress.
	Check version number in README, don't change it.
	Use find for nt/inc/*.h.

2010-10-12  Dan Nicolaescu  <dann@ics.uci.edu>

	* configure (ns_appdir, OLDXMENU, TOOLTIP_SUPPORT): Remove
	trailing / from directory names.

2010-10-12  Glenn Morris  <rgm@gnu.org>

	* make-dist: Update and simplify.

2010-10-12  Eli Zaretskii  <eliz@gnu.org>

	* make-dist: Don't distribute src/buildobj.h.  (Bug#7167)

2010-10-10  Dan Nicolaescu  <dann@ics.uci.edu>

	* configure.in (PROFILING_LDFLAGS): Do not define, remove all uses.

2010-10-09  Glenn Morris  <rgm@gnu.org>

	* make-dist: No more doc/emacs/*.texi.in.

	* configure.in (AC_OUTPUT): Remove doc/emacs/emacsver.texi.

2010-10-09  Glenn Morris  <rgm@gnu.org>

	* configure.in: Combine some conditionals.

	* configure.in (AC_OUTPUT): Add doc/emacs/emacsver.texi.
	* make-dist: Include doc/emacs/*.texi.in.

	* INSTALL, make-dist: Remove references to b2m.
	* Makefile.in (MAN_PAGES): Remove b2m.1.

2010-10-05  Glenn Morris  <rgm@gnu.org>

	* .dir-locals.el: The Emacs convention is sentence-end-double-space.

2010-10-03  Dan Nicolaescu  <dann@ics.uci.edu>

	* configure.in (NO_INLINE, noinline): Move here from src/xterm.c.

2010-10-01  Dan Nicolaescu  <dann@ics.uci.edu>

	* configure.in: Include stdlib.h and string.h unconditionally.

2010-09-29  Romain Francoise  <romain@orebokech.com>

	* configure.in: Don't enable ImageMagick unless HAVE_X11.

2010-09-28  Glenn Morris  <rgm@gnu.org>

	* configure.in (HAVE_GNUTLS): Add a description to make autoheader
	happy.

2010-09-27  Lars Magne Ingebrigtsen  <larsi@gnus.org>

	* configure.in: Enable imagemagick by default.

2010-09-26  Lars Magne Ingebrigtsen  <larsi@gnus.org>

	* configure.in (HAVE_GNUTLS): Don't break if we don't have the
	gnutls libraries.

2010-09-26  Teodor Zlatanov  <tzz@lifelogs.com>

	* configure.in: Set up GnuTLS.

2010-09-22  Chong Yidong  <cyd@stupidchicken.com>

	* configure.in: Announce whether libxml2 is linked to.

2010-09-20  Dan Nicolaescu  <dann@ics.uci.edu>

	* configure.in (LINKER): Rename to LD_FIRSTFLAG, do not include $(CC).

2010-09-18  Eli Zaretskii  <eliz@gnu.org>

	* config.bat: Detect that libxml2 is installed and if so, build
	with it.

2010-09-13  Lars Magne Ingebrigtsen  <larsi@gnus.org>

	* configure.in (HAVE_LIBXML2): Check that the libxml2 we found can
	be used.  This fixes a conf problem on Mac OS X.

2010-09-10  Lars Magne Ingebrigtsen  <larsi@gnus.org>

	* configure.in: Check for libxml2.

2010-09-09  Glenn Morris  <rgm@gnu.org>

	* make-dist: No more TODO files under lisp/.

2010-09-04  Eli Zaretskii  <eliz@gnu.org>

	* config.bat: Produce lisp/gnus/_dir-locals.el from
	lisp/gnus/.dir-locals.el.

2010-08-23  Andreas Schwab  <schwab@linux-m68k.org>

	* configure.in: Fix check for librsvg, imagemagick and
	MagickExportImagePixels.

2010-08-18  Joakim Verona  <joakim@verona.se>

	* Makefile.in, configure.in: Checks for ImageMagick.

2010-08-10  Dan Nicolaescu  <dann@ics.uci.edu>

	* configure.in (AC_PREREQ): Require autoconf 2.65.

2010-08-09  Dan Nicolaescu  <dann@ics.uci.edu>

	* configure.in (AC_PREREQ): Require autoconf 2.66 to stop version churn.

2010-08-09  Andreas Schwab  <schwab@linux-m68k.org>

	* configure.in: Add AC_C_BIGENDIAN.

2010-08-09  Dan Nicolaescu  <dann@ics.uci.edu>

	* configure.in (ORDINARY_LINK): Use on hpux* too.

2010-08-06  Jan Djärv  <jan.h.d@swipnet.se>

	* configure.in: Check for util.h.
	Use -Wimplicit-function-declaration if compiler supports it.

2010-08-05  Eli Zaretskii  <eliz@gnu.org>

	* configure.in (UNEXEC_OBJ): Rename unexec.o => unexcoff.o.

2010-08-04  Andreas Schwab  <schwab@linux-m68k.org>

	* configure.in: Restore accidentally removed use of
	GCC_TEST_OPTIONS/NON_GCC_TEST_OPTIONS.

2010-07-29  Chad Brown  <yandros@mit.edu>

	* configure.in: Check for dirent.h.

2010-07-29  Dan Nicolaescu  <dann@ics.uci.edu>

	* configure.in: Remove reference to usg5-4, unused.

2010-07-25  Andreas Schwab  <schwab@linux-m68k.org>

	* configure.in: Check for __executable_start.

2010-07-24  Ken Brown  <kbrown@cornell.edu>

	* configure.in (LINKER, LIB_GCC): Remove cygwin special cases (Bug#6715)

2010-07-24  Juanma Barranquero  <lekktu@gmail.com>

	* .bzrignore, .gitignore: Ignore README.W32 on the root directory.

2010-07-24  Ken Brown  <kbrown@cornell.edu>  (tiny change)

	* configure.in (START_FILES) [cygwin]: Set to pre-crt0.o (Bug#6715).

2010-07-12  Andreas Schwab  <schwab@linux-m68k.org>

	* configure.in (C_WARNINGS_SWITCH, PROFILING_CFLAGS)
	(PROFILING_LDFLAGS): Substitute, don't add them to CFLAGS/LDFLAGS.
	(C_OPTIMIZE_SWITCH): Remove.
	(TEMACS_LDFLAGS2): Add ${PROFILING_LDFLAGS}.

2010-07-11  Andreas Schwab  <schwab@linux-m68k.org>

	* configure.in: Don't check for index and rindex, check for strchr
	and strrchr.  Define strchr and strrchr as index and rindex,
	resp., in src/config.h if not available.

2010-07-08  Dan Nicolaescu  <dann@ics.uci.edu>

	* configure.in: Use -Wold-style-definition if available.
	This helps with the transition to standard C code, it can be
	removed when done.

	* configure.in (PRE_EDIT_LDFLAGS, POST_EDIT_LDFLAGS): Remove.

	* configure.in (UNEXEC_OBJ): Add comment about values for MSDOS
	and MSWindows.

2010-07-07  Andreas Schwab  <schwab@linux-m68k.org>

	* configure.in: Don't check for bcopy, bcmp, bzero.  Don't include
	<strings.h> and don't define bcopy, bzero, BCMP in config.h.

2010-07-07  Dan Nicolaescu  <dann@ics.uci.edu>

	* configure.in (getenv): Remove K&R declaration.

2010-07-02  Jan Djärv  <jan.h.d@swipnet.se>

	* configure.in: Remove define __P.

2010-07-02  Dan Nicolaescu  <dann@ics.uci.edu>

	* configure.in (--enable-use-lisp-union-type): New flag.

2010-06-30  Dan Nicolaescu  <dann@ics.uci.edu>

	Fix CFLAGS for non-GCC compilers.
	* configure.in (CFLAGS): Always use -g like it was done before the
	2010-03-30 change.
	(REAL_CFLAGS): Use CFLAGS for non-GCC to get optimization flags.
	(Bug#6538)

2010-06-30  Glenn Morris  <rgm@gnu.org>

	* configure.in (HAVE_SOUND, HAVE_X_I18N, HAVE_X11R6_XIM):
	Set with AC_DEFINE rather than AH_BOTTOM.

	* configure.in (C_OPTIMIZE_SWITCH, CANNOT_DUMP, SYSTEM_MALLOC):
	(USE_MMAP_FOR_BUFFERS, C_WARNING_SWITCH, CFLAGS, REAL_CFLAGS):
	Set with shell, not cpp.
	(LIBX): Remove, just use -lX11 in the one place this was used.
	(cannot_dump): Replace with CANNOT_DUMP.

2010-06-28  Jan Djärv  <jan.h.d@swipnet.se>

	* configure.in: Add --with-x-toolkit=gtk3.  Remove HAVE_GTK_MULTIDISPLAY,
	check for gtk_file_chooser_dialog_new, and HAVE_GTK_FILE_BOTH (implied
	by minimum required Gtk+ 2.6).  Add checks for functions introduced
	in Gtk+ 2.14 or newer (bug#6505).

2010-06-26  Eli Zaretskii  <eliz@gnu.org>

	* config.bat: Remove white space around "+" in COPY commands.

2010-06-23  Glenn Morris  <rgm@gnu.org>

	* info/dir: Start descriptions in column 32, per Texinfo convention.

2010-06-16  Chong Yidong  <cyd@stupidchicken.com>

	* INSTALL: Update font information (Bug#6389).

2010-06-16  Glenn Morris  <rgm@gnu.org>

	* INSTALL: General update.

2010-06-12  Glenn Morris  <rgm@gnu.org>

	* Makefile.in (install-arch-indep): Delete any old info .gz files first.

2010-06-11  Glenn Morris  <rgm@gnu.org>

	* configure.in (--without-compress-info): New option.
	(GZIP_INFO): New output variable.

	* Makefile.in (GZIP_INFO): New, set by configure.
	(install-arch-indep): Don't gzip info pages if GZIP_INFO is nil.
	Handle man pages in the same way.

2010-06-10  Glenn Morris  <rgm@gnu.org>

	* Makefile.in (install-arch-indep): Gzip the info files too.

	* make-dist: Remove references to non-existent directories and files.

2010-06-08  Dan Nicolaescu  <dann@ics.uci.edu>

	* configure.in: Include <strings.h> and <string.h> instead of
	"strings.h" and "string.h".

2010-06-06  Dan Nicolaescu  <dann@ics.uci.edu>

	* configure.in: Remove code dealing with BSTRING.

2010-06-03  Dan Nicolaescu  <dann@ics.uci.edu>

	* configure.in (AC_PREREQ): Require autoconf 2.65.

	* configure.in (unxec): Do not define and substitute.
	(UNEXEC_OBJ): New output variable, replaces cpp UNEXEC.

2010-06-03  Glenn Morris  <rgm@gnu.org>

	* configure.in (AH_BOTTOM): Remove NOT_C_CODE test, it is always true.

2010-06-02  Dan Nicolaescu  <dann@ics.uci.edu>

	Fix alloca definition when using gcc on non-gnu systems.
	* configure.in: Use the code sequence indicated by "info autoconf"
	for alloca (bug#6170).

2010-05-30  Stefan Monnier  <monnier@iro.umontreal.ca>

	* .bzrignore: Ignore new files from trunk, which appear if you use
	colocated branches (i.e. "bzr switch").

2010-05-28  Glenn Morris  <rgm@gnu.org>

	* configure.in: Simplify some of the $canonical tests.

2010-05-27  Glenn Morris  <rgm@gnu.org>

	* config.bat: Do not preprocess src/Makefile.in.

	* configure.in: Do not preprocess src/Makefile.in.
	(cpp_undefs, CPP_NEED_TRADITIONAL): Remove.
	(AC_EGREP_CPP): Test no longer needed.

	* make-dist: No more Makefile.c files.

2010-05-26  Glenn Morris  <rgm@gnu.org>

	* configure.in (YMF_PASS_LDFLAGS): Remove.
	(PRE_EDIT_LDFLAGS, POST_EDIT_LDFLAGS): New output variables.

	* configure.in (CPPFLAGS, CFLAGS, REAL_CFLAGS):
	Add $GNUSTEP_LOCAL_HEADERS.
	(LDFLAGS, LD_SWITCH_SYSTEM_TEMACS): Add $GNUSTEP_LOCAL_LIBRARIES.

	* configure.in (NS_IMPL_GNUSTEP_INC, NS_IMPL_GNUSTEP_TEMACS_LDFLAGS)
	(GNUSTEP_MAKEFILES): Remove.
	(LD_SWITCH_SYSTEM_TEMACS): Move NS_IMPL_GNUSTEP_TEMACS_LDFLAGS
	stuff to here.

2010-05-25  Glenn Morris  <rgm@gnu.org>

	* configure.in (LD_SWITCH_SYSTEM): Move some gnu-linux stuff...
	(LD_SWITCH_SYSTEM_TEMACS): ... to here.

	* configure.in (LD_SWITCH_SYSTEM_EXTRA): Remove.
	(LD_SWITCH_SYSTEM_TEMACS): Put darwin stuff from LD_SWITCH_SYSTEM_EXTRA
	here instead.

2010-05-24  Romain Francoise  <romain@orebokech.com>

	* make-dist: Look for version in src/emacs.c.
	Use lisp/subr.el rather than lisp/version.el for location check.

2010-05-21  Glenn Morris  <rgm@gnu.org>

	* configure.in (MKDEPDIR): Parallel build tweak.

	* configure.in (ns_frag): New output file.

	* configure.in (OLDXMENU): Set to "nothing" if !HAVE_X11 || USE_GTK.
	(OLDXMENU_TARGET): Set to empty if USE_GTK.

	* configure.in (cannot_dump): New output variable.

2010-05-20  enami tsugutomo  <tsugutomo.enami@jp.sony.com>

	* configure.in: On NetBSD, if terminfo is found, use it in
	preference to termcap.  (Bug#6190)

2010-05-20  Glenn Morris  <rgm@gnu.org>

	* make-dist (src): Include *.mk.
	* config.bat: Concatenate deps.mk onto the end of src/Makefile.
	* configure.in (DEPFLAGS, MKDEPDIR): New output variables.
	(deps_frag): New output file.
	(AUTO_DEPEND): Remove this definition.

	* configure.in (--with-gtk, --with-gcc): Remove option stubs.

2010-05-19  Glenn Morris  <rgm@gnu.org>

	* configure.in (LINKER, YMF_PASS_LDFLAGS): New output variables.
	(ORDINARY_LINK): New AC_DEFINE.
	(LIB_GCC): No need to set if ORDINARY_LINK.

2010-05-18  Glenn Morris  <rgm@gnu.org>

	* configure.in (POST_ALLOC_OBJ) [cygwin]: Omit vm-limit.o.
	(POST_ALLOC_OBJ) [!cygwin]: Set to empty.

	* config.bat (RALLOC_OBJ): Edit to empty if sys_malloc.
	* configure.in (REL_ALLOC): Unset on gnu, gnu-linux if DOUG_LEA_MALLOC.
	(RALLOC_OBJ): New output variable.

	* config.bat (GMALLOC_OBJ, VMLIMIT_OBJ): Edit to empty if sys_malloc.
	* configure.in (GMALLOC_OBJ, VMLIMIT_OBJ): New output variables.

2010-05-17  Stefan Monnier  <monnier@iro.umontreal.ca>

	* Makefile.in (src): Provide the name of the VCS file that witnesses
	a pull.
	($(srcdir)/src/config.in): Handle accidental removal of src/config.in.

2010-05-17  Glenn Morris  <rgm@gnu.org>

	* configure.in (OLDXMENU_DEPS): New output variable.

2010-05-16  Glenn Morris  <rgm@gnu.org>

	* configure.in (ns_appbindir, ns_appresdir): Set using $ns_appdir.

	* configure.in (ns_appdir, ns_appbindir): Add trailing "/" to value.
	* Makefile.in (install-arch-dep): Update for above change.

	* Makefile.in (ns_appdir): Remove.
	(install-arch-dep): Test $ns_appresdir instead of $ns_appdir.

	* configure.in (TEMACS_LDFLAGS2): New output variable.

	* configure.in (NS_IMPL_GNUSTEP_TEMACS_LDFLAGS): New output variable.
	(START_FILES): Set to empty if NS_IMPL_GNUSTEP.
	(GNUSTEP_SYSTEM_HEADERS, GNUSTEP_SYSTEM_LIBRARIES): Do not output,
	nothing uses.

2010-05-16  Dan Nicolaescu  <dann@ics.uci.edu>

	* configure.in: Remove references to usg5-4 and bsd-common, $opsys
	does not use them.
	(X11R5_INHIBIT_I18N): Remove, unused.

2010-05-15  Glenn Morris  <rgm@gnu.org>

	* configure.in (LIBXMENU): Set to empty if !HAVE_X_WINDOWS.

	* configure.in (FONT_OBJ): Set to empty if !HAVE_X_WINDOWS.

2010-05-15  Ken Raeburn  <raeburn@raeburn.org>

	* configure.in: Look for version string in its new location.

2010-05-15  Eli Zaretskii  <eliz@gnu.org>

	* config.bat: Remove support for DJGPP v1.x.

2010-05-15  Glenn Morris  <rgm@gnu.org>

	* configure.in (OLDXMENU_TARGET): New output variable.

	* Makefile.in (install-arch-dep): Update odd NS rule for Emacs version.

	* Makefile.in (install-arch-indep): Remove references to RCS, CVS,
	and other files that no longer exist.

2010-05-14  Glenn Morris  <rgm@gnu.org>

	* configure.in (cpp_undefs): Add mktime, register, X11.

	* configure.in (GPM_MOUSE_SUPPORT): Remove.
	(MOUSE_SUPPORT, TOOLTIP_SUPPORT, WINDOW_SUPPORT): New output variables.
	(HAVE_WINDOW_SYSTEM, HAVE_MOUSE): Move out of AC_BOTTOM.

	* configure.in (NS_IMPL_GNUSTEP_INC): New output variable.
	(GNUSTEP_MAKEFILES): Do not output.

2010-05-13  Glenn Morris  <rgm@gnu.org>

	* configure.in: Fix some paren typos.

	* configure.in (OLDXMENU, LIBXMENU): Set to empty if !HAVE_MENUS.

	* configure.in (LD_SWITCH_X_SITE, C_SWITCH_X_SITE): Do not define.

2010-05-12  Glenn Morris  <rgm@gnu.org>

	* configure.in (LIB_SRC_EXTRA_INSTALLABLES): Remove, unused.

	* configure.in (LIB_GCC): New output variable.

2010-05-11  Glenn Morris  <rgm@gnu.org>

	* make-dist (msdos): No more mainmake.

	* configure.in: Generate lib-src/Makefile directly, do not run cpp.
	* config.bat: Do not run cpp on lib-src/Makefile.in.

	* config.bat [HAVE_X11]: Run sed3x.inp on lib-src/Makefile.

2010-05-10  Glenn Morris  <rgm@gnu.org>

	* configure.in (LIBS_SYSTEM): New output variable, replacing cpp.

	* configure.in (MAIL_USE_FLOCK, MAIL_USE_LOCKF): New AC_DEFINEs.
	(BLESSMAIL_TARGET): New output variable.

2010-05-08  Štěpán Němec  <stepnem@gmail.com>  (tiny change)

	* INSTALL: Fix typos.

2010-05-08  Chong Yidong  <cyd@stupidchicken.com>

	* configure.in: Add check for buggy version of GCC (Bug#6031).

2010-05-08  Glenn Morris  <rgm@gnu.org>

	* configure.in (HAVE_LIBNCURSES): New local variable.
	(TERMINFO, LIBS_TERMCAP, TERMCAP_OBJ): New output variables,
	replacing cpp in src/s/*.h and src/Makefile.in.

2010-05-07  Chong Yidong  <cyd@stupidchicken.com>

	* Version 23.2 released.

2010-05-07  Stefan Monnier  <monnier@iro.umontreal.ca>

	* configure.in: Add tests for `isnan' and `copysign'.

2010-05-07  Eli Zaretskii  <eliz@gnu.org>

	* config.bat: Allow for 2 leading `#'s in comments in
	src/Makefile.in.

2010-05-07  Glenn Morris  <rgm@gnu.org>

	* configure.in (LD_SWITCH_SYSTEM): Set with configure, not cpp.
	Merges logic from src/s/* and src/Makefile.in.
	(LD_SWITCH_SYSTEM_TEMACS): New output variable.

2010-05-07  Dan Nicolaescu  <dann@ics.uci.edu>

	Define START_FILES and LIB_STANDARD using autoconf.
	* configure.in (START_FILES, LIB_STANDARD): New definitions, moved
	here from src/s/*.h.
	(HAVE_CRTIN): Remove, inline logic in the netbsd
	START_FILES/LIB_STANDARD computation.

2010-05-06  Glenn Morris  <rgm@gnu.org>

	* configure.in (AC_PROG_LN_S): Remove test, nothing uses @LN_S@.

	* Makefile.in (CPP, C_SWITCH_SYSTEM, ALLOCA, LN_S, C_SWITCH_X_SITE)
	(LD_SWITCH_X_SITE): Remove unused variables.

2010-05-04  Glenn Morris  <rgm@gnu.org>

	* configure.in (LD_SWITCH_X_SITE_AUX): Use AC_SUBST only, not AC_DEFINE
	as well.
	(LD_SWITCH_X_SITE_AUX_RPATH): New output variable.

	* configure.in (LD_SWITCH_SYSTEM_TEMACS): New output variable.

	* configure.in (C_SWITCH_MACHINE, C_SWITCH_SYSTEM): New output
	variables, replacing c_switch_machine, c_switch_system.
	* Makefile.in (C_SWITCH_SYSTEM): Use @C_SWITCH_SYSTEM@ rather than
	@c_switch_system@.

2010-05-03  Glenn Morris  <rgm@gnu.org>

	* configure.in (LIBXT_OTHER, LIBX_OTHER): New output variables.

	* make-dist: There are no more src/m/*.inp files.

2010-05-01  Dan Nicolaescu  <dann@ics.uci.edu>

	* configure.in (LD_SWITCH_MACHINE, ld_switch_machine): Remove, unused.
	(ac_link): Do not use ld_switch_machine.

2010-05-01  Glenn Morris  <rgm@gnu.org>

	* configure.in (OTHER_OBJ): Remove.
	(PRE_ALLOC_OBJ, POST_ALLOC_OBJ): New output variables.

2010-04-30  Glenn Morris  <rgm@gnu.org>

	* configure.in (OTHER_OBJ): Always include vm-limit.o on Cygwin.
	Elsewhere, maybe include it.

	* configure.in (TOOLKIT_LIBW) [HAVE_GTK]: Set to $GTK_LIBS.
	(OLDXMENU, LIBXMENU): New output variables.

	* configure.in (OTHER_OBJ): New output variable.

2010-04-28  Glenn Morris  <rgm@gnu.org>

	* configure.in (CYGWIN_OBJ): New output variable.

	* configure.in (GPM_MOUSE_SUPPORT): New output variable.

	* configure.in (FONT_OBJ): New output variable.

	* configure.in (LIBXMU): New output variable.

	* configure.in (NS_OBJ, NS_SUPPORT): New output variables.

	* configure.in (machine, canonical): On amdx86-64, check for a 32-bit
	userland and maybe change values to i386 (move test from s/amdx86-64.h).

2010-04-27  Glenn Morris  <rgm@gnu.org>

	* configure.in (LIBXTR6): New output variable.  Move unixware special
	case here from src/s/unixware.h.

	* configure.in (LUCID_LIBW, MOTIF_LIBW): No longer substitute
	in Makefiles.
	(TOOLKIT_LIBW): New output variable, replacing LUCID_LIBW/MOTIF_LIBW.

	* configure.in (HAVE_MOTIF_2_1): Remove unused variable.
	(LIBXP): No longer substitute in Makefiles.
	(MOTIF_LIBW): New output variable.  Move system-specific settings here
	from src/s files.

2010-04-27  Dan Nicolaescu  <dann@ics.uci.edu>

	Reduce CPP usage.
	* configure.in (LIB_X11_LIB): Remove, inline in the only user.
	(unexec): Define unconditionally, all platforms define
	UNEXEC.  AC_SUBST it.
	(UNEXEC_SRC): Remove, unused.
	(C_SWITCH_X_SYSTEM): Define using autoconf, not cpp.

2010-04-27  Glenn Morris  <rgm@gnu.org>

	* configure.in (HAVE_MOTIF_2_1, HAVE_LIBXP): Remove unused AC_DEFINEs,
	replaced by LIBXP.

	* configure.in (--with-crt-dir): Doc fix (now valid for all platforms).
	(CRT_DIR): On (powerpc64|sparc64)-*-linux-gnu*, default to /usr/lib64.
	On hpux10-20, default to /lib.

	* configure.in (LUCID_LIBW, LIBXP, WIDGET_OBJ): New output variables.

2010-04-26  Dan Nicolaescu  <dann@ics.uci.edu>

	* configure.in (LIBS_MACHINE): Remove, unused.

	* configure.in (LIB_MATH): New output variable.  Set it for some systems.

2010-04-24  Glenn Morris  <rgm@gnu.org>

	* configure.in (CRT_DIR): New output variable.
	(--with-crt-dir): New option.  (Bug#5655)
	(HAVE_LIB64_DIR): Remove.

2010-04-22  Dan Nicolaescu  <dann@ics.uci.edu>

	* configure.in (REAL_CFLAGS, CFLAGS): Restore -g for gcc.

2010-04-22  Miles Bader  <miles@gnu.org>

	* configure.in: Get rid of "unix" pre-defined macro when
	preprocessing Makefile.  (Bug#5857)

2010-04-21  Andreas Schwab  <schwab@linux-m68k.org>

	Avoid non-portable shell command negation
	* configure.in: Revert last change.

2010-04-21  Jan Djärv  <jan.h.d@swipnet.se>

	* configure.in: Change "if test ! -f" to "if ! test -f".

2010-04-21  Glenn Morris  <rgm@gnu.org>

	* configure.in (LIBSELINUX_LIBS): Always substitute in Makefiles.
	(GTK_OBJ, DBUS_OBJ, LIBXSM, XMENU_OBJ, XOBJ): New output variables.

2010-04-21  Karel Klíč  <kklic@redhat.com>

	* configure.in: New option: --with(out)-selinux, on by default.
	Set HAVE_LIBSELINUX if we find libselinux, and substitute
	LIBSELINUX_LIBS in Makefiles.

2010-04-01  Dan Nicolaescu  <dann@ics.uci.edu>

	* configure.in: Remove all references to LIBX11_SYSTEM.

2010-03-30  Dan Nicolaescu  <dann@ics.uci.edu>

	* configure.in: Remove all references to C_DEBUG_SWITCH.

2010-03-27  Eli Zaretskii  <eliz@gnu.org>

	* config.bat <lib-src>: Edit out lines that begin with several #
	characters.

2010-03-20  Dan Nicolaescu  <dann@ics.uci.edu>

	* configure.in: Remove support for old UNIX System V systems and
	for Unixware on non-x86 machines.

	* configure.in: Remove support for Solaris on PPC and for old versions.

	* configure.in: Remove non-working lynxos port.

2010-03-19  Dan Nicolaescu  <dann@ics.uci.edu>

	* .dir-locals.el (c-mode): Turn on whitespace-mode for diff-mode.

2010-03-19  Glenn Morris  <rgm@gnu.org>

	* configure.in (HAVE_LIBNCURSES): Add a description to make autoheader
	happy.

2010-03-18  Jan Djärv  <jan.h.d@swipnet.se>

	* configure.in: Check for tputs and friends, abort if not
	found (bug#5735).

2010-03-18  Glenn Morris  <rgm@gnu.org>

	* configure.in (--with-x-toolkit): In the help text, say which options
	are synonyms.

	* configure.in (--with-mmdf, --with-mail-unlink):
	New options, off by default.
	(--with-mailhost): New option to set default POP host.
	(LIBXPM, LIBJPEG, LIBPNG, LIBTIFF, LIBGIF, LIBGPM, LIBS_MAIL)
	(LIBHESIOD, LIBRESOLV, COM_ERRLIB, CRYPTOLIB, KRB5LIB, DESLIB, KRB4LIB):
	New variables, substituted in Makefiles.
	(try_libungif, ac_gif_lib_name): Replace with HAVE_GIF=maybe, LIBGIF.
	(LIBGIF): Use AC_SUBST rather than AC_DEFINE.
	(HAVE_LIBMAIL, HAVE_LIBLOCKFILE, HAVE_LIBCOM_ERR, HAVE_LIBCRYPTO)
	(HAVE_LIBK5CRYPTO, HAVE_LIBKRB5, HAVE_LIBDES425, HAVE_LIBDES)
	(HAVE_LIBKRB4, HAVE_LIBKRB): New AC_DEFINEs.

2010-03-18  Tetsurou Okazaki  <okazaki@be.to>  (tiny change)

	* Makefile.in (uninstall): Handle the case where archlibdir does not
	exist.  (Bug#5720)

2010-03-12  Eli Zaretskii  <eliz@gnu.org>

	These changes remove termcap.c from the build on Posix platforms.
	* configure.in <AC_CHECK_HEADERS>: Remove termcap.h.

	* configure: Regenerated.

2010-03-10  Chong Yidong  <cyd@stupidchicken.com>

	* Branch for 23.2.

2010-01-31  Juri Linkov  <juri@jurta.org>

	* .bzrignore: Add TAGS-LISP.

2010-01-23  Giorgos Keramidas  <keramida@ceid.upatras.gr>  (tiny change)

	* configure.in: Check for utmp.h availability (FreeBSD 9.x lacks
	this header file).

2010-01-12  Juanma Barranquero  <lekktu@gmail.com>

	* .bzrignore: Ignore all .exe, instead of individual files.

2010-01-12  Chong Yidong  <cyd@stupidchicken.com>

	* configure.in: Explicitly check for and link to -lXrender.

2010-01-12  Glenn Morris  <rgm@gnu.org>

	* INSTALL.BZR, README: Use bug-gnu-emacs rather than emacs-pretest-bug
	for bug reports for development versions.

2010-01-02  Eli Zaretskii  <eliz@gnu.org>

	* .bzrignore: Add more ignored patterns, including for the MS-DOS
	build.

2009-12-27  Karl Fogel  <kfogel@red-bean>

	* INSTALL.BZR: Rename from INSTALL.CVS; edit to talk about Bazaar.
	* INSTALL, autogen.sh, configure.in, configure: Adjust accordingly.

2009-12-17  Glenn Morris  <rgm@gnu.org>

	* .dir-locals.el (bug-reference-url-format): Change to debbugs.gnu.org.

2009-12-15  Glenn Morris  <rgm@gnu.org>

	* info/dir: Add EDT entry.
	* Makefile.in (INFO_FILES): Add edt.

2009-12-10  Jan Djärv  <jan.h.d@swipnet.se>

	* configure.in: Check for RSVG if GNUStep is used.

2009-12-09  Jan Djärv  <jan.h.d@swipnet.se>

	* configure.in: Don't check for RSVG or GConf unless X11 is used.

2009-12-09  Ken Brown  <kbrown@cornell.edu>  (tiny change)

	* configure.in: Allow compiling Emacs with GTK on Cygwin.

2009-12-01  Glenn Morris  <rgm@gnu.org>

	* make-dist: Add etc/images/mpc directory.

2009-11-21  Jan Djärv  <jan.h.d@swipnet.se>

	* configure.in: Don't check for GConf unless X is used.

2009-11-20  Dan Nicolaescu  <dann@ics.uci.edu>

	* configure.in: Use -Wdeclaration-after-statement if available.

2009-11-17  Jan Djärv  <jan.h.d@swipnet.se>

	* configure.in: New option: --with(out)-gconf.
	Set HAVE_GCONF if we find gconf.

2009-11-17  Glenn Morris  <rgm@gnu.org>

	* Makefile.in (INFO_FILES): Add semantic.

2009-11-16  Chong Yidong  <cyd@stupidchicken.com>

	* info/dir: Add Semantic.

2009-11-16  Glenn Morris  <rgm@gnu.org>

	* Makefile.in (install-arch-indep): Use a more restrictive Makefile
	pattern, so as not to exclude makefile*.el.  (Bug#4912)

2009-11-14  Jan Djärv  <jan.h.d@swipnet.se>

	* configure.in: --enable-autodepend is new.  Check for GNU Make
	and that gcc supports -MMD -MF.  Define AUTO_DEPEND if we can use
	gcc and GNU make to generate dependencies.

2009-10-27  Glenn Morris  <rgm@gnu.org>

	* make-dist: Make links to doc/lispintro/*.pdf.

2009-10-23  Jim Meyering  <meyering@redhat.com>

	* configure.in: Invoke $CPP with -P when creating Makefile and
	src/Makefile.  Without this, gcc 4.4.2 converts each
	backslash-newline pair in the input to a bare newline, yielding
	invalid Makefiles.

	* configure: Regenerate.

2009-10-19  Dan Nicolaescu  <dann@ics.uci.edu>

	* configure.in (vax-dec-vms): Remove, not supported anymore.

2009-10-15  Adrian Robert  <Adrian.B.Robert@gmail.com>

	* configure.in (NS_HAVE_NSINTEGER): Back out previous change.
	(*-apple-darwin*): Add x86_64 architecture.

2009-10-14  Dan Nicolaescu  <dann@ics.uci.edu>

	* config.guess, config.sub: Updated from master source.

2009-10-11  Adrian Robert  <Adrian.B.Robert@gmail.com>

	* configure.in (NS_HAVE_NSINTEGER): Remove this test and define.

2009-10-07  Edward Trumbo  <etrumbo@comcast.net>  (tiny change)

	* Makefile.in (INFO_FILES): Add EDE and EIEIO.

2009-09-29  Glenn Morris  <rgm@gnu.org>

	* make-dist (check): Update for two new levels of subdirectory in lisp/.

2009-09-17  Dan Nicolaescu  <dann@ics.uci.edu>

	* config.guess, config.sub: Updated from master source.

	* configure.in (OTHER_FILES): Define using autoconf not cpp.

2009-09-14  Dan Nicolaescu  <dann@ics.uci.edu>

	* .dir-locals.el (change-log-mode): Restore bug-reference-mode.

2009-09-13  Chong Yidong  <cyd@stupidchicken.com>

	* INSTALL: Update URL for GNU FreeFont.

2009-09-09  Glenn Morris  <rgm@gnu.org>

	* Makefile.in (install-arch-indep): Don't recursively change perms of
	site-lisp and infodir.  There may be non-Emacs files in here, and the
	files supplied by Emacs are all handled explicitly already.  (Bug#3800)
	(mkdir): Set umask to world-readable before creating directories.
	mkinstalldirs already checks if dirs exist, don't duplicate this test.

2009-08-29  Glenn Morris  <rgm@gnu.org>

	* Makefile.in (info-real): Don't ignore errors from doc Makefiles.
	(info): Don't give an error in the absence of makeinfo - let the doc
	Makefiles do that, if the info files need rebuilding.  (Bug#3982)

2009-08-23  Ken Raeburn  <raeburn@raeburn.org>

	* Makefile.in (install-arch-indep): If the versioned DOC-####
	generated during loadup+dump isn't found, install the plain DOC
	file that always gets generated, in case CANNOT_DUMP is set.

	* configure.in: Warn if package version specified here doesn't
	match the version in version.el.
	* configure: Regenerate.

2009-08-22  Michael Albinus  <michael.albinus@gmx.de>

	* configure.in: AC_CHECK_FUNCS dbus_watch_get_unix_fd.

	* configure: Regenerate.

2009-08-19  Glenn Morris  <rgm@gnu.org>

	* INSTALL: Remove reference to cvtmail.

2009-08-15  CHENG Gao  <chenggao@gmail.com>

	* Makefile.in (install-arch-indep): Remove .DS_Store files (MacOSX).

2009-08-02  Kevin Ryde  <user42@zip.com.au>

	* INSTALL: Fix free fonts URL.

2009-07-22  Glenn Morris  <rgm@gnu.org>

	* configure.in (AC_PREREQ): Require autoconf 2.62.

2009-07-04  Andreas Schwab  <schwab@linux-m68k.org>

	* configure.in (--enable-checking, --enable-profiling):
	Use AS_HELP_STRING.

2009-07-03  Dan Nicolaescu  <dann@ics.uci.edu>

	* configure.in (--enable-profiling): New option.
	(mips-*-netbsd*, mipsel-*-netbsd*, mipseb-*-netbsd*): Use machine=mips.

2009-06-27  Glenn Morris  <rgm@gnu.org>

	* configure.in: Restore netbsd on mips, mipsel, mipseb.

2009-06-26  Dan Nicolaescu  <dann@ics.uci.edu>

	* configure.in (--enable-checking): New option.

2009-06-24  Glenn Morris  <rgm@gnu.org>

	* make-dist: Warn if subdir does not exist in source.
	(nextstep/Cocoa/Emacs.base/Contents/Resources/preferences.nib)
	(nextstep/GNUstep/Emacs.base/Resources/preferences.gorm):
	No longer make links.

2009-06-24  Yavor Doganov  <yavor@gnu.org>

	* make-dist (tempdir): Don't create directories preferences.gorm
	and preferences.nib, they are no longer required.

2009-06-21  Chong Yidong  <cyd@stupidchicken.com>

	* Branch for 23.1.

2009-06-12  Chong Yidong  <cyd@stupidchicken.com>

	* configure.in: Delete mac-fix-env target, which has been
	removed (Bug#3531).

2009-05-06  Stefan Monnier  <monnier@iro.umontreal.ca>

	* configure.in: Don't define CANNOT_DUMP for GNUStep any more.

2009-05-05  Per Starbäck  <per@starback.se>  (tiny change)

	* BUGS: Use new binding of view-emacs-problems.

2009-05-04   Simon Leinen  <simon.leinen@switch.ch>  (tiny change)

	* Makefile.in (install-arch-dep): Avoid using $$(..) construct,
	for Solaris compatibility.

2009-04-25  Chong Yidong  <cyd@stupidchicken.com>

	* configure: Regenerate.

	* configure.in: Disable use of FreeType without libXft.

2009-04-19  Jan Djärv  <jan.h.d@swipnet.se>

	* configure.in (HAVE_GTK_FILE_SELECTION, HAVE_GTK_FILE_CHOOSER):
	Check if it is declared in gtk.h.

2009-04-12  Andreas Schwab  <schwab@linux-m68k.org>

	* Makefile.in (install-arch-indep): Remove .gitignore files.

2009-04-03  Kenichi Handa  <handa@m17n.org>

	* INSTALL: Make the section "Complex Text Layout support
	libraries" the first of "ADDITIONAL DISTRIBUTION FILES".

2009-03-06  Dan Nicolaescu  <dann@ics.uci.edu>

	* configure.in (rs6000-ibm-aix6*): Fix typo.

2009-03-04  Glenn Morris  <rgm@gnu.org>

	* Makefile.in (INFO_FILES): Add auth.

2009-03-03  Glenn Morris  <rgm@gnu.org>

	* info/dir: Add Auth-source.

2009-02-28  Stefan Monnier  <monnier@iro.umontreal.ca>

	* Makefile.in (src): Fix last change so the first `cd' doesn't affect
	the second.

2009-02-28  Eli Zaretskii  <eliz@gnu.org>

	* config.bat: Copy .dbxinit to _dbxinit.

	* make-dist (Making links to `info'): Remove .gitignore.

2009-02-28  Stefan Monnier  <monnier@iro.umontreal.ca>

	* Makefile.in (lib-src, lisp): Use simpler rule.
	(src): Be more specific to avoid recompiling all the .elc files just
	because the bootstrap-emacs is missing.

2009-02-26  Chong Yidong  <cyd@stupidchicken.com>

	* configure.in: Require librsvg >= 2.11.

2009-02-23  Adrian Robert  <Adrian.B.Robert@gmail.com>

	* configure.in (HAVE_XFT, HAVE_FREETYPE, HAVE_LIBOTF)
	(HAVE_M17N_FLT): Don't check for these unless HAVE_X11.

2009-02-04  Adrian Robert  <Adrian.B.Robert@gmail.com>

	* configure.in (COCOA_EXPERIMENTAL_CTRL_G): Drop.

2009-02-03  Glenn Morris  <rgm@gnu.org>

	* make-dist: Add some missing files, remove some that are no longer
	present.

2009-02-02  Glenn Morris  <rgm@gnu.org>

	* make-dist: Add some missing nextstep/ files.

2009-01-22  Yavor Doganov  <yavor@gnu.org>  (tiny change)

	* configure.in (HAVE_RSVG): Use librsvg under HAVE_NS also.  (Bug#616)

2009-01-22  Dan Nicolaescu  <dann@ics.uci.edu>

	* configure.in: Add support for m68k-*-netbsd.

2009-01-14  Juri Linkov  <juri@jurta.org>

	* .dir-locals.el (change-log-mode): Remove bug-reference-mode.

	* .dir-locals.el (change-log-mode): Add bug-reference-url-format
	and bug-reference-mode.

2009-01-11  Juri Linkov  <juri@jurta.org>

	* INSTALL.CVS: Move configuration explicitly to the first step.

2009-01-09  Glenn Morris  <rgm@gnu.org>

	* .dir-locals.el: Don't set indent-tabs-mode.

2008-12-30  Kenichi Handa  <handa@m17n.org>

	* configure.in: Define HAVE_OTF_GET_VARIATION_GLYPHS if libotf has
	the function OTF_get_variation_glyphs.

2008-12-30  Jan Djärv  <jan.h.d@swipnet.se>

	* Makefile.in (install-arch-dep): Remove old directories in
	ns_app* before moving new directories there.

2008-12-27  Dan Nicolaescu  <dann@ics.uci.edu>

	* .dir-locals.el: Remove non-working entry for pmail.
	(fill-column): Fix typo.
	(change-log-mode): Add fill column.

2008-12-26  Eli Zaretskii  <eliz@gnu.org>

	* config.bat: Produce _dir-locals.el from .dir-locals.el.

2008-12-23  Dan Nicolaescu  <dann@ics.uci.edu>

	* make-dist (tempdir): Distribute .dir-locals.el.

	* .dir-locals.el: New file.

2008-12-19  Eli Zaretskii  <eliz@gnu.org>

	* config.bat (--with-system-malloc): New option; see msdos/INSTALL
	for rationale.

2008-12-13  Glenn Morris  <rgm@gnu.org>

	* Makefile.in (install-arch-indep): Add new man-pages.
	(manext): Remove variable.
	(MAN_PAGES): New variable.
	(install-arch-indep, uninstall): Use MAN_PAGES for list of files to add
	and remove.
	(uninstall): Remove desktop file and icons, game scores if empty.

2008-12-11  Dan Nicolaescu  <dann@ics.uci.edu>

	* config.guess, config.sub: Updated from master source.

2008-12-10  Dan Nicolaescu  <dann@ics.uci.edu>

	* Makefile.in (install-arch-indep): Install ebrowse.1.

2008-12-09  Ali Bahrami  <ali_gnu@emvision.com>  (tiny change)

	* configure.in: Add Solaris on x86_64.

2008-12-09  Dan Nicolaescu  <dann@ics.uci.edu>

	* config.guess, config.sub: Updated from master source.

2008-12-08  Eli Zaretskii  <eliz@gnu.org>

	* info/dir: Fix last change.

2008-12-07  Eli Zaretskii  <eliz@gnu.org>

	* info/dir: Untabify.

2008-11-28  Ulrich Mueller  <ulm@gentoo.org>

	* configure.in: Fix last change.

2008-11-28  Richard M Stallman  <rms@gnu.org>

	* configure.in (mips64-*-linux-gnu*, mips64el-*-linux-gnu*):
	New configurations.

2008-11-20  Josh Elsasser  <josh@elsasser.org>  (tiny change)

	* configure.in: Add hppa-*-openbsd* with machine hp800; mistakenly
	removed while misclassified as now unsupported hp9000s300.  (Bug#1365)

2008-11-15  Eli Zaretskii  <eliz@gnu.org>

	* Makefile.in (INFO_FILES): Remove ns-emacs.

	* info/dir (NS-Emacs): Remove entry.

2008-11-08  Eli Zaretskii  <eliz@gnu.org>

	* INSTALL: Move MS-DOS specific instructions to msdos/INSTALL.

2008-11-07  Glenn Morris  <rgm@gnu.org>

	* configure.in (HAVE_LIB64_DIR): Check for crtn.o.  (Bug#1287)

2008-10-31  Eli Zaretskii  <eliz@gnu.org>

	* config.bat: Tell user to expect one "File not found" message
	while the `doc' directory is being configured.

2008-10-30  Chong Yidong  <cyd@stupidchicken.com>

	* update-subdirs: Put obsolete directory last.

2008-10-30  Emanuele Giaquinta  <emanuele.giaquinta@gmail.com>

	* configure.in: Check fontconfig always.

2008-10-30  Dan Nicolaescu  <dann@ics.uci.edu>

	* configure (*-solaris2.[7-9]*): Fix typo.

2008-10-24  Glenn Morris  <rgm@gnu.org>

	* configure.in (--without-sync-input, --with-pkg-config-prog):
	Help strings start with lower case.
	(--with-gnustep-conf): New option.
	(GNUSTEP_CONFIG_FILE): Use, instead of fixed /etc/GNUstep/GNUstep.conf.

2008-10-24  Yavor Doganov  <yavor@gnu.org>  (tiny change)

	* configure.in: Use `.' instead of `source' to source GNUstep.conf.
	Exit with an error if `--with-ns' was specified but <AppKit/AppKit.h>
	is not found.  (Bug#1230)

2008-10-23  Ali Bahrami  <ali_gnu@emvision.com>  (tiny change)

	* configure (*-sunos5*, *-solaris*): Use the new file sol2-10.h.
	Use sol2-6.h for Solaris 7-9.

2008-10-18  Ulrich Mueller  <ulm@gentoo.org>

	* configure.in: Add support for GNU/Linux on SuperH.

2008-10-12  Andreas Schwab  <schwab@suse.de>

	* configure.in: Only check for m17n-flt if HAVE_LIBOTF.

2008-08-28  Adrian Robert  <Adrian.B.Robert@gmail.com>

	* configure.in: Report USE_TOOLKIT_SCROLLBARS as such (not mentioning
	"X") to avoid confusion.

	* configure: Regenerate.

2008-09-07  Romain Francoise  <romain@orebokech.com>

	* make-dist: Distribute doc/man/ChangeLog.

2008-08-28  Chong Yidong  <cyd@stupidchicken.com>

	* configure.in: Disable XFT and Freetype when without X.

	* configure: Regenerate.

2008-08-24  Dan Nicolaescu  <dann@ics.uci.edu>

	* configure.in (NS_IMPL_GNUSTEP): Increase pure size.

2008-08-21  Christian Faulhammer  <opfer@gentoo.org>  (tiny change)

	* configure.in (GNUSTEP_SYSTEM_HEADERS): Define
	GNUSTEP_SYSTEM_HEADERS and GNUSTEP_SYSTEM_LIBRARIES.

	* configure: Regenerate.

2008-08-20  Eli Zaretskii  <eliz@gnu.org>

	* configure.in: Move "#define subprocesses" before
	config_opsysfile is included.

2008-08-19  Kenichi Handa  <handa@m17n.org>

	* INSTALL (Extra fonts): Mention local fonts, don't mention
	mule-unicode.

2008-08-16  Chong Yidong  <cyd@stupidchicken.com>

	* make-dist: Omit info/.arch-inventory.

2008-08-16  Jason Rumney  <jasonr@gnu.org>

	* make-dist (tempdir/nt): Link emacsclient.rc.

2008-08-07  Dan Nicolaescu  <dann@ics.uci.edu>

	* configure.in (LIB_SRC_EXTRA_INSTALLABLES): New variable.
	AC_SUBST it.
	(GNU_OBJC_CFLAGS): Define as a shell variable instead of #define.
	AC_SUBST it.
	(OTHER_FILES): Always define for HAVE_NS.
	(C_SWITCH_X_SYSTEM): Don't define as empty for NS_IMPL_COCOA.
	* configure: Regenerate.

2008-08-07  Andreas Schwab  <schwab@suse.de>

	* configure.in: Correctly handle
	--enable-cocoa-experimental-ctrl-g=no and
	--enable-ns-self-contained=yes.

2008-08-06  Adrian Robert  <Adrian.B.Robert@gmail.com>

	* configure.in (NS_HAVE_INTEGER): Rename to NS_HAVE_NSINTEGER.
	(C_SWITCH_X_SYSTEM): Drop -MMD -MP under NS_IMPL_GNUstep.  Don't
	bother undef'ing since won't have desired effect.

2008-08-06  Andreas Schwab  <schwab@suse.de>

	* configure.in: Fix quoting.

2008-08-06  Chong Yidong  <cyd@stupidchicken.com>

	* configure.in (COCOA_EXPERIMENTAL_CTRL_G): Fix 2008-08-04 change.

2008-08-05  Ulrich Mueller  <ulm@gentoo.org>

	* configure.in: Add checks for krb5_error.text and
	krb5_error.e_text struct members.

2008-08-04  Chong Yidong  <cyd@stupidchicken.com>

	* configure.in: Test for existence of NSInteger.
	Suggested by Yavor Doganov.

2008-08-02  Romain Francoise  <romain@orebokech.com>

	* Makefile.in (INFO_FILES): Add mairix-el.

2008-07-31  Dan Nicolaescu  <dann@ics.uci.edu>

	* make-dist:
	* README: Remove VMS support.
	* vms: Remove directory.

2008-07-31  Dan Nicolaescu  <dann@ics.uci.edu>

	* configure.in (MULTI_KBOARD): Remove.

2008-07-30  Dan Nicolaescu  <dann@ics.uci.edu>

	* configure.in (DO_BLOCK_INPUT): Remove, unused.

2008-07-29  Chong Yidong  <cyd@stupidchicken.com>

	* info/dir (File): Add mairix-el.

2008-07-27  Dan Nicolaescu  <dann@ics.uci.edu>

	Remove support for Mac Carbon.
	* mac: Remove directory.
	* make-dist:
	* configure.in:
	* README:
	* Makefile.in:
	* INSTALL: Remove code for Carbon.
	* configure: Regenerate.

2008-07-26  Adrian Robert  <Adrian.B.Robert@gmail.com>

	* Makefile.in (install-arch-dep): Fix typo in NS installation commands.

2008-07-25  Chong Yidong  <cyd@stupidchicken.com>

	* configure.in: Check for getrlimit.

	* configure: Regenerate.

2008-07-23  Dan Nicolaescu  <dann@ics.uci.edu>

	* configure.in (LD_SWITCH_SITE): Remove, set the values directly
	in src/Makefile.in.
	(static): Remove, autoconf would always comment it out anyway.
	(subprocesses): Define unconditionally.

2008-07-19  Yavor Doganov  <yavor@gnu.org>  (tiny change)

	* configure.in: Fix typo in GNUSTEP_MAKEFILES setting for HAVE_NS
	compilation under GNUstep.

2008-07-18  Kenichi Handa  <handa@m17n.org>

	* INSTALL (Complex Text Layout support libraries): Delete the
	paragraph about --enable-font-backend.

2008-07-17  Adrian Robert  <Adrian.B.Robert@gmail.com>

	* configure.in: Print out some info to user for NeXTstep builds.
	(ns-app): Remove enable option.
	(ns-self-contained): Add enable option.
	(ns_appbindir, ns_appresdir, ns_appsrc): Set them based on Cocoa or
	GNUstep, use to set install prefixes, and substitute in Makefiles.
	* configure: Regenerate.
	* Makefile.in (install-arch-dep): Perform post-install cleanup inside
	NS app bundle.

2008-07-17  Stefan Monnier  <monnier@iro.umontreal.ca>

	* configure.in: Extract and substitute GNUSTEP_MAKEFILES.

2008-07-16  Adrian Robert  <Adrian.B.Robert@gmail.com>

	* configure.in: Change GNUSTEP to NS_IMPL_GNUSTEP, COCOA to
	NS_IMPL_COCOA.

2008-07-16  Glenn Morris  <rgm@gnu.org>

	* configure.in (with_kerberos, with_kerberos5, with_hesiod):
	Fix tests for OPTION_DEFAULT_OFF (variables never unset).
	(with_carbon, with_ns): Remove dead code, since OPTION_DEFAULT_OFF means
	never unset.

	* make-dist: Add nextstep/ directories.
	(src, lib-src): Add .m files.

2008-07-16  Dan Nicolaescu  <dann@ics.uci.edu>

	* configure.in (freebsd, kfreebsd): Undo part of previous change.
	(USER_FULL_NAME): Remove, not used anymore.
	* configure: Regenerate.

2008-07-15  Adrian Robert  <Adrian.B.Robert@gmail.com>

	Changes and additions for NeXTstep windowing system (Cocoa and
	GNUstep) support.

	* configure.in: Add support for NS window system: --with-ns (default
	off), --enable-ns-app, --enable-cocoa-experimental-ctrl-g; improve add
	sparc detection for FreeBSD variants, checks for Cocoa and GNUstep,
	disable font backend if window system is "none", not if !HAVE_X11.
	* Makefile.in: Add ns-emacs to INFO_FILES, add ns_appdir variable.
	(install-arch-dep): Add commands to assemble NS .app package.

2008-07-10  Dan Nicolaescu  <dann@ics.uci.edu>

	* configure.in: Use macppc for Darwin.  Remove references to
	desupported systems.
	* configure: Regenerate.

2008-07-05  Glenn Morris  <rgm@gnu.org>

	* make-dist (EMACS): Doc fix.
	(lisp): There are no *.dat or image files here any more.
	(src): There are no *.s files here any more.
	(etc/images, etc/images/*): Link to most regular files.

2008-07-04  Emanuele Giaquinta  <emanuele.giaquinta@gmail.com>  (tiny change)

	* configure.in: Remove reference to deleted $USE_FONT_BACKEND.

2008-07-01  Glenn Morris  <rgm@gnu.org>

	* configure.in (cpp_undefs): Rename from `undefs', update uses.
	Use $srcdir rather than $top_srcdir.  Set before calling AC_OUTPUT,
	and explicitly export there.  (Bug#507.)

2008-06-26  Dan Nicolaescu  <dann@ics.uci.edu>

	* configure.in:
	* configure: Remove references to obsolete systems.

2008-06-25  Stefan Monnier  <monnier@iro.umontreal.ca>

	* Makefile.in (Makefile): Use it for its timestamp value as well, and
	make it depend on all other */.in files.
	(src/Makefile, src/config.stamp, lib-src/Makefile)
	(doc/emacs/Makefile, doc/misc/Makefile, doc/lispref/Makefile)
	(doc/lispintro/Makefile, oldXMenu/Makefile, lwlib/Makefile)
	(leim/Makefile, lisp/Makefile): Remove those overlapping targets.
	(leim, ${SUBDIR}, blessmail): Only depend on Makefile now.

	* configure.in: Don't create src/config.stamp any more.

2008-06-22  Stefan Monnier  <monnier@iro.umontreal.ca>

	* Makefile.in (${SUBDIR}): Pass additional BOOTSTRAPEMACS argument.

2008-06-22  Glenn Morris  <rgm@gnu.org>

	* Makefile.in (top_bootclean): Remove obsolete references to lock/.

2008-06-21  Romain Francoise  <romain@orebokech.com>

	* Makefile.in (INFO_FILES): Add sasl.

2008-06-21  Stefan Monnier  <monnier@iro.umontreal.ca>

	* Makefile.in (maybe_bootstrap, src/bootstrap-emacs${EXEEXT})
	(bootstrap-build): Remove.
	(top_bootclean): New var.
	(top_distclean, bootstrap-clean): Use it.
	(bootstrap): Don't recheck config.  Make normally.

2008-06-20  Stefan Monnier  <monnier@iro.umontreal.ca>

	* Makefile.in (SUBDIR): Include `lisp'.
	(lisp): Depend on `src'.
	(top_distclean): Don't remove config.status.
	(bootstrap-clean): New target.
	(maintainer-clean): Use it.
	(bootstrap): Use bootstrap-clean.  Re-run config.status.
	(src/bootstrap-emacs${EXEEXT}): New target.
	(bootstrap-build): Use it.  Don't use bootstrap-prepare because
	src/Makefile now takes care of it.
	(bootfast, bootstrap-clean-before, bootstrap-clean-before-fast): Remove.

2008-06-15  Glenn Morris  <rgm@gnu.org>

	* info/dir: Add sasl.

2008-06-09  Alan Mackenzie  <acm@muc.de>

	* INSTALL.CVS: Clarify why `make bootstrap' sometimes fails.

2008-06-08  Eric S. Raymond  <esr@snark.thyrsus.com>

	* INSTALL.CVS: Indicate when "cvs update -d" may be needed.

2008-06-07  Glenn Morris  <rgm@gnu.org>

	* Makefile.in (bootstrap-build): Remove mostlyclean, since it seems to
	serve no purpose.

2008-06-01  Dan Nicolaescu  <dann@ics.uci.edu>

	* configure.in (USE_LUCID, USE_MOTIF): Don't use "==".
	* configure: Regenerate.

2008-05-28  Stefan Monnier  <monnier@iro.umontreal.ca>

	* update-subdirs: Don't touch subdirs.el if it is unchanged.

2008-05-14  Kenichi Handa  <handa@m17n.org>

	* configure: Regenerate.

	* configure.in: Don't handle --disable-font-backend.  Don't print
	a message about a font backend.

2008-05-09  Glenn Morris  <rgm@gnu.org>

	* configure.in: Make absence of makeinfo a fatal error only if the info
	files don't exist.
	* Makefile.in (install-arch-indep, info): Handle MAKEINFO == off.

2008-05-07  Eli Zaretskii  <eliz@gnu.org>

	* config.bat: Fix last change: don't use < and > in "rem" lines,
	they are interpreted as redirection by DOS shells.

2008-05-04  YAMAMOTO Mitsuharu  <mituharu@math.s.chiba-u.ac.jp>

	* configure.in: Check availability of AvailabilityMacros.h
	if HAVE_CARBON.

	* configure: Regenerate.

2008-05-03  Glenn Morris  <rgm@gnu.org>

	* configure.in (x_libraries): Remove standard 64-bit directories -
	experimental workaround for minor autoconf bug.

	* configure.in (--without-makeinfo): New option.  If set,
	absence of suitable makeinfo is not a fatal error.
	* Makefile.in (MAKEINFO): New, set by configure.
	(install-arch-indep): Without makeinfo, ignore any missing manuals.
	(info-real): New target.
	(info): Without makeinfo, do nothing, else call `info-real'.

2008-04-23  Dan Nicolaescu  <dann@ics.uci.edu>

	* configure.in: Remove hpux10.20 from the desupported list.

2008-04-18  Stefan Monnier  <monnier@iro.umontreal.ca>

	* configure.in: Define USE_LUCID/USE_MOTIF in config.h.

2008-04-16  Stefan Monnier  <monnier@iro.umontreal.ca>

	* configure.in (SYNC_INPUT): Use OPTION_DEFAULT_ON and AC_DEFINE
	rather than change CPPFLAGS.
	(HAVE_GTK): Rename to USE_GTK.

2008-04-16  Yavor Doganov  <yavor@gnu.org>  (tiny change)

	* configure.in: Replace the obsolete macros AC_AIX and
	AC_GNU_SOURCE with AC_USE_SYSTEM_EXTENSIONS.

2008-04-05  Andreas Schwab  <schwab@suse.de>

	* configure.in: No longer create admin/unidata/Makefile.

2008-03-28  Andreas Schwab  <schwab@suse.de>

	* Makefile.in (SUBDIR_MAKEFILES): Add lisp/Makefile.
	(lisp/Makefile): New rule.

2008-03-13  Glenn Morris  <rgm@gnu.org>

	* configure.in (AC_INIT): Fix version number.
	(sync-input): Reword the option, since it's on by default.

2008-03-11  Jan Djärv  <jan.h.d@swipnet.se>

	* configure.in: Add --enable-sync-input, default yes.

2008-03-11  Glenn Morris  <rgm@gnu.org>

	* Makefile.in (install-etc, mkdir): Handle directory
	etc/images/icons/hicolor/*/mimetypes/.

	* make-dist: Handle icons/hicolor/scalable directory.

2008-03-05  Glenn Morris  <rgm@gnu.org>

	* configure.in: Enable font-backend by default.
	(USE_FONT_BACKEND): Set to "no" in absence of X.
	(PKG_CONFIG): Don't set multiple times, once is enough.
	(HAVE_FREETYPE, HAVE_LIBOTF, HAVE_M17N_FLT): Tweak config.in text.

2008-03-03  Glenn Morris  <rgm@gnu.org>

	* Makefile.in (iconsrcdir): New variable.
	(install-etc, mkdir): Use $iconsrcdir.  Handle the `scalable' icon
	directory.

2008-02-29  Glenn Morris  <rgm@gnu.org>

	* test/: New directory.

2008-02-27  Jan Djärv  <jan.h.d@swipnet.se>

	* configure.in (HAVE_GTK): Print a warning if gtk version is < 2.10.

2008-02-25  Dan Nicolaescu  <dann@ics.uci.edu>

	* configure.in: Print an error for systems that we think are obsolete
	and are proposed to be removed.  Remove some more unused systems.
	Add support for powerpc-ibm-aix6*.

2008-02-24  Dan Nicolaescu  <dann@ics.uci.edu>

	* configure.in: Remove references to obsolete variables and systems.

2008-02-21  Glenn Morris  <rgm@gnu.org>

	* Makefile.in (set_installuser): New.
	(install-arch-indep): Use set_installuser to avoid duplicate code.

	* README.unicode: Split into admin/notes/unicode,font-backend and
	remove.

2008-02-10  Matthew Luckie  <mjl@luckie.org.nz>  (tiny change)

	* configure.in (arm*-*-freebsd*): Add.

2008-02-09  Dan Nicolaescu  <dann@ics.uci.edu>

	* configure.in (LIBX11_MACHINE, HAVE_XFREE386): Remove code
	dealing with obsolete variables.

2008-02-08  Glenn Morris  <rgm@gnu.org>

	* Makefile.in (check-info-dir): New target.

2008-02-08  Michael Olson  <mwolson@gnu.org>

	* Makefile.in (INFO_FILES): Add epa.

	* info/dir: Add EasyPG Assistant manual to the "Emacs misc
	features" section.

2008-02-06  Glenn Morris  <rgm@gnu.org>

	* configure.in (--with-gcc): Give an error saying this option has
	been removed.
	(--with-gtk): Remove this option.

2008-02-06  Tom Tromey  <tromey@redhat.com>

	* configure.in (--with-gcc): Remove.
	* INSTALL (DETAILED BUILDING AND INSTALLATION): Remove --with-gcc.

2008-02-05  Ulrich Mueller  <ulm@gentoo.org>

	* INSTALL: Recommend giflib, not libungif.

2008-02-05  Tom Tromey  <tromey@redhat.com>

	* configure.in (--with-dbus): Default to enabled.

2008-02-05  Kenichi Handa  <handa@ni.aist.go.jp>

	* INSTALL (Complex Text Layout support libraries): New section.

2008-02-04  Dan Nicolaescu  <dann@ics.uci.edu>

	* make-dist: Remove references to files in mac/ that have been
	deleted.

2008-02-02  Thien-Thi Nguyen  <ttn@gnuvola.org>

	* configure.in: For libotf and m17n-flt checks, set shell vars
	HAVE_LIBOTF and HAVE_M17N_FLT instead of pkg_check_libotf and
	pkg_check_m17n_flt, respectively, for the sake of the summary output.
	Reported by Ulrich Mueller.

2008-02-02  Eli Zaretskii  <eliz@gnu.org>

	* configure.in: If admin/unidata/UnicodeData.txt is present, copy
	admin/unidata/Makefile.in to Makefile.

2008-02-02  Glenn Morris  <rgm@gnu.org>

	* configure.in (HAVE_XFT): Ensure it is either "yes" or "no".
	(USE_FONT_BACKEND, HAVE_FREETYPE, HAVE_M17N_FLT, HAVE_LIBOTF)
	(HAVE_XFT): Add "Does Emacs use..." messages at end.

2008-02-01  Miles Bader  <miles@gnu.org>

	* configure.in: Use OPTION_DEFAULT_ON for [freetype], [xft],
	[libotf], and [m17n-flt] options.

2008-02-01  Kenichi Handa  <handa@ni.aist.go.jp>

	* configure.in: Add EMACS_ARG_N([libotf]...), and
	EMACS_ARG_N([m17n-flt].  Set back OLD_CPPFLAGS to CPPFLAGS (not
	CFLAGS) in XFT checking part.  Don't alter C_SWITCH_X_SITE,
	CFLAGS, and LIBS in checking of m17n-flt.

2008-02-01  Kenichi Handa  <handa@ni.aist.go.jp>

	* configure.in: Check the availability of m17n-flt library.

2008-02-01  Kenichi Handa  <handa@m17n.org>

	* configure.in: Don't define HAVE_LIBOTF if OTF_get_features is
	not available.

2008-02-01  Kenichi Handa  <handa@m17n.org>

	* configure.in: New args --enable-font-backend, --with-xft,
	--with-freetyp.  New AC_DEFINEs USE_FONT_BACKEND, HAVE_XFT,
	HAVE_FREETYPE, HAVE_LIBOTF.  New AC_SUBSTs XFT_LIBS,
	FREETYPE_CFLAGS, FREETYPE_LIBS, FONTCONFIG_CFLAGS,
	FONTCONFIG_LIBS, LIBOTF_CFLAGS, LIBOTF_LIBS.

2008-02-01  Kenichi Handa  <handa@m17n.org>

	* make-dist: Include etc/charsets in tarball.

2008-02-01  Kenichi Handa  <handa@m17n.org>

	* configure.in: While running cpp on junk.c, include
	-DHAVE_UNIDATA in CPPFLAGS if admin/unidata/UnicodeData.txt
	exists.

2008-01-29  Dan Nicolaescu  <dann@ics.uci.edu>

	* configure.in (xtensa): Match more configurations.

2008-01-27  Dan Nicolaescu  <dann@ics.uci.edu>

	* configure.in: Update comment.

2008-01-26  Glenn Morris  <rgm@gnu.org>

	* configure.in (--without-gcc): By default, neither off nor on.
	(--with-carbon): Tone down rhetoric in help text.

2008-01-25  Glenn Morris  <rgm@gnu.org>

	* configure.in: Correct usage of OPTION_DEFAULT_ON,
	OPTION_DEFAULT_OFF so that the defaults are as they used to be.
	Default `Carbon' to off (it's unsupported).

2008-01-24  Glenn Morris  <rgm@gnu.org>

	* configure.in: Standardize dbus-related messages.

2008-01-23  Michael Olson  <mwolson@gnu.org>

	* configure.in (pkg-config-prog): Remove initial whitespace.

2008-01-23  Tom Tromey  <tromey@redhat.com>

	* configure.in (OPTION_DEFAULT_ON, OPTION_DEFAULT_OFF): New macros.
	(EMACS_ARG_Y, EMACS_ARG_N): Remove.
	Update all users.

2008-01-21  Dan Nicolaescu  <dann@ics.uci.edu>

	* config.guess, config.sub: Updated from master source.

2008-01-17  Andreas Schwab  <schwab@suse.de>

	* configure.in (HAVE_LIB64_DIR): Rename from HAVE_X86_64_LIB64_DIR.

2008-01-17  Glenn Morris  <rgm@gnu.org>

	* configure.in (HAVE_X86_64_LIB64_DIR): Also set on s390x systems.

2008-01-16  Dan Nicolaescu  <dann@ics.uci.edu>

	* configure.in: Remove more references to unsupported systems.

2008-01-16  Sven Joachim  <svenjoac@gmx.de>

	* make-dist: Add --lzma.

2008-01-16  Glenn Morris  <rgm@gnu.org>

	* Makefile.in (maybe_bootstrap): Remove texinfo message, since
	configure checks for this.

2008-01-13  Dan Nicolaescu  <dann@ics.uci.edu>

	* configure.in: Remove more references to unsupported systems.

2008-01-06  Romain Francoise  <romain@orebokech.com>

	* configure.in: Delete extra semicolons.

2008-01-06  Dan Nicolaescu  <dann@ics.uci.edu>

	* configure.in: Remove references to unsupported systems.

2008-01-05  Romain Francoise  <romain@orebokech.com>

	* make-dist: Add --bzip2.  Update copyright.

2008-01-05  Dan Nicolaescu  <dann@ics.uci.edu>

	* configure.in: Remove support for Masscomp.

2008-01-05  Glenn Morris  <rgm@gnu.org>

	* Makefile.in (desktopdir, icondir): New variables.
	(install-arch-indep): Also depend on `install-etc'.
	(install-etc): New target.
	(mkdir): Also create the `applications' and `icons' directories.

2008-01-04  Glenn Morris  <rgm@gnu.org>

	* make-dist: Update for new etc/images/icons/hicolor directory.

2007-12-09  Andreas Schwab  <schwab@suse.de>

	* configure.in: D-Bus is not enabled by default.

2007-12-06  Jan Djärv  <jan.h.d@swipnet.se>

	* configure.in: Add AC_CONFIG_SRCDIR which was lost in the previous
	change.

2007-12-04  Jan Djärv  <jan.h.d@swipnet.se>

	* configure.in: Give package name and version to AC_INIT.

2007-12-03  Magnus Henoch  <mange@freemail.hu>

	* configure.in: Use PKG_CHECK_MODULES to check for D-Bus.

2007-12-03  Michael Albinus  <michael.albinus@gmx.de>

	* configure.in: No need for DBUS_INFO anymore.

	* Makefile.in (INFO_FILES): Use dbus unconditionally.

2007-12-02  Michael Albinus  <michael.albinus@gmx.de>

	* configure.in: Add D-Bus checks.  D-Bus is disabled by default.

	* Makefile.in (INFO_FILES): Add dbus.

2007-12-02  Romain Francoise  <romain@orebokech.com>

	* make-dist: Fix last change.

2007-11-28  Petr Salinger  <Petr.Salinger@seznam.cz>  (tiny change)

	* configure.in: Add support for gnu-kfreebsd.

2007-11-28  Glenn Morris  <rgm@gnu.org>

	* make-dist: Add etc/nxml.

2007-11-24  Romain Francoise  <romain@orebokech.com>

	* Makefile.in (INFO_FILES): Add nxml-mode.

2007-11-23  Romain Francoise  <romain@orebokech.com>

	* make-dist: Include nXML.  Don't try to copy FTP, it was removed on
	2007/10/17.  Don't special-case alloca.c which is no longer in CVS.

2007-11-20  Andreas Schwab  <schwab@suse.de>

	* configure.in: Always include <resolv.h> when checking for res_init.

2007-11-17  Andreas Schwab  <schwab@suse.de>

	* update-subdirs: Atomically update subdirs.el.

2007-11-17  Glenn Morris  <rgm@gnu.org>

	* Makefile.in (check-declare): New target.

2007-11-07  Glenn Morris  <rgm@gnu.org>

	* configure.in: Deprecate Mac Carbon port.

2007-11-01  Jan Djärv  <jan.h.d@swipnet.se>

	* configure.in: Remove HAVE_X11R5 check.

2007-10-31  Glenn Morris  <rgm@gnu.org>

	* Makefile.in (install-arch-indep): Fallback to $USER and `id -un'
	when changing ownership of installed files.

2007-10-30  Glenn Morris  <rgm@gnu.org>

	* make-dist: Add new directory etc/gnus.

2007-10-30  Michael Olson  <mwolson@gnu.org>

	* Makefile.in (INFO_FILES): Alphabetize.  Add remember.

2007-10-29  Glenn Morris  <rgm@gnu.org>

	* make-dist: Add new directories etc/images/smilies/grayscale,medium.

2007-10-23  Glenn Morris  <rgm@gnu.org>

	* MAINTAINERS: Move to admin/.

2007-10-17  Chong Yidong  <cyd@stupidchicken.com>

	* configure.in (HAVE_RES_INIT): Define if res_init() exists.
	(HAVE_LIBRESOLV): Also define if we are using res_init().

2007-10-17  Glenn Morris  <rgm@gnu.org>

	* FTP: Remove file, since it's just a duplicate of one in etc/.

2007-10-05  Eli Zaretskii  <eliz@gnu.org>

	* config.bat: Fix configuring `doc' due to changes in the
	directory structure.

2007-09-16  Peter O'Gorman  <bug-gnu-emacs@mlists.thewrittenword.com>  (tiny change)

	* configure.in: Don't use -lpthread on HP-UX.

2007-09-16  Glenn Morris  <rgm@gnu.org>

	* make-dist: File gfdl.1 has been removed.

2007-09-15  Glenn Morris  <rgm@gnu.org>

	* configure.in: Fix makeinfo version regexp.

2007-09-12  Glenn Morris  <rgm@gnu.org>

	* configure.in (AC_FUNC_ALLOCA): Throw an error if a system
	implementation of alloca is not found.

	* Makefile.in (SOURCES, unlock, relock): Delete.
	(install-arch-indep): Do not exclude the etc/ Makefiles.

2007-09-09  Juri Linkov  <juri@jurta.org>

	* make-dist: Remove AUTHORS and CONTRIBUTE (moved to etc).

	* README: Add doc/ to documentation directories.

2007-09-08  Michael Olson  <mwolson@gnu.org>

	* MAINTAINERS: Add myself for ERC and tq.el.
	Update for new doc/ directory layout.

2007-09-06  Romain Francoise  <romain@orebokech.com>

	* make-dist: Update for new doc/ directory layout.

2007-09-06  Glenn Morris  <rgm@gnu.org>

	* Makefile.in (mansrcdir): New variable.
	(SUBDIR_MAKEFILES): Update for new doc/ directory layout.
	(man/Makefile, lispref/Makefile, lispintro/Makefile): Rename and
	update these targets for new doc/ directory layout.
	(doc/misc/Makefile): New target.
	(install-arch-indep): Use mansrcdir for new location of manpages.
	(mostlyclean, clean, distclean, maintainer-clean, unlock)
	(relock, info, dvi): Update targets for new doc/ directory layout.

	* configure.in (AC_OUTPUT): Update names of generated Makefiles
	for new doc/ directory layout.

2007-09-02  Andreas Schwab  <schwab@suse.de>

	* configure.in: Use AS_HELP_STRING throughout.
	* configure: Regenerate.

2007-09-02  Jan Djärv  <jan.h.d@swipnet.se>

	* configure.in: Require Gtk/Glib 2.6.

2007-09-02  Thien-Thi Nguyen  <ttn@gnuvola.org>

	* configure.in (EMACS_ARG_Y, EMACS_ARG_N): New AC_DEFUNs.
	Use them throughout in place of AC_ARG_WITH calls.
	* configure: Regenerate.

2007-09-01  Andreas Schwab  <schwab@suse.de>

	* configure.in: Put quotes around nested macro calls.

2007-08-31  Ulrich Mueller  <ulm@gentoo.org>  (tiny change)

	* configure.in: Fix typo.
	* configure: Regenerate.

2007-08-30  Glenn Morris  <rgm@gnu.org>

	* configure.in (AH_BOTTOM): Copy some manual changes made to
	src/config.in here so they are not lost when it regenerates.

	* README.multi-tty: Move to admin/notes/multi-tty, with some edits.

2007-08-29  Károly Lőrentey  <karoly@lorentey.hu>

	* README.multi-tty: New file.

2007-08-29  Glenn Morris  <rgm@gnu.org>

	* README: Increase version to 23.0.50.

2007-08-29  Jan Djärv  <jan.h.d@swipnet.se>

	* configure.in: New option: --without-xaw3d.

2007-08-24  Glenn Morris  <rgm@gnu.org>

	* configure.in: Check for a suitably recent makeinfo.

2007-08-23  Johannes Weiner  <hannes@saeurebad.de>  (tiny change)

	* configure.in (Check for required libraries): Typo.

2007-08-23  YAMAMOTO Mitsuharu  <mituharu@math.s.chiba-u.ac.jp>

	* configure.in: Check librsvg2 also for Mac Carbon.

2007-08-22  Romain Francoise  <romain@orebokech.com>

	* make-dist: Follow reorganization of files in etc/.

2007-08-22  Paul Pogonyshev  <pogonyshev@gmx.net>

	* configure.in: Add support for SVG images through librsvg2.

2007-07-28  Eli Zaretskii  <eliz@gnu.org>

	* Makefile.in (install-arch-indep): Use "rm -f" for removing DOC,
	to avoid an error message if there is no DOC there.

2007-07-25  Glenn Morris  <rgm@gnu.org>

	* Relicense all FSF files to GPLv3 or later.

	* COPYING, info/COPYING: Switch to GPLv3.

2007-06-20  Jan Djärv  <jan.h.d@swipnet.se>

	* configure.in: Complain if X seems to be installed but no
	development files were found.

2007-06-20  Glenn Morris  <rgm@gnu.org>

	* configure.in: Prefer libgif over libungif.

2007-06-14  Jan Djärv  <jan.h.d@swipnet.se>

	* configure.in: Check for all image libraries before exiting.

2007-06-13  Jan Djärv  <jan.h.d@swipnet.se>

	* configure.in: Exit with error if image libraries aren't found.

2007-06-13  Chong Yidong  <cyd@stupidchicken.com>

	* configure.in: Merge xaw3d and libXaw checks.  Check xaw3d even
	when compiling without scrollbars.

2007-06-12  Glenn Morris  <rgm@gnu.org>

	* configure.in (HAVE_GIF): If -lungif fails, try -lgif.

2007-06-11  Jan Djärv  <jan.h.d@swipnet.se>

	* configure.in: Change wording about yes/gtk and lucid/athena
	being synonyms.

2007-06-08  Glenn Morris  <rgm@gnu.org>

	* configure.in: Make gtk the default toolkit.

2007-06-07  Glenn Morris  <rgm@gnu.org>

	* configure.in (NON_GNU_CPP): On Solaris, set using a proper check
	for a Sun C compiler.

	* Makefile.in (install-arch-indep): Install only the DOC- file
	specific to the build, if possible, rather than DOC-*.

2007-06-02  Chong Yidong  <cyd@stupidchicken.com>

	* Version 22.1 released.

2007-05-25  Chong Yidong  <cyd@stupidchicken.com>

	* mkinstalldirs: Sync to version in automake CVS.

2007-05-22  Andreas Schwab  <schwab@suse.de>

	* configure.in: Prefer build_alias over host when host_alias is not set.
	* configure: Regenerate.

2007-05-20  Andreas Schwab  <schwab@suse.de>

	* configure.in: Remove empty AC_SUBST.
	* configure: Regenerate.

2007-05-20  Nick Roberts  <nickrob@snap.net.nz>

	* configure.in: Use HAVE_GPM instead of HAVE_GPM_H and implement
	it like others.
	* configure: Regenerate.

2007-05-20  Nick Roberts  <nickrob@snap.net.nz>

	* configure.in (AC_CHECK_HEADERS): Add gpm.h.
	(AC_CHECK_LIB): Add -lgpm.
	* configure: Regenerate.

2007-05-03  Glenn Morris  <rgm@gnu.org>

	* configure: Tweak message about the absence of shell functions.

2007-04-27  Andreas Schwab  <schwab@suse.de>

	* Makefile.in (config.status): Depend on ${srcdir}/lisp/version.el.

2007-04-26  Glenn Morris  <rgm@gnu.org>

	* README: Increase version to 22.1.50.

2007-04-24  Juanma Barranquero  <lekktu@gmail.com>

	* INSTALL (DETAILED BUILDING AND INSTALLATION): Fix typo.

2007-04-19  Glenn Morris  <rgm@gnu.org>

	* configure.in: Signal error if Xaw libs are missing in a Lucid build.

2007-04-18  Glenn Morris  <rgm@gnu.org>

	* INSTALL: Mention CPP.

2007-04-15  Glenn Morris  <rgm@gnu.org>

	* FTP: Replace with a pointer to the web version.

2007-04-13  Glenn Morris  <rgm@gnu.org>

	* INSTALL: In lib-src, timer, wakeup, yow are removed.

2007-04-04  Glenn Morris  <rgm@gnu.org>

	* configure.in (NON_GNU_CPP): Use associated preprocessor when
	compiling with Sun Studio on Solaris.

2007-03-23  Glenn Morris  <rgm@gnu.org>

	* configure.in: Restore support for hp800 (removed 2007-01-27)
	following clarification of legal status.

2007-03-22  Joe Buehler  <jbuehler@spirentcom.com>  (tiny change)

	* configure.in: Add support for AIX4.3 on IBM RS6000.

	* configure: Regenerate.

2007-03-20  Richard Stallman  <rms@gnu.org>

	* configure.in: Fix previous change.

2007-03-19  Deanna Phillips  <deanna@sixbit.org>  (tiny change)

	* configure.in (arm-*-openbsd*, hppa-*-openbsd*)
	(m88k-*-openbsd*, mips64-*-openbsd*, sh-*-openbsd*): Added.
	(ns32k-*-openbsd*, ns32k-*-openbsd*): Deleted.

2007-03-19  Chong Yidong  <cyd@stupidchicken.com>

	* configure.in: Don't define KERBEROS, KERBEROS5, or HESIOD if the
	user specifies "without".

	* configure: Regenerate.

2007-03-18  Jan Djärv  <jan.h.d@swipnet.se>

	* configure.in: Warning for Gtk+ and Cygwin added.
	(HAVE_XFT): OLD_CFLAGS changed to OLD_CPPFLAGS.

2007-02-27  Glenn Morris  <rgm@gnu.org>

	* make-dist (oldXMenu): Remove Imakefile.
	(etc/images): Add README.

2007-02-25  Dan Nicolaescu  <dann@ics.uci.edu>

	* configure.in (xtensa-*-linux-gnu*): New configuration.

	* configure: Regenerate.

2007-02-22  Dan Nicolaescu  <dann@ics.uci.edu>

	* config.guess, config.sub: Updated from master source.

2007-01-31  Sascha Wilde  <wilde@sha-bang.de>  (tiny change)

	* configure.in (PKG_CHECK_MODULES): Change ///* to / in cflags and libs.

2007-01-29  Chong Yidong  <cyd@stupidchicken.com>

	* configure.in: Restore support for hp800's not running HP-UX.

	* configure: Regenerate.

2007-01-27  Chong Yidong  <cyd@stupidchicken.com>

	* configure.in: Remove support for hp800 and sr2k machine types.

	* configure: Regenerate.

2007-01-26  Jan Djärv  <jan.h.d@swipnet.se>

	* configure.in: Add check for libXft.

2007-01-18  Bruno Haible  <bruno@clisp.org>  (tiny change)

	* INSTALL: Info files moved to share/info.

2007-01-02  Stephen C. Gilardi  <scgilardi@gmail.com>  (tiny change)

	* configure.in: Detect and use fink-installed in intel-based Mac
	builds; change Apple Darwin section to support both PowerPC and
	Intel-based Macs.

2006-12-26  Andreas Schwab  <schwab@suse.de>

	* Makefile.in (datarootdir): Define.

2006-12-24  Richard Stallman  <rms@gnu.org>

	* configure.in: Require Autoconf 2.61.

2006-12-22  Mark Davies  <mark@mcs.vuw.ac.nz>

	* configure.in: Add support for NetBSD on x86-64, hp800 and sh3el.
	Remove redundant entry for powerpc-apple-netbsd.

	* configure: Regenerate.

2006-12-22  Chong Yidong  <cyd@stupidchicken.com>

	* configure: Regenerate with autoconf 2.61.

2006-12-20  Jan Djärv  <jan.h.d@swipnet.se>

	* configure.in: Detect alsa/asoundlib.h also.
	* configure: Regenerate.

2006-12-19  Jan Djärv  <jan.h.d@swipnet.se>

	* configure.in: Check if GTK+ compiles at all.

2006-12-10  Andreas Schwab  <schwab@suse.de>

	* configure.in: Remove check for struct timezone, its result is
	never used.

2006-12-08  NAKAJI Hiroyuki  <nakaji@jp.freebsd.org>  (tiny change)

	* configure.in: Add support for Solaris 10 on x86-64.

2006-12-08  Jan Djärv  <jan.h.d@swipnet.se>

	* INSTALL (DETAILED BUILDING AND INSTALLATION): Document usage
	of PKG_CONFIG_PATH.

2006-12-04  YAMAMOTO Mitsuharu  <mituharu@math.s.chiba-u.ac.jp>

	* configure.in (HAVE_SYNC): New test.

2006-12-03  Glenn Morris  <rgm@gnu.org>

	* Makefile.in: Fix Copyright format.

	* configure.in (AH_TOP): Add missing Copyright year.

	* update-subdirs: Add missing Copyright years.

2006-11-27  Chris Moore  <christopher.ian.moore@gmail.com>

	* Makefile.in: Touch only the parts of the share/emacs directory
	specific to this version.

2006-11-26  Chong Yidong  <cyd@stupidchicken.com>

	* configure.in (HAVE_X86_64_LIB64_DIR): New test.

2006-11-14  YAMAMOTO Mitsuharu  <mituharu@math.s.chiba-u.ac.jp>

	* configure.in (HAVE_CANCELMENUTRACKING): Remove test.

2006-11-08  YAMAMOTO Mitsuharu  <mituharu@math.s.chiba-u.ac.jp>

	* configure.in: Prefer X11 to Carbon only when some X-specific
	option is specified (Thanks to Jan Djärv and Andreas Schwab).

2006-11-04  Romain Francoise  <romain@orebokech.com>

	* Makefile.in (bootstrap-clean-before): Fix typo.
	Use new target `bootstrap-clean' in the leim subdirectory.

2006-11-03  Giorgos Keramidas  <keramida@ceid.upatras.gr>  (tiny change)

	* configure.in: Enable sparc64/ia64/powerpc FreeBSD builds.

2006-10-30  Chong Yidong  <cyd@stupidchicken.com>

	* make-dist: Add makefile.w32-in to the man, lispref and lispintro
	directories.

2006-10-29  Jeramey Crawford  <jeramey@jeramey.com>

	* configure.in: Enable x86-64 OpenBSD compilation.

2006-10-28  Glenn Morris  <rgm@gnu.org>

	* AUTHORS: Add cal-html.el author.

2006-10-28  YAMAMOTO Mitsuharu  <mituharu@math.s.chiba-u.ac.jp>

	* make-dist: Make links to mac/make-package and
	mac/Emacs.app/Contents/Resources/Emacs.icns.

2006-10-27  Chong Yidong  <cyd@stupidchicken.com>

	* README: Bump version number to 22.0.90.

2006-10-23  Andreas Schwab  <schwab@suse.de>

	* configure.in: Make sure x_default_search_path is always set even
	when x_libraries is empty, and look in .../share as well for each
	library directory.

2006-09-28  Kenichi Handa  <handa@m17n.org>

	* configure.in (locallisppath): Don't include leim dir.
	(lisppath): Include leim dir.

2006-09-15  Jay Belanger  <belanger@truman.edu>

	* COPYING: Replace "Library Public License" by "Lesser Public
	License" throughout.

2006-09-11  Paul Eggert  <eggert@cs.ucla.edu>

	* make-dist (EMACS): Exit and fail if the EMACS environment
	variable is set to something other than an absolute file name.

2006-08-16  Andreas Schwab  <schwab@suse.de>

	* configure.in (PKG_CHECK_MODULES): Use AS_MESSAGE_LOG_FD instead
	of hardcoding it.

2006-08-16  Richard Stallman  <rms@gnu.org>

	* INSTALL.CVS: Clean up wording.

2006-07-14  Eli Zaretskii  <eliz@gnu.org>

	* configure.in (PKG_CHECK_MODULES): Redirect the output of
	$PKG_CONFIG --exists "$2" to config.log.
	* configure: Regenerate.

2006-07-08  Richard Stallman  <rms@gnu.org>

	* INSTALL (DETAILED BUILDING AND INSTALLATION): Minor corrections.

2006-07-09  Kim F. Storm  <storm@cua.dk>

	* CONTRIBUTE: Use outline format.
	Add section on copyright years (from admin/notes/years).

2006-07-08  Eli Zaretskii  <eliz@gnu.org>

	* configure.in (PKG_CHECK_MODULES): Redirect stderr of pkg-config
	to /dev/null, since we don't need the error message, just the
	exit status.

2006-07-07  Eli Zaretskii  <eliz@gnu.org>

	* CONTRIBUTE: Slight formatting changes and typo fixes.
	Add description of NEWS markings.

2006-07-07  Kim F. Storm  <storm@cua.dk>

	* CONTRIBUTE: Mention INSTALL.CVS.

2006-07-05  Romain Francoise  <romain@orebokech.com>

	* make-dist (top-level): Add CONTRIBUTE.

2006-07-04  Richard Stallman  <rms@gnu.org>

	* CONTRIBUTE: Much rewrite.

2006-07-04  Nick Roberts  <nickrob@snap.net.nz>

	* CONTRIBUTE: New file.

2006-06-24  Eli Zaretskii  <eliz@gnu.org>

	* INSTALL: Mention www.nongnu.org pages that list free Unicode fonts.

2006-05-18  Jan Djärv  <jan.h.d@swipnet.se>

	* configure.in: Add check for ALSA.

2006-05-06  Eli Zaretskii  <eliz@gnu.org>

	* Makefile.in (INFO_FILES): Remove emacs-xtra.

	* info/dir: Remove the Emacs-Xtra entry.

2006-04-20  Ramprasad B  <ramprasad_i82@yahoo.com>

	Update copyright year(s) in many files.

2006-04-01  Eli Zaretskii  <eliz@gnu.org>

	* configure: Regenerated.

2006-04-01  Emanuele Giaquinta  <emanuele.giaquinta@gmail.com>  (tiny change)

	* configure.in (HAVE_XAW3D): Disable Xaw3d check if
	--without-toolkit-scroll-bars was specified.

2006-04-01  Christoph Bauer  <Christoph.Bauer@lms-gmbh.de>  (tiny change)

	* configure.in (hppa*-hp-hpux1[1-9]*): Add -D_INCLUDE__STDC_A1_SOURCE
	to CFLAGS.  Update Copyright years written to src/config.in.

2006-03-18  Claudio Fontana  <claudio@gnu.org>

	* Makefile.in (INFO_FILES): New variable, contains all Info file names.
	(install-arch-indep, uninstall): Use $(INFO_FILES) to specify files
	to be installed/uninstalled.
	(uninstall): Invoke "$(INSTALL_INFO) --remove" to remove references
	to Info files installed by Emacs.

2006-03-03  Claudio Fontana  <claudio@gnu.org>

	* Makefile.in (install, uninstall): Add DESTDIR variable to
	support staged installations.

2006-02-14  Richard M. Stallman  <rms@gnu.org>

	* configure.in (s390x-*-linux-gnu*): New configuration.

2006-01-31  Jan Djärv  <jan.h.d@swipnet.se>

	* configure.in: Require GTK 2.4 or newer.

2006-01-29  Michael Olson  <mwolson@gnu.org>

	* Makefile.in (install-arch-indep, uninstall): Add ERC.
	* info/dir (ERC): New entry.

2006-01-29  Eli Zaretskii  <eliz@gnu.org>

	* info/dir: Fix last change.

2006-01-28  Luc Teirlinck  <teirllm@auburn.edu>

	* Makefile.in (install-arch-indep, uninstall): Add rcirc.

2006-01-27  Eli Zaretskii  <eliz@gnu.org>

	* info/dir: Untabify the whole file.
	(Rcirc): New entry.

2006-01-12  Andreas Schwab  <schwab@suse.de>

	* configure.in: Move AC_AIX and AC_GNU_SOURCE before first compile
	check.

2006-01-02  Chong Yidong  <cyd@stupidchicken.com>

	* configure.in: Use -Wno-pointer-sign if available.

2005-12-29  Andreas Schwab  <schwab@suse.de>

	* config.guess, config.sub: Updated from master source.

2005-12-25  Giorgos Keramidas  <keramida@ceid.upatras.gr>  (tiny change)

	* configure.in: Use amdx86-64 for freebsd on x86_64.

2005-11-22  Romain Francoise  <romain@orebokech.com>

	* make-dist: Add etc/images/icons.

2005-11-03  Andreas Schwab  <schwab@suse.de>

	* configure.in: Use GZIP_PROG instead of GZIP.

	* Makefile.in (GZIP_PROG): Renamed from GZIP.
	(install-arch-indep): Adjust.

2005-11-01  Andreas Schwab  <schwab@suse.de>

	* Makefile.in (bootstrap): Fix dependencies for parallel build.
	(bootfast): Likewise.

2005-11-01  Romain Francoise  <romain@orebokech.com>

	* configure.in: Check for gzip.

	* Makefile.in (install): Compress source files.

2005-10-24  Steven Tamm  <steventamm@mac.com>

	* configure.in: Fix darwin386 configuration issue.

2005-10-22  Eli Zaretskii  <eliz@gnu.org>

	* INSTALL.CVS: Add mh-autoloads to the partial rebuild procedure.

2005-10-17  Bill Wohler  <wohler@newt.com>

	* make-dist: Create and populate etc/images/low-color.

2005-10-15  Bill Wohler  <wohler@newt.com>

	* make-dist: Create and populate etc/images/gud.

2005-10-08  Richard M. Stallman  <rms@gnu.org>

	* make-dist (tempparent): Don't check for 14-char file name limit.

2005-10-07  Romain Francoise  <romain@orebokech.com>

	* make-dist: Add etc/images/ezimage and etc/images/mail
	directories.  Install images in etc/images.

2005-10-04  YAMAMOTO Mitsuharu  <mituharu@math.s.chiba-u.ac.jp>

	* configure.in: Prefer Carbon if --enable-carbon-app or
	--with-carbon is explicitly specified even when X11 is detected.

2005-09-15  Ulf Jasper  <ulf.jasper@web.de>

	* Makefile.in (install-arch-indep, uninstall):
	Handle newsticker manual.
	(info): Add - to commands.

2005-09-10  Giuseppe Scrivano  <gscrivano@gmail.com>

	Remove the MAXPATHLEN limitations:

	* configure.in (AC_CHECK_FUNCS): Check for get_current_dir_name.

2005-09-09  Eli Zaretskii  <eliz@gnu.org>

	* configure.in <lynxsos*>: Support for LynxOS on PPC.
	* configure: Regenerate.

2005-09-05  Paul Eggert  <eggert@cs.ucla.edu>

	* config.guess, config.sub: Updated from master source.

2005-08-03  Juanma Barranquero  <lekktu@gmail.com>

	* .cvsignore: Add `lock'.

2005-07-28  Juanma Barranquero  <lekktu@gmail.com>

	* .cvsignore: Add `data' and `site-lisp' (for in-place installs).

2005-07-26  Paul Eggert  <eggert@cs.ucla.edu>

	Merge gnulib getopt implementation into Emacs.

	* Makefile.in (AUTOCONF_INPUTS): New macro.
	($(srcdir)/configure, $(srcdir)/src/stamp-h.in): Depend on it,
	so that these files also depend on m4/getopt.m4.
	* configure.in: Configure getopt by including m4/getopt.m4,
	and configuring a getopt replacement if necessary.
	* make-dist: Add m4 subdirectory.  Unlink lib-src/getopt.h.
	* m4/getopt.m4: New file.

2005-07-06  Lute Kamstra  <lute@gnu.org>

	* configure.in: Fix capitalization.

2005-07-04  Lute Kamstra  <lute@gnu.org>

	Update FSF's address in GPL notices.

2005-06-19  Jérôme Marant  <jerome@marant.org>

	* Makefile.in (epaths-force): Protect both lisppath and
	buildlisppath from whitespace.

2005-06-08  Steven Tamm  <steventamm@mac.com>

	* configure.in: Support Darwin/MacOSX on Intel

2005-06-06  Jan Djärv  <jan.h.d@swipnet.se>

	* configure.in (HAVE_CANCELMENUTRACKING): New test.

2005-05-11  Jérôme Marant  <jmarant@marant.org>

	* configure.in: Add --enable-locallisppath.

2005-05-13  YAMAMOTO Mitsuharu  <mituharu@math.s.chiba-u.ac.jp>

	* configure.in: Don't check HAVE_CARBON if HAVE_X11 is set to yes.
	Check HAVE_CARBON before USE_TOOLKIT_SCROLL_BARS.  Define
	USE_TOOLKIT_SCROLL_BARS by default if HAVE_CARBON is set to yes.

2005-05-07  Jérôme Marant  <jerome@marant.org>

	* make-dist: Remove references to makefile.nt and makefile.def.
	Include widgets and images subdirectories of etc.  Do not exclude
	ldefs-boot.el.

2005-04-23  Andreas Schwab  <schwab@suse.de>

	* configure.in: Remove duplicate match for powerpc configuration.

2005-04-20  Thien-Thi Nguyen  <ttn@gnu.org>

	* configure.in: Check for <pwd.h>.

2005-04-14  Lute Kamstra  <lute@gnu.org>

	* make-dist: Distribute all ChangeLog files in lisp/.
	Don't distribute ldefs-boot.el.
	lisp/makefile.nt no longer exists.

2005-04-13  Lute Kamstra  <lute@gnu.org>

	* make-dist: Don't use DONTCOMPILE from lisp/Makefile.in; check
	for "no-byte-compile: t" in the file instead.

2005-03-16  Stefan Monnier  <monnier@iro.umontreal.ca>

	* configure.in <Motif>: Don't let a special LessTif/Motif1.2 install
	shadow the main Lesstif/Motif-2.1 libs and includes.

2005-03-10  Jan Djärv  <jan.h.d@swipnet.se>

	* configure.in: Only add XASSERTS to cppflags.

2005-03-04  Jan Djärv  <jan.h.d@swipnet.se>

	* configure.in: Added --enable-asserts.

2005-02-09  Kim F. Storm  <storm@cua.dk>

	Change release version from 21.4 to 22.1 throughout.
	Change development version from 21.3.50 to 22.0.50.

2005-01-19  Steven Tamm  <steventamm@mac.com>

	* configure.in: Check for <sys/utsname.h>.

2004-12-11  Kim F. Storm  <storm@cua.dk>

	* Makefile.in (info): Undo 2004-12-05 change.

2004-12-08  Luc Teirlinck  <teirllm@auburn.edu>

	* info/dir (File): Add URL and Org Mode manuals.
	* Makefile.in (install-arch-indep, uninstall): Add url and org
	manuals.

2004-12-07  Stefan Monnier  <monnier@iro.umontreal.ca>

	* configure.in (INLINE, RE_TRANSLATE_P): Move patches mistakenly
	committed to src/config.in.

2004-12-07  Jan Djärv  <jan.h.d@swipnet.se>

	* configure.in: If $HAVE_GTK_FILE_CHOOSER = yes, check for
	pthreads and define HAVE_GTK_AND_PTHREAD.

2004-12-05  Richard M. Stallman  <rms@gnu.org>

	* Makefile.in (info): Ignore errors building info files.

2004-11-27  Eli Zaretskii  <eliz@gnu.org>

	* config.bat: If 8-byte alignment is not supported, define
	NO_DECL_ALIGN in src/config.h, instead of trivially defining
	DECL_ALIGN.  Protect & with "" because & is special for cmd.exe;
	filter through Sed to remove the quotes.

2004-11-22  Stefan Monnier  <monnier@iro.umontreal.ca>

	* info/.cvsignore: Ignore everything.  It's OK since .cvsignore does
	not apply to files explicitly `cvs add'ed.

2004-11-12  Eli Zaretskii  <eliz@gnu.org>

	* config.bat: Don't require djecho.exe for the v1.x build.
	Add a test for DECL_ALIGN support, and add a trivial definition to
	src/config.h if 8-byte alignment is not supported.

2004-11-08  Kim F. Storm  <storm@cua.dk>

	* Makefile.in (bootstrap, bootstrap-clean-before): Remove .elc
	files before building.
	(bootfast, bootstrap-clean-before-fast): New targets, like
	bootstrap but don't remove .elc files.

2004-11-06  Lars Brinkhoff  <lars@nocrew.org>

	* configure.in: Add check for getrusage.

2004-11-02  Jan Djärv  <jan.h.d@swipnet.se>

	* configure.in (HAVE_GTK_FILE_CHOOSER, $HAVE_GTK_FILE_SELECTION):
	New tests for new and old GTK file dialogs.
	(HAVE_GTK): Only set with_toolkit_scroll_bars if not explicitly set
	to no.

2004-10-20  Jan Djärv  <jan.h.d@swipnet.se>

	* configure.in (HAVE_PERSONALITY_LINUX32): New test if PER_LINUX32
	can be set.  Remove SETARCH test.

2004-10-08  Steven Tamm  <steventamm@mac.com>

	* configure.in (HAVE_MALLOC_MALLOC_H): Test for malloc/malloc.h

2004-10-06  Jan Djärv  <jan.h.d@swipnet.se>

	* configure.in (HAVE_RANDOM_HEAPSTART): Change AC_MSG_ERROR to
	AC_MSG_WARN.  Move output of warning message to end of configure run.

2004-10-05  Jan Djärv  <jan.h.d@swipnet.se>

	* configure.in (HAVE_RANDOM_HEAPSTART): Rename HAVE_EXECSHIELD.
	Run test to see if heap start address is random.

2004-09-29  Miles Bader  <miles@gnu.org>

	* configure.in (HAVE_EXECSHIELD): Test correct env variable to see
	if setarch is present.

2004-09-25  Jan Djärv  <jan.h.d@swipnet.se>

	* configure.in (HAVE_EXECSHIELD): Only define on x86.

2004-09-24  Jan Djärv  <jan.h.d@swipnet.se>

	* configure.in: Check for exec-shield.

2004-08-06  Andreas Schwab  <schwab@suse.de>

	* Makefile.in (install-arch-indep, uninstall): Add flymake.

2004-07-31  Eli Zaretskii  <eliz@gnu.org>

	* config.bat: Update URLs in the comments.

2004-08-02  Reiner Steib  <Reiner.Steib@gmx.de>

	* Makefile.in (install-arch-indep): Add pgg and sieve.

	* info/.cvsignore: Added pgg and sieve.

2004-07-05  Andreas Schwab  <schwab@suse.de>

	* Makefile.in (install-arch-indep): Remove .arch-inventory files.

2004-06-21  Kenichi Handa  <handa@m17n.org>

	* make-dist: Link leim-ext.el into tempdir.

2004-06-15  Luc Teirlinck  <teirllm@auburn.edu>

	* info/dir (File): Add emacs-xtra.
	* Makefile.in (install-arch-indep, uninstall): Add emacs-xtra.

2004-06-12  Juri Linkov  <juri@jurta.org>

	* info/dir: Move menu help lines from `* Menu:' to file header.
	Describe the purpose of a red *.

2004-05-04  Dave Love  <fx@gnu.org>

	* configure.in: Don't use `extrasub'.

2004-04-29  Dave Love  <fx@gnu.org>

	* configure.in: Don't forget to quote args to `test'.

2004-04-24  Thien-Thi Nguyen  <ttn@gnu.org>

	* autogen.sh: Update filename in "please read" message.

2004-04-17  Richard M. Stallman  <rms@gnu.org>

	* INSTALL: Move the info about site-lisp dirs,
	and say uninstalled Emacs looks there too.

2004-04-04  Eli Zaretskii  <eliz@gnu.org>

	* config.bat (lib-src): Recognize comment lines in Makefile.in
	that have a TAB after the #, to avoid errors in preprocessing with
	GCC 3.3.3.

2004-03-31  Luc Teirlinck  <teirllm@auburn.edu>

	* Makefile.in: Mention in comment that `make maintainer-clean'
	deletes .elc files.

2004-03-22  Stefan Monnier  <monnier@iro.umontreal.ca>

	* update-subdirs: Add local variables to prevent byte-compiling.

2004-03-21  Dave Love  <fx@gnu.org>

	* configure.in: Fix previous change.

2004-03-18  Dave Love  <fx@gnu.org>

	* configure.in: Add -znocombreloc to LDFLAGS if compiler supports it.

2004-03-15  Luc Teirlinck  <teirllm@auburn.edu>

	* info/dir (File): Add SMTP and SES.

2004-03-02  Stefan Monnier  <monnier@iro.umontreal.ca>

	* Makefile.in (maintainer-clean): Clean in the lisp dir as well.
	(bootstrap): Use the new bootstrap-prepare target in lisp.

2004-02-18  Kim F. Storm  <storm@cua.dk>

	* INSTALL.CVS: Add info about ssh/cvs related problems and work-around.

2004-02-16  Eli Zaretskii  <eliz@gnu.org>

	* make-dist: Don't link index.*perm and permute-index into tempdir.

2004-02-14  Jonathan Yavner  <jyavner@member.fsf.org>

	* AUTHORS (JonathanYavner): Rename testcover-*.el to tcover-*.el
	to match previous changes by Eli Zaretskii.

2004-02-09  Luc Teirlinck  <teirllm@auburn.edu>

	* Makefile.in: Set CDPATH to an empty string.

2004-01-27  Stefan Monnier  <monnier@iro.umontreal.ca>

	* configure.in <darwin>: Use fink packages if available.

2004-01-25  Jérôme Marant  <jmarant@free.fr>  (tiny change)

	* make-dist (lispref): Do include lispref/index.texi.

2004-01-06  Eric Hanchrow  <offby1@blarg.net>

	* make-dist (tempdir): Include cursors in nt/icons.

2003-12-30  Eli Zaretskii  <eliz@gnu.org>

	* INSTALL.CVS: Renamed from INSTALL-CVS to avoid file-name
	clashes with install-sh on 8+3 filesystems.

2003-12-08  Miles Bader  <miles@gnu.org>

	* .cvsignore: Add .arch-inventory.

2003-12-24  Andreas Schwab  <schwab@suse.de>

	* configure.in: Check for <sys/socket.h>.  Include it before
	including <net/if.h>.  Move check for <net/if.h> before its use.

2003-12-24  Jan Djärv  <jan.h.d@swipnet.se>

	* Makefile.in (install-arch-dep): Don't let cd output go into
	pipe for carbon_appdir.

2003-12-24  Andreas Schwab  <schwab@suse.de>

	* configure.in (PKG_CHECK_MODULES): Fix quoting.

2003-12-01  Andreas Schwab  <schwab@suse.de>

	* configure.in (powerpc-apple-darwin*): Use ${CC-cc} instead of
	hardcoding gcc.

2003-11-16  Jan Djärv  <jan.h.d@swipnet.se>

	* configure.in (HAVE_GTK_MULTIDISPLAY): Check if GTK can handle
	multiple displays.
	Wrong number of args to AC_CHECK_LIB for HAVE_X_SM test corrected.

2003-09-23  Dave Love  <fx@gnu.org>

	* configure.in: Check members of struct ifreq.

2003-09-14  Kim F. Storm  <storm@cua.dk>

	* configure.in: Add checks for sys/ioctl.h and net/if.h.

2003-09-12  Luc Teirlinck  <teirllm@mail.auburn.edu>

	* Makefile.in (install-arch-indep, uninstall): Add SES manual.

2003-08-18  Lute Kamstra  <lute@gnu.org>

	* configure.in: Revert the change of 2003-07-29 as GTK+ 2.2 is not
	required anymore.

2003-08-07  Andrew Choi  <akochoi@shaw.ca>

	* configure.in [powerpc-apple-darwin*]: Use the -no-cpp-precomp
	option instead of -traditional-cpp for CPP.

2003-07-29  Richard M. Stallman  <rms@gnu.org>

	* configure.in (HAVE_XIM): Define if XIM is available.

2003-07-29  Tim Van Holder  <tim.vanholder@anubex.com>  (tiny change)

	* configure.in: The function gtk_window_set_icon_from_file was
	introduced in GTK+ 2.2, so check for that release.

2003-07-23  Andreas Schwab  <schwab@suse.de>

	* configure.in: Add --enable-maintainer-mode, substitute MAINT.

	* Makefile.in (YACC): Remove, not used.
	(MAINT): Don't set.
	(${srcdir}/configure, $(srcdir)/src/stamp-h.in): Use @MAINT@ to
	disable dependency on ${srcdir}/configure.in when maintainer mode
	is disabled.

2003-07-22  Dave Love  <fx@gnu.org>

	* configure.in: Make XRegisterIMInstantiateCallback test depend on
	HAVE_X11, not with_xim.
	(HAVE_CRTIN): Provide template.
	<with_png>: Test for png.h and libpng/png.h.

2003-07-15  Andreas Schwab  <schwab@suse.de>

	* configure.in: Temporarily leave quoting for AC_DEFINE.

2003-07-13  Stefan Monnier  <monnier@cs.yale.edu>

	* configure.in: Check for posix_memalign.

2003-07-12  Richard M. Stallman  <rms@gnu.org>

	* configure.in [netbsd systems]: Define HAVE_CRTIN properly.

2003-07-09  Kim F. Storm  <storm@cua.dk>

	* INSTALL (DETAILED BUILDING AND INSTALLATION): Describe new
	functionality of --without-xim.

2003-06-29  Dave Love  <fx@gnu.org>

	* configure.in: Fix XRegisterIMInstantiateCallback check for gcc.

2003-06-23  Dave Love  <fx@gnu.org>

	* configure.in: Check for sys/_mbstate_t.h.
	Test XRegisterIMInstantiateCallback prototype.
	(AH_BOTTOM): Define DO_BLOCK_INPUT, my_strftime.

2003-06-06  Dave Love  <fx@gnu.org>

	* configure.in: Check for locale.h.

2003-06-05  Dave Love  <fx@gnu.org>

	* configure.in: Check for memcpy, mempcpy, mblen, mbrlen.
	Use AC_FUNC_STRFTIME, AC_STRUCT_TIMEZONE, AC_TYPE_MBSTATE_T.
	(NLIST_STRUCT): Don't define.
	(AH_BOTTOM): Define my_strftime.

2003-06-02  Richard M. Stallman  <rms@gnu.org>

	* configure.in: Revert changes of 2003-03-03 and 2003-05-24.

2003-05-24  Andreas Schwab  <schwab@suse.de>

	* configure.in (AH_BOTTOM) [MAC_OSX]: Do not redefine bcopy,
	bzero, and bcmp.

2003-05-22  Dave Love  <fx@gnu.org>

	* configure.in: Remove redundant test for term.h.  Test for difftime.

2003-05-20  Dave Love  <fx@gnu.org>

	* configure.in: Append * to s390-*-linux-gnu case.
	(LIBMAIL) <lockfile>: Don't define.

2003-04-30  Richard M. Stallman  <rms@gnu.org>

	* configure.in: Handle system types sysv5uw* and sysv5OpenUNIX*.

2003-04-28  Francesco Potortì  <pot@gnu.org>

	* configure.in: Undo last (RMS') change, as it is useless, per
	Dave Love.

2003-04-08  Richard M. Stallman  <rms@gnu.org>

	* configure.in: Put #include of jpeglib.h at start of line.

2003-04-30  Kai Großjohann  <kai.grossjohann@gmx.net>

	* INSTALL (* GNU/Linux development packages): Mention Debian and
	RedHat package names.

2003-04-30  Boyd Lynn Gerber  <gerberb@zenez.com>

	* configure.in: Handle system types sysv5uw* and sysv5OpenUNIX*.

2003-04-30  Kai Großjohann  <kai.grossjohann@gmx.net>

	* INSTALL (* GNU/Linux development packages): Tell people to
	install additional packages for compiling Emacs.

2003-04-06  Francesco Potortì  <pot@gnu.org>

	* configure.in: Use the same configuration for all aix5, not just
	aix5.1.

2003-03-16  Nelson H. F. Beebe  <beebe@math.utah.edu>  (tiny change)

	* configure.in: Check for need for bigtoc support on IBM AIX for
	solving a linker table overflow problem.

2003-03-03  Rob Browning  <rlb@defaultvalue.org>

	* configure.in: Add AC_CHECK_FUNCS for memcmp and memmove.
	(AH_BOTTOM): Switch tests to prefer memcmp, memset, and memmove
	over bzero, bcmp, and bcopy.

2003-02-23  Simon Josefsson  <jas@extundo.com>

	* Makefile.in (install-arch-indep, uninstall): Add SMTP manual.

2003-02-21  Klaus Zeitler  <kzeitler@lucent.com>

	* configure.in: Set new hpux10-20.h as "major" include for 10.20.

2003-02-13  Robert J. Chassell  <bob@rattlesnake.com>  (tiny change)

	* INSTALL (* Extra fonts): Say that Emacs doesn't include fonts.

2003-02-08  Andreas Schwab  <schwab@suse.de>

	* Makefile.in (EXEEXT): Define to @EXEEXT@ and use this variable
	instead of the substitution.

2003-01-31  Joe Buehler  <jhpb@draco.hekimian.com>

	* Makefile.in: Use @EXEEXT@ for Cygwin.
	Use USERNAME if LOGNAME is not set (for Cygwin).

	* configure.in: Add opsys=cygwin.

2003-01-22  Andreas Schwab  <schwab@suse.de>

	* configure.in: Set HAVE_MENUS=yes when HAVE_CARBON=yes instead of
	redefining it explicitly in src/config.in.

2003-01-22  Markus Rost  <rost@math.ohio-state.edu>

	* Makefile.in (bootstrap): Make bootstrap-after.

2003-01-20  Jan Djärv  <jan.h.d@swipnet.se>

	* configure.in: Fix --with-gtk.

2003-01-19  Jan Djärv  <jan.h.d@swipnet.se>

	* configure.in: Add --with-gtk, --with-x-toolkit=gtk

	* INSTALL (DETAILED BUILDING AND INSTALLATION): Add text about GTK.

2003-01-14  Francesco Potortì  <pot@gnu.org>

	* configure.in (m68k-motorola-sysv): Remove (obsolete).

2003-01-07  Steven Tamm  <steventamm@mac.com>

	* configure.in: New option, --enable-carbon-app, to specify
	that the application should be installed
	* Makefile.in (install-arch-dep): On Mac OS X, install the
	Emacs.app application if carbon-app is enabled

2003-01-06  Dave Love  <fx@gnu.org>

	* configure.in: Check for nl_langinfo.
	[!HAVE_SIZE_T]: Fix typedef.

2003-01-06  David Kastrup  <dak@gnu.org>

	* Makefile.in (INSTALL_INFO): Get install-info command from configure.

	* configure.in: Add tests for install-info.

2002-12-09  Markus Rost  <rost@math.ohio-state.edu>

	* configure.in (*-sunos5*, *-solaris*): Revert previous change -
	use again sol2-6 instead of sol2-8.

2002-12-09  Dave Love  <fx@gnu.org>

	* configure.in (*-sunos5.8*, *-solaris2.8*): Delete configurations.

2002-12-08  Andreas Schwab  <schwab@suse.de>

	* Makefile.in (install-arch-indep): Revert last change.

2002-11-27  Dave Love  <fx@gnu.org>

	* configure.in: Use AC_CHECK_DECLS, not AC_DECL_SYS_SIGLIST.
	Check for __sys_siglist too.  Check for memset.
	Use AC_FUNC_GETPGRP.  Add mipsel-*-linux-gnu* target.

2002-11-22  Juanma Barranquero  <lektu@terra.es>

	* config.guess, config.sub: Updated from master source.

2002-11-19  Karl Fogel  <kfogel@red-bean.com>

	* autogen.sh: New file.

2002-11-15  Dave Love  <fx@gnu.org>

	* configure.in: Tidy up various quoting issues throughout.
	Use AC_GNU_SOURCE.
	(AH_BOTTOM): Fix #endif protecting config.h.  Maybe include
	alloca.h.  Define GC_SETJMP_WORKS, GC_LISP_OBJECT_ALIGNMENT.
	Maybe define bcopy, bzero, bcmp.
	(powerpcle-*-solaris2.5*, powerpcle-*-solaris2*): Remove (use
	non-existent machine file).
	(sys/vlimit.h, sys/resource.h, fsync, __restrict): Test for.
	(term.h, X11/Xaw3d/Scrollbar.h): Avoid warning from test.
	(nlist.h): Move test up.

2002-11-18  Markus Rost  <rost@math.ohio-state.edu>

	* configure.in (*-sunos5*, *-solaris*): Use sol2-8.

2002-11-14  Francesco Potortì  <pot@gnu.org>

	* configure.in (*-sunos5.8*, *-solaris2.8*): New configurations.

2002-11-11  Tim Van Holder  <tim.vanholder@anubex.com>  (tiny change)

	* Makefile.in (install-arch-indep): Prepend $(srcdir)/ to lisp.

2002-11-08  Dave Love  <fx@gnu.org>

	* configure.in: Use AC_CONFIG_LIBOBJ_DIR and require autoconf 2.54.
	(AH_BOTTOM) [!HAVE_SIZE_T]: Typedef size_t.

2002-11-07  Miles Bader  <miles@gnu.org>

	* Makefile.in (maybe_bootstrap): Fix shell variable usage.
	Handle separate-build-dir case.

2002-11-06  Richard M. Stallman  <rms@gnu.org>

	* Makefile.in (maybe_bootstrap): Add doublequotes to make it
	bulletproof.  $bar may be empty when there are no .elc files.

2002-10-30  Dave Love  <fx@gnu.org>

	* configure.in: Require autoconf 2.53.  Test for pty.h,
	sys/mman.h, sys/param.h, mremap, memmove.
	(AH_BOTTOM): Maybe include strings.h.  Add local variables for mode.
	(AC_PROG_YACC): Delete.
	(size_t): Use AC_CHECK_TYPES.
	(AH_TOP): Up-date copyright.

2002-10-01  Juanma Barranquero  <lektu@terra.es>

	* update-subdirs: Add "no-byte-compile: t" to subdirs.el.

2002-09-19  Richard M. Stallman  <rms@gnu.org>

	* configure.in: Fix the LessTif-directory-finder for real.

2002-09-14  Richard M. Stallman  <rms@gnu.org>

	* Makefile.in (maybe_bootstrap): Test for complete absence
	of compiled Lisp files.

2002-09-11  Stefan Monnier  <monnier@cs.yale.edu>

	* Makefile.in (bootstrap-lisp-1, bootstrap-lisp, bootstrap)
	(bootstrap-clean-after): Delete.
	(bootstrap): Make the sequencing explicit.

2002-09-10  Richard M. Stallman  <rms@gnu.org>

	* configure.in: Fix previous LessTif change.

2002-09-09  Richard M. Stallman  <rms@gnu.org>

	* configure.in (powerpcle-*-solaris2.5*): New configuration.
	(powerpcle-*-solaris*): Use version 2.6 as default.
	(*-sunos5.6*, *-solaris2.6*): New alternative.
	(*-sunos5*): Use version 2.6 as default.

2002-09-06  Kai Großjohann  <Kai.Grossjohann@CS.Uni-Dortmund.DE>

	* configure.in: Fix typo.

2002-09-05  Richard M. Stallman  <rms@gnu.org>

	* configure.in: Look for LessTif in /usr/X11R6/LessTif/ before Motif.

	* configure.in: Handle $GCC_LINK_TEST_OPTIONS and
	$NON_GCC_LINK_TEST_OPTIONS after the AC_PROG_... macros.

2002-08-26  Kim F. Storm  <storm@cua.dk>

	* Makefile.in (install-arch-indep): Do not remove DOC file
	when it is the only DOC file installed; this is the case when
	CANNOT_DUMP is defined.  From Joe Buehler (tiny change).

2002-07-24  Markus Rost  <rost@math.ohio-state.edu>

	* configure.in: Fix typo.

2002-07-24  Richard M. Stallman  <rms@gnu.org>

	* configure.in: Don't print anything special about gamedir.

	* configure.in: Delete nonstandard --with-game-user option.

2002-07-21  Richard M. Stallman  <rms@gnu.org>

	* Makefile.in (gamedir, localstatedir): New variables.
	(epaths-force): Insert value of gamedir into PATH_GAME.

	* configure.in (gamedir): Handle it like lispdir.
	(--with-game-dir option): Delete.

2002-06-21  Pavel Janík  <Pavel@Janik.cz>

	* configure.in: Add support for mipseb-*-netbsd* machines.

2002-06-18  Kai Großjohann  <Kai.Grossjohann@CS.Uni-Dortmund.DE>

	* Makefile.in (install-arch-indep, uninstall): Add Tramp.

2002-06-17  Kai Großjohann  <Kai.Grossjohann@CS.Uni-Dortmund.DE>

	* info/dir (File): Add an entry for Tramp.

2002-06-17  Eli Zaretskii  <eliz@is.elta.co.il>

	* INSTALL-CVS: New file.

2002-06-07  Andreas Schwab  <schwab@suse.de>

	* configure.in (x86_64-*-linux-gnu*): New system.

2002-05-31  Eli Zaretskii  <eliz@is.elta.co.il>

	* config.bat: Handle the case when lispintro is truncated to lispintr.

2002-05-26  Paul Eggert  <eggert@twinsun.com>

	* config.guess, config.sub: Updated from master source.

2002-05-09  Richard M. Stallman  <rms@gnu.org>

	* configure.in (emacs_cv_speed_t): Add square brackets for clarity.

2002-05-04  Pavel Janík  <Pavel@Janik.cz>

	* make-dist: Do not distribute lock/ directory.

2002-04-30  Andrew Choi  <akochoi@shaw.ca>

	* configure.in: Provide documentation string when defining
	variable HAVE_CARBON.  Also define HAVE_WINDOW_SYSTEM, HAVE_MOUSE,
	and HAVE_MENUS in AH_BOTTOM if HAVE_CARBON is defined.

2002-04-28  Colin Walters  <walters@verbum.org>

	* configure.in: Delete configure check for access to the game user.

2002-04-29  Pavel Janík  <Pavel@Janik.cz>

	* make-dist: lwlib/Imakefile is removed.

2002-04-26  Andrew Choi  <akochoi@shaw.ca>

	* configure.in: Add support for powerpc-apple-darwin*.
	(HAVE_CARBON): Add.

	* make-dist: Create directories in mac/Emacs.app.

2002-04-25  Pavel Janík  <Pavel@Janik.cz>

	* make-dist: lwlib-Xol* are removed.

2002-04-23  Andreas Schwab  <schwab@suse.de>

	* Makefile.in (MAINT): New variable.
	(${srcdir}/configure, $(srcdir)/src/stamp-h.in): Depend on this
	instead of configure.in, to avoid running autoconf and autoheader
	unless explicitly requested.

2002-04-16  Eli Zaretskii  <eliz@gnu.org>

	* config.bat: Update for msdos/sed2v2.inp.

2002-04-15  Andreas Schwab  <schwab@suse.de>

	* Makefile.in ($(srcdir)/src/config.in): Generate using autoheader.
	* configure.in: Add config header templates to all AC_DEFINE and
	AC_DEFINE_UNQUOTED symbols.
	* make-dist: Run autoheader if necessary.

2002-04-10  Colin Walters  <walters@verbum.org>

	* configure.in: Add --game-dir, --game-user.  Test to see if we
	can use them.

2002-04-08  Pavel Janík  <Pavel@Janik.cz>

	* configure.in: Add --with-sound.

2002-03-18  Kim F. Storm  <storm@cua.dk>

	* configure.in: Test for sendto, recvfrom, getsockopt, setsockopt,
	and getsockname functions.  Test for sys/un.h include file.

2002-03-15  Eli Zaretskii  <eliz@is.elta.co.il>

	* configure.in: Support AIX 5.1.

2002-03-10  Jan Djärv  <jan.h.d@swipnet.se>

	* configure.in: Added test for X Session Management (HAVE_X_SM).

2002-03-03  Richard M. Stallman  <rms@gnu.org>

	* Makefile.in (install-arch-indep): Use umask 022 for DOC* and lisp/.
	Run chown $${LOGNAME} on files installed by tar xvf.

2002-03-03  Kim F. Storm  <storm@cua.dk>

	* configure.in: Test for getpeername.

2002-03-01  Richard M. Stallman  <rms@gnu.org>

	* configure.in (HAVE_JPEG): Turn it off if libjpeg version < 6b.
	(HAVE_GIF): Don't use old libungif versions that crash.

2002-02-26  Richard M. Stallman  <rms@gnu.org>

	* configure.in <making srcdir absolute>: Verify that PWD is correct,
	not just well-formed and valid.
	(mips-compaq-nonstopux*): New configuration.

2002-02-18  Paul Eggert  <eggert@twinsun.com>

	* make-dist: Port to POSIX 1003.1-2001, which doesn't allow "head -1".
	"sed q" is a portable equivalent to plain "head -1".

2002-02-13  Richard M. Stallman  <rms@gnu.org>

	* Makefile.in (maybe_bootstrap): Do `exit 1'.
	(all): Don't depend on maybe_bootstrap here.
	(${SUBDIR}): Depend on it here instead.

2002-02-08  Richard M. Stallman  <rms@gnu.org>

	* Makefile.in (maybe_bootstrap): Add an infinite sleep-loop.

2002-01-27  Eli Zaretskii  <eliz@is.elta.co.il>

	* configure.in: Recognize BSD/OS 5.0.

2002-01-11  Eli Zaretskii  <eliz@is.elta.co.il>

	* make-dist: Make version checking in emacs.texi consistent with
	how we set it there.

2001-12-29  Kim F. Storm  <storm@cua.dk>

	* INSTALL: <CONFIGURATION BY HAND> Now requires autoconf 2.51.

2001-12-28  Richard M. Stallman  <rms@gnu.org>

	* configure.in: Test for mbsinit.

2001-12-21  Eli Zaretskii  <eliz@is.elta.co.il>

	These changes make Leim part of the standard distribution:

	* README: Add info about the `leim' directory.

	* INSTALL: Remove text that describes Leim as a separate package.

	* noleim-Makefile.in: File removed.

	* make-dist: Don't copy noleim-Makefile.in to the leim subdirectory.
	Link Leim files to ${tempdir}/leim, not to real-leim.  Don't move
	Leim files out of the Emacs tree.  Don't prepare a separate tarball
	for Leim.

2001-12-11  Richard M. Stallman  <rms@gnu.org>

	* configure.in (hppa*-*-linux-gnu*): New alternative.

2001-12-08  Pavel Janík  <Pavel@Janik.cz>

	* make-dist: Copy COPYING to leim/, lwlib/, mac/ and nt/ when
	creating distribution.

2001-12-06  Paul Eggert  <eggert@twinsun.com>

	* configure.in (AC_PREREQ): Bump from 2.50 to 2.51; needed for vfork.
	(AC_FUNC_VFORK): Remove.
	(AC_FUNC_FORK): Add.
	(HAVE_DES_H, HAVE_KRB5_H): Properly quote args of AC_CHECK_HEADERS;
	this is required by recent Autoconf versions.

2001-12-02  Pavel Janík  <Pavel@Janik.cz>

	* make-dist: Do not try to link removed files (aclocal.m4, _emacs,
	TODO, vms-pp.trans and others).

2001-11-29  Pavel Janík  <Pavel@Janik.cz>

	* make-dist: Use COPYING from the top-level directory.

2001-11-29  Gerd Moellmann  <gerd@gnu.org>

	* configure.in: Add support for FreeBSD/Alpha.

2001-11-29  Pavel Janík  <Pavel@Janik.cz>

	* make-dist: Add COPYING to the top-level directory of the
	distribution.  Simplify the logic behind copying.

	* Makefile.in (maybe_bootstrap): Fix previous change.

2001-11-28  Richard M. Stallman  <rms@gnu.org>

	* Makefile.in (maybe_bootstrap): Don't bootstrap, just suggest it.

2001-11-26  Richard M. Stallman  <rms@gnu.org>

	* Makefile.in: bootstrap should not delete dumped executables.
	(bootstrap-clean-before): New target.
	(bootstrap): Use bootstrap-clean-before instead of clean.
	(bootstrap-clean-after): Rename from bootstrap-clean.  Calls changed.

2001-11-24  Eli Zaretskii  <eliz@is.elta.co.il>

	These changes add the Emacs Lisp Introduction manual to the
	distribution:

	* Makefile.in (install-arch-indep, uninstall): Add ELisp Intro files.

	* make-dist: Copy the files in lispintro directory.

	* config.bat: Configure in the lispintro directory.

	* configure.in (AC_OUTPUT): Add lispintro/Makefile.

	* Makefile.in (SUBDIR_MAKEFILES): Add lispintro.
	(lispintro/Makefile): New target.
	(mostlyclean, clean, distclean, maintainer-clean): Add lispintro.
	(unlock, relock, info, dvi): Ditto.

2001-11-23  Eli Zaretskii  <eliz@is.elta.co.il>

	* Makefile.in (uninstall, install-arch-indep): Don't install gfdl.1.

	* make-dist (etc): Don't distribute gfdl.1.

2001-11-22  Colin Walters  <walters@debian.org>

	* Makefile.in (install-arch-indep): Install the calc .info files.
	(uninstall): Handle deletion of calc .info files (thanks Pavel Janík).

2001-11-17  Eli Zaretskii  <eliz@is.elta.co.il>

	* make-dist (lispref): Add *.txt, *.el, permute-index, and
	tindex.pl to the list of those being put into the distribution.

2001-11-16  Eli Zaretskii  <eliz@gnu.org>

	* configure.in: Add coff.h to the list in AC_CHECK_HEADERS.

2001-11-15  Pavel Janík  <Pavel@Janik.cz>

	* Makefile.in (uninstall): Fix previous change.

	* configure.in, Makefile.in: Add support for --program-prefix,
	--program-suffix and --program-transform-name options.

2001-11-13  Pavel Janík  <Pavel@Janik.cz>

	* Makefile.in (install-arch-indep): Use `${manext}' instead of `.1'.
	(install-arch-indep): Install emacsclient manual page.
	(uninstall): Uninstall emacsclient manual page.

2001-11-12  Eli Zaretskii  <eliz@is.elta.co.il>

	* make-dist: Add lispref/index.*perm files to the distribution.
	From Pavel Janík <Pavel@Janik.cz>.

2001-11-12  Pavel Janík  <Pavel@Janik.cz>

	* Makefile.in (uninstall): Remove gfdl.1 when uninstalling.

2001-11-10  Eli Zaretskii  <eliz@is.elta.co.il>

	* configure.in: AC_OUTPUT lispref/Makefile.

2001-11-10  Eli Zaretskii  <eliz@is.elta.co.il>

	The following changes add the ELisp reference manual to the
	distribution.

	* make-dist: Add the lispref directory to the distribution.

	* Makefile.in (install-arch-indep): Add elisp* to the list of
	installed Info files.
	(SUBDIR_MAKEFILES): Add lispref/Makefile.
	(lispref/Makefile): New target.
	(mostlyclean, clean, distclean, maintainer-clean, unlock, relock):
	Add commands for the lispref directory.
	(info, dvi): Ditto.

	* config.bat: Configure in `lispref'.

2001-11-09  Richard M. Stallman  <rms@gnu.org>

	* Makefile.in (bootstrap-lisp): Don't suppress error messages.

2001-11-07  Eli Zaretskii  <eliz@is.elta.co.il>

	* make-dist (tempdir): Copy AUTHORS as well.

2001-11-06  Sam Steingold  <sds@gnu.org>

	* configure.in: Added a check for <nlist.h>.

2001-11-01  Pavel Janík  <Pavel@Janik.cz>

	* configure.in: Reindent --help output.
	From Per Starbäck (starback@ling.uu.se).

2001-10-31  Eli Zaretskii  <eliz@is.elta.co.il>

	* configure.in: New entry for HP/UX-11.

	* Makefile.in (SOURCES): Replace GETTING.GNU.SOFTWARE with FTP.
	From Eric S. Raymond <esr@golux.thyrsus.com>.

2001-10-28  Eli Zaretskii  <eliz@is.elta.co.il>

	* configure.in (s390-*-linux-gnu): New system.  From Adam Thornton
	<athornton@sinenomine.net>.

2001-10-25  Gerd Moellmann  <gerd@gnu.org>

	* Makefile.in (maybe_bootstrap): New target.
	(all): Add to prerequisites to bootstrap if abbrev.elc doesn't exist.

2001-10-24  Ken Raeburn  <raeburn@gnu.org>

	* configure.in: If --with-hesiod is given, look for
	hes_getmailhost and res_send or __res_send; check hesiod and
	resolv libraries respectively if system libraries don't supply them.

2001-10-24  Gerd Moellmann  <gerd@gnu.org>

	* configure.in: Use $MAKE for `make' if set.

2001-10-22  Gerd Moellmann  <gerd@gnu.org>

	* Makefile.in (install-arch-indep): Add -h (follow symlinks)
	to tar options.

2001-10-20  Gerd Moellmann  <gerd@gnu.org>

	* (Version 21.1 released).

2001-10-20  Miles Bader  <miles@gnu.org>

	* configure.in (configuration): Set from `host' if `host_alias'
	isn't defined.

2001-10-19  Andreas Schwab  <schwab@suse.de>

	* configure.in: Make ready for autoconf 2.5x.
	(AC_PREREQ): Require autoconf 2.50.
	* aclocal.m4: Removed.
	* Makefile.in (${srcdir}/configure): Don't depend on aclocal.m4.

2001-10-13  Eli Zaretskii  <eliz@is.elta.co.il>

	* README: Bump Emacs version to 21.1.50.

2001-10-05  Gerd Moellmann  <gerd@gnu.org>

	* Branch for 21.1.

2001-09-05  Gerd Moellmann  <gerd@gnu.org>

	* configure.in: Avoid `$@' which is handled specially in
	Autoconf 2.52.  From "Adam J. Richter" <adam@yggdrasil.com>.

2001-09-01  Eli Zaretskii  <eliz@is.elta.co.il>

	* make-dist (nt): Add subdirs.el to the list of distributed files.

2001-08-14  Eli Zaretskii  <eliz@is.elta.co.il>

	* configure.in (machine): Add an entry for
	hppa1.1-hitachi-hiuxwe2*.

2001-05-28  Gerd Moellmann  <gerd@gnu.org>

	* make-dist (LANG): Set LC_ALL and LANGUAGE to C, unset
	LC_MESSAGES and LANG.  From Karl Eichwalder <keichwa@gmx.net>.

2001-05-14  Gerd Moellmann  <gerd@gnu.org>

	* make-dist: Copy texinfo.tex unconditionally.

2001-04-25  Eli Zaretskii  <eliz@is.elta.co.il>

	* Makefile.in (install-arch-indep): Add gfdl.1 to the man pages
	that are installed.

2001-04-06  Gerd Moellmann  <gerd@gnu.org>

	* make-dist: Copy only `[a-z]*.{el,elc}' from leim/quail.
	Don't copy quick-b5, quick-cns, tsang-b5, and tsang-cns files.

	* make-dist: Handle leim/MISC-DIC.  Only include
	`[a-zA-Z]*.{el,elc}' from leim/quail.

2001-04-05  Gerd Moellmann  <gerd@gnu.org>

	* Makefile.in (install-arch-indep): Remove .cvsignore files.

2001-03-30  Gerd Moellmann  <gerd@gnu.org>

	* Makefile.in (.PHONY): Add for bootstrap targets.
	(bootstrap-clean): New target.
	(bootstrap): Use it instead of `clean'.

2001-03-29  Eli Zaretskii  <a34785@is.elta.co.il>

	* Makefile.in (SUBDIR): Remove leim.
	(all, .RECURSIVE, extraclean): Add leim explicitly.
	(leim): Provide separate rule which exports PARALLEL=0 into the
	environment.

2001-03-20  Gerd Moellmann  <gerd@gnu.org>

	* configure.in (HAVE_XPM): Don't print the result of the check for
	XpmReturnAllocPixels if we don't have an xpm.h.

2001-03-05  Gerd Moellmann  <gerd@gnu.org>

	* COPYING: New file.

2001-03-04  Eli Zaretskii  <eliz@is.elta.co.il>

	* config.bat: Update the copyright.

2001-02-23  Kenichi Handa  <handa@etl.go.jp>

	* configure.in: Use AC_EGREP_CPP to check if the C preprocessor
	converts `..' to `. .'.  If it converts, set CPP_NEED_TRADITIONAL
	to `yes'.  Later in AC_OUTPUT, check this variable.

2001-02-09  Dave Love  <fx@gnu.org>

	* AUTHORS: Updated.

2001-02-06  Eli Zaretskii  <eliz@is.elta.co.il>

	* info/dir (Ebrowse): Fix the entry (was missing a dot).

2001-02-02  Gerd Moellmann  <gerd@gnu.org>

	* mkinstalldirs (errstatus): Chmod a+rx directories we create.

	* Makefile.in (uninstall): Ignore exit code of `rm'.

	* Makefile.in (uninstall): Remove more info files.  Remove
	${libexecdir}/emacs/${version}.  Remove ${archlibdir}/fns-*.

2001-01-31  Gerd Moellmann  <gerd@gnu.org>

	* noleim-Makefile.in (extraclean): Add.

2001-01-28  Gerd Moellmann  <gerd@gnu.org>

	* Makefile.in (extraclean): Added -f to -rm config-tmp-* to keep
	it quiet.

2001-01-24  Colin Walters  <walters@cis.ohio-state.edu>

	* Makefile.in (tags): Fix typo.

2001-01-13  Kenichi Handa  <handa@etl.go.jp>

	* configure.in: Fix typo in the code setting x_search_path.

2001-01-10  Dave Love  <fx@gnu.org>

	* configure.in: Don't reset LIBS at end of -lXmu test.  Test for
	-lXext.
	(HAVE_XKBGETKEYBOARD): Fix reporting of result.
	(HAVE_LIBXP): Remove -lXt from AC_CHECK_LIB.
	(HAVE_XAW3D, HAVE_XPM, HAVE_JPEG, HAVE_PNG, HAVE_TIFF, HAVE_GIF):
	Don't frob CFLAGS.  Remove extra X libs from AC_CHECK_LIB
	(now in $LIBS).

2001-01-08  Eli Zaretskii  <eliz@is.elta.co.il>

	* config.bat: Run the preprocessor with -traditional.

2001-01-01  Eli Zaretskii  <eliz@is.elta.co.il>

	* INSTALL: Move copying conditions to end of file.

2000-12-27  Eli Zaretskii  <eliz@is.elta.co.il>

	* INSTALL: Add basic installation procedure which assumes
	`configure' does its job.  Elaborate on image support libraries.
	Add a pointer to Xaw3d library.  Add advice about solving
	configure-time problems by looking in config.log and setting
	variables in the environment.

2000-12-27  Gerd Moellmann  <gerd@gnu.org>

	* Makefile.in (install-arch-indep): If tar fails, exit with
	exit code 1.

2000-12-19  Gerd Moellmann  <gerd@gnu.org>

	* configure.in: Test for XkbGetKeyboard with an AC_TRY_LINK whose
	source file includes XKBlib.h.  On some broken Solaris systems,
	there is an XKBlib.h, reportedly, but header files included by
	XKBlib.h are missing.

2000-12-14  Gerd Moellmann  <gerd@gnu.org>

	* configure.in: AC_CHECK_FUNC XkbGetKeyboard.

2000-12-11  Dave Love  <fx@gnu.org>

	* configure.in <alpha*-dec-osf*>: Use full path for NON_GNU_CPP.

2000-12-11  Paul Eggert  <eggert@twinsun.com>

	* aclocal.m4 (AC_SYS_LARGEFILE, AC_SYS_LARGEFILE_MACRO_VALUE):
	Merge fixes from latest GNU tar version.  These macros no longer
	futz with _XOPEN_SOURCE, as that was not portable in practice.
	(AC_FUNC_FSEEKO): New macro.

	* configure.in: Use it instead of invoking AC_CHECK_FUNCS on
	ftello.

2000-12-05  Dave Love  <fx@gnu.org>

	* Makefile.in (TAGS, info): Avoid tab-prefixed comments in rules.

2000-12-02  Eli Zaretskii  <eliz@is.elta.co.il>

	* info/dir: Change the category to "Emacs".

2000-12-01  Gerd Moellmann  <gerd@gnu.org>

	* make-dist (tempdir): Remove epaths.h from the distribution
	instead of paths.h.

2000-11-23  Eli Zaretskii  <eliz@is.elta.co.il>

	* config.bat: Check for existence of djecho.exe, and print an
	error message if it is not available.

	* INSTALL: Describe possible problem with djecho.exe in old
	versions of DJGPP v2.x.

2000-11-23  Gerd Moellmann  <gerd@gnu.org>

	* configure.in: Initialize HAVE_LIBXP to no.

2000-11-22  Gerd Moellmann  <gerd@gnu.org>

	* configure.in: Use m/macppc.h instead of the non-existent
	m/powerpc.h.

2000-11-21  Gerd Moellmann  <gerd@gnu.org>

	* Makefile.in (install-arch-indep): Also install info/eshell*
	and info/speedbar*.

	* configure.in (HAVE_PNG): Check for the presence of
	png_get_channels to rule out older PNG libs.

	* configure.in (AC_OUTPUT): Arrange to emit definitions of
	GCC and NON_GNU_CPP into config.status.

2000-11-20  Dave Love  <fx@gnu.org>

	* configure.in: Fix last change.

	* GETTING.GNU.SOFTWARE: Deleted.
	* FTP: New file to replace it.
	* make-dist: Add FTP, remove GETTING.GNU.SOFTWARE.

2000-11-20  Gerd Moellmann  <gerd@gnu.org>

	* configure.in: Use -traditional with GNU cpp.

2000-11-17  Gerd Moellmann  <gerd@gnu.org>

	* make-dist: Handle the Mac port.  Distribute all makefile.w32-in.
	Distribute more files from the nt/ subdir.  Distribute PBM
	image files from subdirs of lisp/.  Distribute old change logs
	from subdirs of lisp/.  Distribute play/5x5.el.

2000-11-11  Dave Love  <fx@gnu.org>

	* config.sub, config.guess: Updated from master source.

2000-11-07  Dave Love  <fx@gnu.org>

	* configure.in: Test for mkstemp.

2000-11-01  Eli Zaretskii  <eliz@is.elta.co.il>

	* info/dir (Top): Rearrange menu items more logically, and put
	them into a single category.  Add menu items for RefTeX and
	Widget.

2000-10-29  Kai Großjohann  <Kai.Grossjohann@CS.Uni-Dortmund.DE>

	* Makefile.in (install-arch-indep): Use --info-dir instead of
	--dir-file, and a simple argument instead of --info-file, so that
	the Debian version of install-info also works.

2000-10-19  Eric M. Ludlam  <zappo@ultranet.com>

	* info/dir (Speedbar): Add entry.

2000-10-16  Eli Zaretskii  <eliz@is.elta.co.il>

	* INSTALL: Describe the new image-support options to the configure
	script.  List URLs where image support libraries can be found.

2000-10-14  Eli Zaretskii  <eliz@is.elta.co.il>

	* info/dir (Top): Add an entry for Eshell.

2000-10-02  Dave Love  <fx@gnu.org>

	* configure.in: Check for gai_strerror.

2000-10-01  Andreas Schwab  <schwab@suse.de>

	* Makefile.in (install-arch-indep): Update list of installed info files.

2000-09-30  Gerd Moellmann  <gerd@gnu.org>

	* configure.in: Support `sparc*-*-netbsd*'.

2000-09-29  Eli Zaretskii  <eliz@is.elta.co.il>

	* info/dir (MIME): Add entry for emacs-mime.

2000-09-29  Dave Love  <fx@gnu.org>

	* configure.in: Fix alpha*-dec-osf4 using the osf5 config.

2000-09-26  Gerd Moellmann  <gerd@gnu.org>

	* make-dist: Adapt to the change of leim/Makefile which was
	necessary to ensure a reasonably working `make dist'.

	* leim-Makefile.in: Moved to leim/Makefile.in..

	* noleim-Makefile.in: New file, formerly leim/Makefile.in.

2000-09-21  Kenichi Handa  <handa@etl.go.jp>

	* leim-Makefile.in (TIT-GB, TIT-BIG5, NON-TIT-GB, NON-TIT-BIG5)
	(NON-TIT-CNS, JAPANESE, KOREAN, THAI, VIETNAMESE, LAO, INDIAN)
	(TIBETAN, LATIN, SLAVIC, GREEK, RUSSIAN, MISC): Rename all .el
	files to .elc.
	(${TIT}): Adjusted for the above change.
	(clean mostlyclean): Likewise.
	(.el.elc): New target.

2000-09-19  Gerd Moellmann  <gerd@gnu.org>

	* make-dist: Include XPM and XBM files in lisp/ and subdirs
	in the distribution.

2000-09-18  Gerd Moellmann  <gerd@gnu.org>

	* make-dist (skk): Rename to `ja-dic' because the leim directory
	was renamed.

2000-09-14  Dave Love  <fx@gnu.org>

	* configure.in: Fix spurion in last change.

2000-09-14  Gerd Moellmann  <gerd@gnu.org>

	* configure.in (USE_MMAP_FOR_BUFFERS): Recognize in system
	configuration files instead of REL_ALLOC_MMAP.  Set REL_ALLOC
	to `no' if defined.  Change result report.

2000-09-08  Dave Love  <fx@gnu.org>

	* configure.in: Remove spurious `@'s.

	* aclocal.m4 (AC_FUNC_MMAP): Use fixed version from development
	autoconf.

2000-09-06  Gerd Moellmann  <gerd@gnu.org>

	* configure.in (REL_ALLOC_MMAP): Recognize in system configuration
	file and print informational message.

	* configure.in (AC_FUNC_MMAP): Add.

2000-09-01  Gerd Moellmann  <gerd@gnu.org>

	* configure.in: Add ``checking'' messages for
	XpmReturnAllocPixels.

2000-08-28  Gerd Moellmann  <gerd@gnu.org>

	* configure.in: Check <strings.h>; check `index' and `rindex'
	functions.

2000-08-26  Kenichi Handa  <handa@etl.go.jp>

	* configure.in <alpha*-dec-osf*>: Move "NON_GNU_CPP='cpp'" before
	"case "${canonical}" in".

2000-08-25  Dave Love  <fx@gnu.org>

	* configure.in <osf>: Use NON_GNU_CPP='cpp' always.

2000-08-25  Kenichi Handa  <handa@etl.go.jp>

	* leim-Makefile.in: Rename skk to ja-dic throughout the file.

2000-08-24  Gerd Moellmann  <gerd@gnu.org>

	* configure.in <making srcdir absolute>: Unset CDPATH in case $PWD
	contains a relative path.  Protect against unusable values of $PWD.

2000-08-08  Eli Zaretskii  <eliz@is.elta.co.il>

	* info/dir (WoMan): Add entry.

	* config.bat (maindir): Update src/_gdbinit even if it does
	already exist.

2000-08-07  Gerd Moellmann  <gerd@gnu.org>

	* Makefile.in (config.status): Prepend `$(srcdir)/' to `configure'.

2000-08-03  Gerd Moellmann  <gerd@gnu.org>

	* configure.in: Add support for ia64*-*-linux*.

2000-07-27  Gerd Moellmann  <gerd@gnu.org>

	* make-dist (aclocal.m4): Include in distribution.

2000-07-26  Dave Love  <fx@gnu.org>

	* configure.in (AC_SYS_LARGEFILE): Moved earlier.

2000-07-24  Dave Love  <fx@gnu.org>

	* configure.in: Add AC_SIZE_T.

2000-07-18  Dave Love  <fx@gnu.org>

	* configure.in: Reorder so that most tests are done after CPPFLAGS
	is set from the C_SWITCH_... definitions.

2000-07-10  Gerd Moellmann  <gerd@gnu.org>

	* configure.in (HAVE_XPM): Undo previous change.  Check for
	preprocessor define XpmReturnAllocPixels.

2000-07-06  Gerd Moellmann  <gerd@gnu.org>

	* configure.in (HAVE_XPM): Check for XpmReturnAllocPixels
	instead of XpmReadFileToPixmap.

2000-07-05  Ken Raeburn  <raeburn@gnu.org>

	* configure.in: Check for <soundcard.h>.  Look for ossaudio
	library, and set LIBSOUND accordingly.

2000-07-05  Dave Love  <fx@gnu.org>

	* configure.in: Use AC_HEADER_SYS_WAIT.

2000-07-05  Gerd Moellmann  <gerd@gnu.org>

	* make-dist: Check DONTCOMPILE in lisp/Makefile.in instead of
	lisp/Makefile.  Distribute lisp/Makefile.in instead of
	lisp/Makefile.

2000-06-30  Ken Raeburn  <raeburn@gnu.org>

	* configure.in: Add ${C_SWITCH_X_SITE} temporarily to CPPFLAGS,
	while searching for image-handling libraries.

2000-06-26  Gerd Moellmann  <gerd@gnu.org>

	* configure.in (--with-xim): New option.

2000-06-23  Dave Love  <fx@gnu.org>

	* configure.in [HAVE_TIMEVAL]: Move gettimeofday test here, test
	for struct timezone and test how we can call gettimeofday.
	Check for OSF 5+.  Check for term.h.

	* aclocal.m4: Define the post-2.13 stuff conditionally on autoconf
	version.

2000-06-23  Gerd Moellmann  <gerd@gnu.org>

	* configure.in (HAVE_LIBXP): Change test for libXp.

2000-06-21  Dave Love  <fx@gnu.org>

	* configure.in: Check for fcntl.h.  Use AC_FUNC_GETLOADAVG, not
	simple test for getloadavg and substitute GETLOADAVG_LIBS.
	Simplify test for GETTIMEOFDAY_ONE_ARGUMENT.

2000-06-19  Dave Love  <fx@gnu.org>

	* configure.in (GETTIMEOFDAY_ONE_ARGUMENT): Fix in case
	_XOPEN_SOURCE is defined.

2000-06-16  Gerd Moellmann  <gerd@gnu.org>

	* Makefile.in (distclean): Also make distclean in lisp/.

2000-06-15  Eli Zaretskii  <eliz@is.elta.co.il>

	* config.bat: Generate lisp/Makefile from lisp/Makefile.in.

2000-06-15  Gerd Moellmann  <gerd@gnu.org>

	* make-dist: Add --help and --snapshot options.

2000-06-14  Gerd Moellmann  <gerd@gnu.org>

	* configure.in: Generate lisp/Makefile.

	* configure.in: Add support for `*-lynxos*'.
	Use `cpp' as NON_GNU_CPP for `alpha*-dec-osf[5-9]*', as
	recommended by <Karen.Dorhamer@compaq.com> to fix problems
	on Tru64 UNIX v5.0.

2000-06-13  Ken Raeburn  <raeburn@gnu.org>

	* Makefile.in (install-arch-indep): Don't use "-unset CDPATH" when
	it's on a continuation line.

2000-06-02  Dave Love  <fx@gnu.org>

	* Makefile.in (install-arch-indep): Add pcl-cvs to list of info
	files.

	* configure.in: Don't specify -n32 flag for mips-sgi-irix6.5.
	Check for struct exception.  Use AC_SYS_LARGEFILE and move ftello
	test.

	* aclocal.m4 (AC_SYS_LARGEFILE_TEST_INCLUDES)
	(AC_SYS_LARGEFILE_MACRO_VALUE, AC_SYS_LARGEFILE): New.

2000-05-26  Gerd Moellmann  <gerd@gnu.org>

	* configure.in: Add check for speed_t typedef.

2000-05-25  Ken Raeburn  <raeburn@gnu.org>

	* Makefile.in (install-arch-dep): Install fns-*.el only if it
	exists; it won't in the CANNOT_DUMP case.

2000-05-25  Gerd Moellmann  <gerd@gnu.org>

	* Makefile.in: Ignore exit status of `unset CDPATH' everywhere.
	On FreeBSD, the exit status is 1 if CDPATH is not set.
	(install-arch-indep): Install ebrowse.info.

2000-05-20  NIIBE Yutaka  <gniibe@mri.co.jp>

	* configure.in: Check for grandpt and getpt.

2000-05-09  Dave Love  <fx@gnu.org>

	* Makefile.in (install-arch-indep): Filter CVS as well as RCS.

2000-05-05  Gerd Moellmann  <gerd@gnu.org>

	* make-dist: Make a link for lib-src/grep-changelog.
	Copy install-sh.

2000-05-01  Eli Zaretskii  <eliz@is.elta.co.il>

	* config.bat: Identify the beginning of the cpp stuff in
	src/Makefile.in and lib-src/Makefile.in more accurately.

2000-04-27  Gerd Moellmann  <gerd@gnu.org>

	* configure.in: Add support for `powerpc*-*-linux-gnu*'.

2000-04-19  Gerd Moellmann  <gerd@gnu.org>

	* configure.in: Add support for `powerpc-*-netbsd*'.

2000-04-19  Dave Love  <fx@gnu.org>

	* configure.in: Don't use AC_FUNC_GETLOADAVG.

	* aclocal.m4 (AC_FUNC_MKTIME): Use AC_SUBST.

2000-04-16  Dave Love  <fx@gnu.org>

	* Makefile.in (${srcdir}/configure): Depend on aclocal.m4.

2000-04-14  Dave Love  <fx@gnu.org>

	* configure.in: Use AC_FUNC_GETLOADAVG, AC_FUNC_MKTIME.

	* aclocal.m4 (AC_FUNC_MKTIME): New.

2000-03-28  Ken Raeburn  <raeburn@gnu.org>

	* configure.in: Line up "--help" output a little better.

2000-03-26  Gerd Moellmann  <gerd@gnu.org>

	* Makefile.in (bootstrap-lisp-1, bootstrap-lisp, bootstrap-src):
	New targets.
	(bootstrap): Rewritten in terms of the new targets above.  Make
	info files, too.

2000-03-12  Gerd Moellmann  <gerd@gnu.org>

	* config.guess, config.sub: Use the versions of the files from
	subversions.

2000-03-08  Dave Love  <fx@gnu.org>

	* configure.in: Use AC_PROG_RANLIB, AC_C_PROTOTYPES,
	AC_C_VOLATILE.  Define POINTER_TYPE.

	* aclocal.m4: New file.

2000-03-02  Gerd Moellmann  <gerd@gnu.org>

	* configure.in (machine): Add `mipsel-*-netbsd*' and
	`arm-*-netbsd*'.

2000-03-01  Gerd Moellmann  <gerd@gnu.org>

	* configure.in (machine): Add support for `*-auspex-sunos*'.

2000-02-29  Gerd Moellmann  <gerd@gnu.org>

	* configure.in (C_OPTIMIZE_SWITCH) [__GNUC__]: Use -O2.

2000-02-18  Dave Love  <fx@gnu.org>

	* configure.in: Define NON_GNU_CPP on alpha-dec-osf5+.

2000-02-18  Andreas Schwab  <schwab@suse.de>

	* Makefile.in (install-arch-indep): Add eudc to list of installed
	info files.

2000-02-17  Ken Raeburn  <raeburn@gnu.org>

	* configure.in: Include -lz and -ljpeg (if it's available) when
	testing for the tiff library.

2000-02-17  Gerd Moellmann  <gerd@gnu.org>

	* configure.in: Remove LISP_FLOAT_TYPE.

2000-02-12  Dave Love  <fx@gnu.org>

	* configure.in: Use AC_FUNC_VFORK.

2000-02-01  Gerd Moellmann  <gerd@gnu.org>

	* make-dist: Various fixes for new development tree.

	* leim-Makefile.in: New file.

2000-01-31  Gerd Moellmann  <gerd@gnu.org>

	* Makefile.in (dist): Call ./make-dist.

2000-01-24  Dave Love  <fx@gnu.org>

	* configure.in: Remove -G0 from Irix NON_GCC_TEST_OPTIONS.

2000-01-18  Gerd Moellmann  <gerd@gnu.org>

	* configure.in (HAVE_GIF): Check for DGifOpen instead of
	DGifOpenFileName.

2000-01-11  Andreas Schwab  <schwab@suse.de>

	* Makefile.in (install-arch-indep): Update list of info files to
	be installed.

2000-01-05  Dave Love  <fx@gnu.org>

	* configure.in: Check for jerror.h as well as libjpeg.

2000-01-03  Andreas Schwab  <schwab@suse.de>

	* Makefile.in (install-arch-indep): Install autotype*.  Run
	install-info on autotype and emacs-faq.info.

1999-12-04  Dave Love  <fx@gnu.org>

	* Makefile.in (install-arch-indep): Depend on `info'.
	(install-strip): Use `install' as sub-make target.

1999-11-23  Ken Raeburn  <raeburn@gnu.org>

	* configure.in: Restore Kerberos code deleted on 1999-05-29 that
	didn't need to be deleted.  Check for the k5crypto library as well
	as the crypto library; MIT Kerberos 1.1 changed the name.

1999-11-18  Dave Love  <fx@gnu.org>

	* configure.in: Fix NON_GNU_CPP for Irix 6 to avoid failing tests.

1999-11-11  Erik Naggum  <erik@naggum.no>

	* configure.in (bitmapdir): Allow for both "bitmaps" directories.

1999-11-08  Dave Love  <fx@gnu.org>

	* configure.in: Fix change for --with-pop default.

1999-11-04  Dave Love  <fx@gnu.org>

	* configure.in: Default to --with-pop.  Change sense of with-gcc
	and with-toolkit-scroll-bars messages to reflect the defaults.

1999-11-01  Gerd Moellmann  <gerd@gnu.org>

	* INSTALL: Mention the Emacs Lisp Reference.

1999-10-27  Noah Friedman  <friedman@splode.com>

	* configure.in: Check for dynamic ptys (/dev/ptmx, /dev/pts/).

1999-10-23  Gerd Moellmann  <gerd@gnu.org>

	* Makefile.in (bootstrap): New target.

1999-10-19  Paul Eggert  <eggert@twinsun.com>

	Add support for large files.  Merge glibc 2.1.2.

	* configure.in (AC_CHECK_HEADERS): Add stdio_ext.h.
	(HAVE_TM_GMTOFF): New symbol.
	(AC_CHECK_FUNCS): Add __fpending, ftello, getloadavg, mblen,
	mbrlen, strsignal.
	(LOCALTIME_CACHE): Don't include stdlib.h, as config.h does this now.

1999-10-09  Stefan Monnier  <monnier@cs.yale.edu>

	* make-dist (dontcompile): Look for the DONTCOMPILE variable rather
	than the obsolete dontcompilefiles pseudo-rule in lisp/Makefile.

1999-10-09  Richard M. Stallman  <rms@gnu.org>

	* Makefile.in (uninstall, install-arch-indep, install-arch-dep):
	Unset CDPATH to prevent cd from generating output.

1999-10-08  Stefan Monnier  <monnier@cs.yale.edu>

	* update-subdirs: Also ignore CVS subdirs.

1999-10-07  Gerd Moellmann  <gerd@gnu.org>

	* Makefile.in (install-arch-indep): Add ada-mode.

1999-10-06  Dave Love  <fx@gnu.org>

	* Makefile.in: Add rules for config.status, configure.

1999-09-07  Gerd Moellmann  <gerd@gnu.org>

	* configure.in (--with-sound): Removed.

1999-08-30  Gerd Moellmann  <gerd@gnu.org>

	* configure.in (USE_TOOLKIT_SCROLL_BARS): Move the test down after
	the test for Xaw3d.
	(HAVE_TIFF): Add -lm to library check.

1999-08-28  Richard Stallman  <rms@gnu.org>

	* configure.in (USE_TOOLKIT_SCROLL_BARS): Move tests for
	-lXaw3d, -lXpm, -ljpeg, -lpng, -ltiff, and -lgif, down
	after the other X-related libraries.

1999-08-21  Dave Love  <fx@gnu.org>

	* configure.in: Don't check for jpeglib.h.

1999-08-20  Gerd Moellmann  <gerd@gnu.org>

	* configure.in (HAVE_TIFF): Remove tiff34 prefix from tiffio.h.
	(HAVE_XAW3D): Don't check for Xaw3d if USE_X_TOOLKIT=none.

1999-08-18  Dave Love  <fx@gnu.org>

	* configure.in: Check for termcap.h.

1999-08-15  Gerd Moellmann  <gerd@gnu.org>

	* configure.in: Add --with-toolkit-scroll-bars.  If "no",
	use Emacs' scroll bars, even if configured for Motif or when
	Xaw3d is available.

1999-08-12  Wolfgang Rupprecht  <wolfgang@wsrcc.com>

	* configure.in: Check for getaddrinfo.

1999-08-04  Eli Zaretskii  <eliz@gnu.org>

	* config.bat: Make --no-debug work again by removing -gcoff.

1999-07-30  Dave Love  <fx@gnu.org>

	* configure.in: Check for stdlib.h.

1999-07-19  Dave Love  <fx@gnu.org>

	* configure.in: Grok sparc64-*-linux-gnu*.

1999-07-12  Richard Stallman  <rms@gnu.org>

	* Version 20.4 released.

1999-06-23  Karl Heuer  <kwzh@gnu.org>

	* make-dist: Unset EMACS_UNIBYTE, so Emacs runs in its default state.
	Quote $EMACS, in case it's a program with args.

1999-06-15  Gerd Moellmann  <gerd@gnu.org>

	* configure.in (HAVE_GIF): Use libungif instead of libgif
	because the former doesn't contain patented compression code.

1999-05-29  Richard M. Stallman  <rms@gnu.org>

	* configure.in: Delete the Kerberos stuff.

1999-05-27  Greg Hudson  <ghudson@mit.edu>

	* configure.in: Prefer kerberos 5 names.

1999-04-26  Richard M. Stallman  <rms@gnu.org>

	* configure.in: Check for libXp.

1999-04-08  Richard Stallman  <rms@gnu.org>

	* make-dist: Include change logs in subdirs of `lisp'.

1999-04-05  Richard Stallman  <rms@gnu.org>

	* Makefile.in (mkdir): If we create ${datadir}, make it world-readable.
	(install-arch-indep): Make ${datadir}/emacs world-readable.

1999-03-30  Eli Zaretskii  <eliz@gnu.org>

	* config.bat: Use epaths.* instead of paths.*.

1999-03-07  Eli Zaretskii  <eliz@gnu.org>

	* INSTALL: Add detailed instructions to unpack and install
	intlfonts on MS-DOS.

1999-02-26  Richard Stallman  <rms@gnu.org>

	* configure.in: Use epaths.h and epaths-force instead of paths...

	* Makefile.in (epaths-force): Renamed from paths-force;
	operate on epaths.in and produce epaths.h.

1999-02-24  Richard Stallman  <rms@gnu.org>

	* make-dist: Fix nt/icons directory handling.

1999-02-22  Simon Josefsson  <jas@pdc.kth.se>

	* configure.in (f301-fujitsu-uxpv4.1): New target.

1999-02-20  Richard Stallman  <rms@gnu.org>

	* make-dist (tempparent): Fix command to update info files.

1999-02-09  Richard Stallman  <rms@gnu.org>

	* configure.in (powerpc-apple-netbsd*): New alternative.

1999-01-25  Geoff Voelker  <voelker@cs.washington.edu>

	* make-dist: Include the new directory nt/icons in distributions.

1999-01-19  Richard Stallman  <rms@psilocin.ai.mit.edu>

	* configure.in: Change message about HAVE_XFREE386.

1999-01-07  Eli Zaretskii  <eliz@gnu.org>

	* config.bat: Support configuring with leim.

1998-12-16  Petri Kaurinkoski  <Petri.Kaurinkoski@hut.fi>

	* configure.in (mips-sgi-irix6.5): New target.

1998-12-16  Jonathan I. Kamens  <jik@kamens.brookline.ma.us>

	* configure.in: Remove GSS-API support, since it has been removed
	from movemail.

1998-12-04  Markus Rost  <rost@delysid.gnu.org>

	* Makefile.in (install-arch-dep): Copy fns-*.el from lib-src.

1998-12-04  Andreas Schwab  <schwab@delysid.gnu.org>

	* Makefile.in: Don't install customize info file.
	Run install-info on viper info file.

1998-11-29  Richard Stallman  <rms@psilocin.ai.mit.edu>

	* Makefile.in (install-arch-dep): Copy fns-*.el from lib-src.

1998-11-16  Kenichi Handa  <handa@etl.go.jp>

	* configure.in (*-*-bsdi4*): New target.

1998-11-13  Ehud Karni  <ehud@unix.simonwiesel.co.il>

	* configure.in: Fix previous change.

1998-11-11  Richard Stallman  <rms@gnu.org>

	* configure.in (aviion-intel): New machine.

1998-11-04  Kenichi Handa  <handa@etl.go.jp>

	* configure.in (mips-nec-sysv4*): New target.

1998-11-03  Andreas Schwab  <schwab@delysid.gnu.org>

	* Makefile.in (install-arch-dep): Fix last change and use fns-*.el
	from lisp.

1998-10-31  Richard Stallman  <rms@psilocin.ai.mit.edu>

	* make-dist: Don't include fns*.el in dist.

1998-10-30  Dave Love  <fx@gnu.org>

	* configure.in: Don't mkdir cpp.

1998-10-30  Andreas Schwab  <schwab@delysid.gnu.org>

	* Makefile.in (install-arch-dep): Install src/fns-*.el in
	${archlibdir}.

1998-08-19  Richard Stallman  <rms@psilocin.ai.mit.edu>

	* Version 20.3 released.

1998-07-30  Paul Eggert  <eggert@twinsun.com>

	* Makefile.in (Makefile, src/Makefile, src/config.stamp)
	(lib-src/Makefile, man/Makefile, oldXMenu/Makefile)
	(lwlib/Makefile, leim/Makefile):
	Prepend $(srcdir)/ to rule dependencies outside this dir.

1998-06-30  Richard Stallman  <rms@psilocin.ai.mit.edu>

	* configure.in: Use unset CDPATH instead of making it empty.

1998-06-20  Karl Heuer  <kwzh@gnu.org>

	* configure.in: Assume unspecified Solaris is 2.5, not 2.4.

1998-06-07  Richard Stallman  <rms@psilocin.ai.mit.edu>

	* make-dist (MANIFEST): Include most subdirs, but exclude subdirs.el
	and default.el.  Sort the results.

1998-05-31  Karl Heuer  <kwzh@gnu.org>

	* Makefile.in (install-arch-indep): Don't die if site-lisp/ isn't
	writable.

1998-05-14  Richard Stallman  <rms@psilocin.ai.mit.edu>

	* Makefile.in (install-arch-indep):
	Don't alter site-lisp/subdirs.el if it exists.

1998-05-12  Richard Stallman  <rms@psilocin.ai.mit.edu>

	* Makefile.in (install-arch-indep): Put `-' on commands to create
	subdirs.el in site-lisp dirs.

1998-05-07  Richard Stallman  <rms@psilocin.gnu.org>

	* Makefile.in (install-arch-indep): Fix typo in previous change.

1998-05-06  Richard Stallman  <rms@psilocin.gnu.org>

	* Makefile.in (install-arch-indep): Pass --dir-file to install-info.

1998-04-28  Richard Stallman  <rms@psilocin.gnu.org>

	* Makefile.in (mkdir): Create the site-lisp dirs.
	(install-arch-indep): Make site-lisp/subdirs files world-readable.

1998-04-26  Richard Stallman  <rms@psilocin.gnu.org>

	* Makefile.in (INSTALL_INFO): New variable.
	(install-arch-indep): Don't replace the dir file if it already exists.
	Use the install-info program, via INSTALL_INFO, to add entries.
	Make the `info' subdir and the Info files world-readable.

1998-04-16  Eli Zaretskii  <eliz@delysid.gnu.org>

	* config.bat: Make sure the environment is large enough to support
	all the "set foo=bar" commands.  Update pointers to DJGPP FTP sites.

1998-04-10  Karl Heuer  <kwzh@gnu.org>

	* make-dist: Don't accept EMACS=t when testing for $EMACS set.

1998-04-06  Jonathan I. Kamens  <jik@kamens.brookline.ma.us>

	* configure.in: Add --with-gssapi to specify GSS-API
	authentication support for movemail.

1998-04-02  Richard Stallman  <rms@psilocin.ai.mit.edu>

	* Makefile.in (install-arch-indep): Fix previous change.

1998-03-30  Richard Stallman  <rms@psilocin.ai.mit.edu>

	* Makefile.in (info): Run man in build dir, not srcdir.

1998-03-28  Richard Stallman  <rms@psilocin.ai.mit.edu>

	* Makefile.in (install-arch-indep): Fix previous change.

1998-03-23  Kenichi Handa  <handa@etl.go.jp>

	* Makefile.in (top_distclean): Check the existence of `lock' subdir.

1998-03-22  Richard Stallman  <rms@gnu.org>

	* Makefile.in (install-arch-indep): Put special subdirs.el files
	in site-lisp dirs.  Use normal-top-level-add-subdirs-to-load-path.

1998-03-21  Richard Stallman  <rms@psilocin.gnu.org>

	* make-dist: Fix shell syntax in check for missing .el or .elc files.

1998-03-09  Richard Stallman  <rms@psilocin.gnu.org>

	* configure.in (hppa-hp-hpux1[0-9]*): Handle versions 1X like 10.
	(m68*-hp-hpux*): Handle versions 1X like 10.

1998-03-07  Richard Stallman  <rms@psilocin.gnu.org>

	* make-dist: PROBLEMS is now in etc, not top level dir.

	* Makefile.in (SOURCES): Delete PROBLEMS.

1998-02-25  Richard Stallman  <rms@gnu.org>

	* configure.in (hppa*-hp-hpux*): Use hpux10 by default.

	* Makefile.in (install-arch-indep): Do chmod a+x on subdirs.

1998-01-17  Richard Stallman  <rms@gnu.org>

	* Makefile.in (install-arch-indep): Add semicolon before `else'.

1998-01-02  Richard Stallman  <rms@psilocin.gnu.org>

	* make-dist (tempparent): New option --no-check.

	* make-dist: Don't do anything with cpp directory.

1997-12-20  Richard Stallman  <rms@psilocin.gnu.org>

	* configure.in (sparc-fujitsu-sysv4*): New target.

1997-12-17  Andreas Schwab  <schwab@gnu.org>

	* configure.in: Cache more tests.  Add missing quotes around
	message with embedded comma.

1997-12-04  Karl Heuer  <kwzh@gnu.org>

	* Makefile.in (unlock, relock): Don't reference cpp/ directory.

1997-11-26  Joel N. Weber II  <devnull@gnu.org>

	* make-dist: Changed the comment about `umask 0' to say `Don't
	restrict access to any files.'; previously it said `Don't protect
	any files', which may have implied that we think fascism is good.

1997-11-24  Paul Eggert  <eggert@twinsun.com>

	* configure.in (AC_CHECK_FUNCS): Add strftime.  The new GNU C library
	strftime needs the underlying host's strftime for locale dependent
	formats.

1997-11-20  Abraham Nahum  <miko@uxsrvc.tti.co.il>

	* configure.in (i586-dg-dguxR4.*): New name in case branch.

1997-11-20  Eli Zaretskii  <eliz@is.elta.co.il>

	* config.bat: Configure the man subdirectory.

1997-11-07  Paul Eggert  <eggert@twinsun.com>

	* configure.in (AC_CHECK_LIB): Add -lintl.

1997-11-07  Karl Heuer  <kwzh@gnu.org>

	* make-dist (check for .elc files): Avoid bash-specific syntax.
	(check for overflow 14-char limit): Simplify.

1997-11-07  Richard Stallman  <rms@gnu.org>

	* Makefile.in (install): Move blessmail last.

1997-10-02  Richard Stallman  <rms@psilocin.gnu.ai.mit.edu>

	* configure.in (gettimeofday, one arg or two):
	Clarify messages by avoiding double negative.

1997-09-30  Karl Eichwalder  <ke@suse.de>

	* Makefile.in (install-arch-indep): Install the widget info file.

1997-09-24  Jonathan I. Kamens  <jik@kamens.brookline.ma.us>

	* configure.in (with-pop, with-kerberos): Need to check Kerberos
	libraries in reverse order, so that libraries will appear in the
	correct dependency order on the link line (and so that the
	configure checks themselves will work properly when early
	libraries depend on later ones).

1997-09-21  Erik Naggum  <erik@naggum.no>

	* make-dist (making links to `src'): Keep timestamp on copied files.

	* make-delta: New script to produce delta distributions.

1997-09-19  Richard Stallman  <rms@psilocin.gnu.ai.mit.edu>

	* Version 20.2 released.

1997-09-15  Richard Stallman  <rms@psilocin.gnu.ai.mit.edu>

	* Version 20.1 released.

	* Makefile.in (install-leim): Depend on mkdir.
	(leim): Depend on src.

1997-09-13  Richard Stallman  <rms@psilocin.gnu.ai.mit.edu>

	* configure.in: Recognize alpha* instead of just alpha.

1997-09-12  Paul Eggert  <eggert@twinsun.com>

	* leim-Makefile.in (mostlyclean, maintainer-clean): New targets.

1997-09-12  Richard Stallman  <rms@psilocin.gnu.ai.mit.edu>

	* update-subdirs: Use rm -f.

1997-09-08  Richard Stallman  <rms@psilocin.gnu.ai.mit.edu>

	* update-subdirs: Delete subdirs.el if this dir has no subdirs.
	Ignore subdirs named Old.

1997-08-04  Kenneth Stailey  <kstailey@elbereth.disclosure.com>

	* configure.in: Add OpenBSD clause to set $machine.

1997-09-04  Richard Stallman  <rms@psilocin.gnu.ai.mit.edu>

	* make-dist: Recompile everything after updating various Lisp files.
	Recompile in leim as well as lisp.
	Check in leim as well as lisp for mismatched files and too-long names.

1997-09-03  Richard Stallman  <rms@psilocin.gnu.ai.mit.edu>

	* Makefile.in (TAGS tags): Simply refer this to the src subdir.

1997-08-30  Richard Stallman  <rms@psilocin.gnu.ai.mit.edu>

	* Makefile.in (install-arch-indep): Verify ./lisp has simple.el in it
	before trying to copy anything from it.

1997-08-27  Richard Stallman  <rms@psilocin.gnu.ai.mit.edu>

	* Makefile.in (man/Makefile): New target.
	(tags): Define env var EMACS and run Makefile from build dir.

1997-08-27  Eli Zaretskii  <eliz@psilocin.gnu.ai.mit.edu>

	* config.bat: If src/_gdbinit doesn't exist, try using
	src/.gdbinit to create it (for building on Windows 95).

1997-08-25  Richard Stallman  <rms@psilocin.gnu.ai.mit.edu>

	* Makefile.in (install-arch-indep):
	Discard extra data in tar | tar pipes.

1997-08-24  NIIBE Yutaka  <gniibe@mri.co.jp>

	* configure.in (x_default_search_path): Corrected
	'${x_library}' to '${x_library}/X11'.

1997-08-22  Richard Stallman  <rms@psilocin.gnu.ai.mit.edu>

	* configure.in (HAVE_MOTIF_2_1): Test for Motif 2.1.

1997-08-22  Jonathan I. Kamens  <jik@kamens.brookline.ma.us>

	* configure.in: Support auto-configuration of both Kerberos V4 and
	Kerberos V5 for movemail, including detection of V4 and V5 header
	files and libraries.

1997-08-16  NIIBE Yutaka  <gniibe@etl.go.jp>

	* configure.in: Compute x_default_search_path
	and substitute into makefiles.

	* Makefile.in (paths-force): Store PATH_X_DEFAULTS in paths.h.

1997-08-08  Richard Stallman  <rms@psilocin.gnu.ai.mit.edu>

	* Makefile.in (install-arch-indep): Run list-load-path-shadows.

1997-08-07  Erik Naggum  <erik@naggum.no>

	* configure.in: Remove lockdir, it is no longer needed.
	* Makefile.in (mkdir): Don't create lockdir.
	(lockdir): Variable deleted.
	(paths-force): Don't operate on PATH_LOCK.

1997-08-06  Richard Stallman  <rms@psilocin.gnu.ai.mit.edu>

	* leim-Makefile.in (clean, distclean): New targets.

	* make-dist: Include leim/ChangeLog in leim distribution.

1997-08-01  Richard Stallman  <rms@psilocin.gnu.ai.mit.edu>

	* configure.in (i*86-*-sysv4.2uw*): Set NON_GNU_CPP.

1997-07-30  Richard Stallman  <rms@psilocin.gnu.ai.mit.edu>

	* Makefile.in (CPPFLAGS): Get this from configure, like CFLAGS.

1997-07-27  Richard Stallman  <rms@psilocin.gnu.ai.mit.edu>

	* Makefile.in (LDFLAGS): Get this from configure, like CFLAGS.

1997-07-25  Richard Stallman  <rms@psilocin.gnu.ai.mit.edu>

	* make-dist: Update leim/leim-list.el.
	Pass along value of $EMACS when updating lisp dir.

1997-07-25  Marcus G. Daniels  <marcus@cathcart.sysc.pdx.edu>

	* configure.in (doug_lea_malloc): Make __after_morecore_hook a
	prerequisite to the use of Doug Lea's malloc.

1997-07-21  Richard Stallman  <rms@psilocin.gnu.ai.mit.edu>

	* Makefile.in (top_distclean): Use -f to delete contents of lock dir.

	* make-dist: Use name leim/SKK-DIC, not leim/SKK.

1997-07-16  Richard Stallman  <rms@psilocin.gnu.ai.mit.edu>

	* make-dist: Arrange for the leim tar file to unpack in emacs-M.N/leim.

1997-07-11  Richard Stallman  <rms@psilocin.gnu.ai.mit.edu>

	* configure.in (mips-sony-newsos6*): File news-risc.h renamed
	to news-r6.h.

1997-07-10  Eli Zaretskii  <eliz@is.elta.co.il>

	* config.bat: Use `sed' instead of `cp', which might not be
	installed.

1997-07-09  Kenichi Handa  <handa@etl.go.jp>

	* Makefile.in (mostlyclean): Add cleaning leim directory.
	(clean, distclean, maintainer-clean): Likewise.

1997-07-09  Richard Stallman  <rms@psilocin.gnu.ai.mit.edu>

	* make-dist (bogosities): Check subdirs of `lisp' also.

1997-07-08  Richard Stallman  <rms@psilocin.gnu.ai.mit.edu>

	* make-dist (etc): Really avoid symlinks now.
	(lisp): Don't delete from subdirs the things we never copy.

1997-07-07  Kenichi Handa  <handa@psilocin.gnu.ai.mit.edu>

	* Makefile.in (install-arch-indep): Correct the target name.
	The first letter `i' was dropped by the previous change of mine.

1997-07-06  Richard Stallman  <rms@psilocin.gnu.ai.mit.edu>

	* configure.in (leim/Makefile): Generate this.
	(*-sysv4.2uw*): Recognize new alternative.

	* leim-Makefile.in: Renamed from leim-Makefile.

	* make-dist: Set up real-leim subdirectory,
	with the real contents of leim; then move it to
	a separate top-level directory.

	* make-dist: Don't mention site-lisp, site-init, site-start
	or default, when listing files hat are not compiled and should be.

	* configure.in: Create src/config.stamp at the end.

1997-07-04  Richard Stallman  <rms@psilocin.gnu.ai.mit.edu>

	* Makefile.in (install-leim): Correct previous change.

1997-07-02  Kenichi Handa  <handa@psilocin.gnu.ai.mit.edu>

	* Makefile.in (install-leim): New target.
	(install): Depend on install-leim.

1997-07-01  Kenichi Handa  <handa@psilocin.gnu.ai.mit.edu>

	* Makefile.in (SUBDIR): Add leim.
	(SUBDIR_MAKEFILES): Add leim/Makefile.
	(leim/Makefile): New target.

1997-07-01  Richard Stallman  <rms@psilocin.gnu.ai.mit.edu>

	* leim-Makefile: New file.
	* make-dist: Initialize a `leim' subdirectory with that makefile.

1997-06-29  Richard Stallman  <rms@psilocin.gnu.ai.mit.edu>

	* configure.in (GNU_MALLOC_reason): Fix message text.

1997-06-27  Richard Stallman  <rms@psilocin.gnu.ai.mit.edu>

	* make-dist (lisp): Don't process subdirs that start with =.
	(etc): Copy symlinks, as in src.

1997-06-26  Richard Stallman  <rms@psilocin.gnu.ai.mit.edu>

	* configure.in (i*86-*-unixware*): New alternative.

1997-06-22  Richard Stallman  <rms@psilocin.gnu.ai.mit.edu>

	* Makefile.in (src/config.stamp): Target renamed from src/config.h
	and touch it explicitly.

	* configure.in (mips-sony-newsos6*): New alternative.
	(mips-*-linux-gnu*): New alternative.
	(*-*-bsdi*): New alternative.
	(i*86-*-bsd386, i*86-*-bsdi...): Delete old alternatives.

1997-06-22  Dave Love  <d.love@dl.ac.uk>

	* Makefile.in (lib-src): Depend on src/config.h (e.g. for movemail.o).
	(src/config.h): New target to re-configure if src/config.in is patched.

1997-06-18  Richard Stallman  <rms@psilocin.gnu.ai.mit.edu>

	* configure.in (shutdown): Check for `shutdown' function.

1997-06-18  Kenichi Handa  <handa@psilocin.gnu.ai.mit.edu>

	* update-subdirs: Include the directory "language" in subdirs.

1997-06-01  Richard Stallman  <rms@psilocin.gnu.ai.mit.edu>

	* configure.in (m88k-dg-dgux4*): New alternative.
	(alpha-*-netbsd*): New alternative.
	(powerpcle-*-solaris2*): New alternative.

1997-05-20  Richard Stallman  <rms@psilocin.gnu.ai.mit.edu>

	* make-dist: Warn about .el files that are not compiled.

1997-05-11  Richard Stallman  <rms@psilocin.gnu.ai.mit.edu>

	* Makefile.in (dist): Don't run update-subdirs here,
	since make-dist now gets that done.

	* make-dist: Use the new `updates' target in lisp/Makefile.

	* make-dist: Use new non-file targets in lisp/Makefile.

1997-04-27  Richard Stallman  <rms@psilocin.gnu.ai.mit.edu>

	* make-dist: Handle all subdirs of `lisp' uniformly.
	Don't handle `term' and `language' specially.
	Clear out umask at the beginning.

1997-04-11  Richard Stallman  <rms@psilocin.gnu.ai.mit.edu>

	* make-dist: Use Make to update finder-inf.el and autoloads.
	Also update cus-load.el.

1997-04-09  Marcus G. Daniels  <marcus@cathcart.sysc.pdx.edu>

	* configure.in (doug_lea_malloc): First check for SYSTEM_MALLOC,
	in case it is desirable to disable the GNU malloc features with glibc.

1997-04-08  Marcus G. Daniels  <marcus@cathcart.sysc.pdx.edu>

	* configure.in (DOUG_LEA_MALLOC):
	Define if malloc_{get,set}_state exist.

1997-03-05  Kenichi Handa  <handa@etl.go.jp>

	* make-dist: Make links for files under lisp/language.

1997-02-20  Kenichi Handa  <handa@etl.go.jp>

	* update-subdirs: Exclude the directory "language" from subdirs.

1997-01-26  Karl Heuer  <kwzh@gnu.ai.mit.edu>

	* configure.in: Check for rint and cbrt.

1997-01-01  Richard Stallman  <rms@ethanol.gnu.ai.mit.edu>

	* make-dist: Use $EMACS to say where to run Emacs.
	Add --no-update option.

1996-12-30  Richard Stallman  <rms@ethanol.gnu.ai.mit.edu>

	* configure.in (hppa1.1-hitachi-hiuxmpp): New configuration.

1996-12-28  Richard Stallman  <rms@ethanol.gnu.ai.mit.edu>

	* make-dist (copying src): Check thoroughly for symlinks
	and copy them in all cases.  Regularize the linking of *.in
	and *.opt and ChangeLog files.
	(copying lib-src): Likewise.
	Don't rm getdate.c or y.tab.*--they don't exist any more.

1996-12-18  Jonathan I. Kamens  <jik@annex-1-slip-jik.cam.ov.com>

	* configure.in: Check for libmail, maillock.h and
	touchlock (for movemail).

1996-12-15  Richard Stallman  <rms@psilocin.gnu.ai.mit.edu>

	* configure.in (limits.h): Check for this file.

1996-12-08  Richard Stallman  <rms@psilocin.gnu.ai.mit.edu>

	* configure.in (rs6000-ibm-aix4.2): New alternative.
	(rs6000-ibm-aix4.0): New alternative.
	(rs6000-ibm-aix4*): Assume aix 4.1 by default.

1996-11-22  Ben Harris  <bjh21@cam.ac.uk>

	* configure.in: Recognize vax-*-netbsd*.

1996-11-06  Richard Stallman  <rms@ethanol.gnu.ai.mit.edu>

	* configure.in (locallisppath): Add leim directory.

1996-10-31  Eli Zaretskii  <eliz@is.elta.co.il>

	* config.bat: Make sure `mv' supports forward slashes and -f.

1996-10-28  Christian Limpach  <chris@nice.ch>

	* configure.in (hppa*-next-nextstep*): * added after hppa
	to accept hppa1.0 and hppa1.1.

1996-10-05  Marcus G. Daniels  <marcus@coulee.tdb.com>

	* configure.in: Provide an empty default for LD_SWITCH_X_SITE_AUX.
	* configure.in (ld_switch_machine): Fix typo.

1996-09-28  Richard Stallman  <rms@ethanol.gnu.ai.mit.edu>

	* configure.in: Fetch LD_SWITCH_SYSTEM and LD_SWITCH_MACHINE
	from config.h and use them in $ac_link.

1996-09-28  Erik Naggum  <erik@psilocin.gnu.ai.mit.edu>

	* configure.in: Create a subdir named `lisp'.

1996-09-24  Richard Stallman  <rms@ethanol.gnu.ai.mit.edu>

	* configure.in: Check for getcwd.

1996-09-04  Richard Stallman  <rms@ethanol.gnu.ai.mit.edu>

	* configure.in: Check for termios.h.  Check for setpgid.

1996-08-31  Richard Stallman  <rms@ethanol.gnu.ai.mit.edu>

	* configure.in: Check for setrlimit.

1996-08-31  Paul Eggert  <eggert@twinsun.com>

	* configure.in: Check for sys/systeminfo.h, getdomainname, sysinfo.

1996-08-28  Richard Stallman  <rms@psilocin.gnu.ai.mit.edu>

	* configure.in: Check for utimes.

	* configure.in: Check for com_err library, but only
	if --with-kerberos was used.  Check for krb and des
	only if --with-kerberos.

1996-08-26  Richard Stallman  <rms@ethanol.gnu.ai.mit.edu>

	* Makefile.in (INSTALL_STRIP): New variable.
	(install-strip): Set INSTALL_STRIP, not INSTALL_PROGRAM.
	(install-arch-dep): Use INSTALL_STRIP, and pass it to lib-src.

1996-08-25  Richard Stallman  <rms@ethanol.gnu.ai.mit.edu>

	* configure.in: Check for krb and des libraries.

1996-08-24  Richard Stallman  <rms@ethanol.gnu.ai.mit.edu>

	* configure.in (*-sunos4.1.[3-9]*noshare):
	Use sunos413, not sunos4-1-3.
	(m88k-dg-dgux5.4R3*): Use dgux5-4-3, not dgux5-4r3.
	(arm-acorn-riscix1.2*): Use riscix12, not riscix1-2.

1996-08-22  Richard Stallman  <rms@psilocin.gnu.ai.mit.edu>

	* Makefile.in (src/paths.h): Target deleted.
	(paths-force): Delete all dependencies on this target
	but don't delete the target.
	(install): Depend on `all'.
	(paths-force): Don't print a message.

	* configure.in: Generate src/paths.h here.

1996-08-18  Richard Stallman  <rms@psilocin.gnu.ai.mit.edu>

	* configure.in (NON_GCC_LINK_TEST_OPTIONS, GCC_LINK_TEST_OPTIONS):
	New variables that affect linking only.
	(alpha-dec-osf*): Use those instead of previous change.

1996-08-15  Richard Stallman  <rms@psilocin.gnu.ai.mit.edu>

	* Makefile.in (install-arch-indep): Install info/messages.

1996-08-11  Richard Stallman  <rms@psilocin.gnu.ai.mit.edu>

	* Version 19.33 released.

1996-08-10  Marcus G. Daniels  <marcus@sayre.sysc.pdx.edu>

	* configure.in (i[3456]86-sequent-ptx4*, i[3456]86-sequent-sysv4*):
	Fix previous change.

1996-08-08  Richard Stallman  <rms@psilocin.gnu.ai.mit.edu>

	* configure.in (i[3456]86-sequent-ptx4*, i[3456]86-sequent-sysv4*):
	New alternative.

1996-08-07  Richard Stallman  <rms@psilocin.gnu.ai.mit.edu>

	* configure.in (alpha-dec-osf*): Specify GCC_TEST_OPTIONS
	and NON_GCC_TEST_OPTIONS.

1996-08-06  Paul Eggert  <eggert@twinsun.com>

	* configure.in (LOCALTIME_CACHE): Don't put a string literal
	"TZ=..." in environ.

1996-08-04  Richard Stallman  <rms@psilocin.gnu.ai.mit.edu>

	* make-dist (msdos): Add is_exec.c, sigaction.c to distribution.

1996-08-03  Richard Stallman  <rms@psilocin.gnu.ai.mit.edu>

	* configure.in (*-sunos4.1.[3-9]*noshare): Move this before
	the more general *-sunos4.1.[3-9]* clause.

1996-07-31  Richard Stallman  <rms@psilocin.gnu.ai.mit.edu>

	* Version 19.32 released.

	* configure.in (*-sco3.2v5*):
	Set OVERRIDE_CPPFLAG to a string of one space.
	Fix the code that uses OVERRIDE_CPPFLAG.

1996-07-16  Karl Heuer  <kwzh@gnu.ai.mit.edu>

	* configure.in: Undo previous change.

1996-07-16  Richard Stallman  <rms@whiz-bang.gnu.ai.mit.edu>

	* config.sub: Use `pc', not `unknown', when canonicalizing
	the vendor for ...86.

1996-07-15  David Mosberger-Tang  <davidm@AZStarNet.com>

	* configure.in: Check for termios.h header.

1996-07-11  Bill Mann  <dvmann@dvncr.praxisint.com>

	* configure.in: Use s/usg5-4-3.h for ncr-i[3456]86-sysv4.3.

1996-07-07  Karl Heuer  <kwzh@gnu.ai.mit.edu>

	* configure.in: Split bsdos2 and bsdos2-1.

1996-07-06  Richard Stallman  <rms@whiz-bang.gnu.ai.mit.edu>

	* config.sub: If last two words are not a recognized
	KERNEL-OS pair, use just the last word as OS, as in 19.31.
	Make conversion of gnu/linux to linux-gnu really work.

	* config.sub: If vendor unspecified with i386, use `pc' not `unknown'.

1996-06-30  Richard Stallman  <rms@psilocin.gnu.ai.mit.edu>

	* configure.in (check for using Lucid widgets by default):
	Eliminate indentation that confuses some compilers.

1996-06-29  Richard Stallman  <rms@psilocin.gnu.ai.mit.edu>

	* config.sub: Convert linux and gnu/linux to linux-gnu.

	* make-dist: Don't update getdate.c.
	Ignore =... files when checking for too-long Lisp file names.

1996-06-28  Richard Stallman  <rms@psilocin.gnu.ai.mit.edu>

	* configure.in (euidaccess): Check for that, not for eaccess.

1996-06-27  Richard Stallman  <rms@psilocin.gnu.ai.mit.edu>

	* configure.in (sunos4.1.[3-9]*noshare): Eliminate dash from
	before `noshare'.
	(mips-sgi-irix6*): Specify NON_GCC_TEST_OPTIONS.

1996-06-21  Richard Stallman  <rms@psilocin.gnu.ai.mit.edu>

	* configure.in: Rename lignux to linux-gnu in configuration names.
	Use gnu-linux as the opsys value (s/ file name).
	Allow i686 just like i386, i486, i586.

1996-06-20  Richard Stallman  <rms@psilocin.gnu.ai.mit.edu>

	* configure.in (i*86-*-sco3.2v5): New alternative.
	(OVERRIDE_CPPFLAG): New variable.
	(CPPFLAGS): If OVERRIDE_CPPFLAG is set, use that.

	* configure.in: Specify vpath for .texi files.

1996-06-09  Richard Stallman  <rms@psilocin.gnu.ai.mit.edu>

	* configure.in: Always check for HAVE_X11R5.
	Separately decide whether to use a toolkit by default.

1996-06-04  Bill Mann  <dvmann@dvhpux1.praxisint.com>

	* configure.in: If X11R5 is missing the Xaw headers,
	default to --with-x-toolkit=no.

1996-05-31  Richard Stallman  <rms@psilocin.gnu.ai.mit.edu>

	* configure.in (powerpc-*-solaris2*): Use ibmrs6000, not rs6000.

1996-05-30  Richard Stallman  <rms@psilocin.gnu.ai.mit.edu>

	* Makefile.in (install-arch-indep): If cd etc makes output,
	don't treat that as part of the tar data.
	Check that ./lisp actually exists.

1996-05-29  Karl Heuer  <kwzh@gnu.ai.mit.edu>

	* make-dist: Check for long file names.

1996-05-25  Karl Heuer  <kwzh@gnu.ai.mit.edu>

	* Version 19.31 released.

1996-05-25  Karl Heuer  <kwzh@gnu.ai.mit.edu>

	* configure.in: Recognize sparc-*-lignux.

1996-05-03  Richard Stallman  <rms@delasyd.gnu.ai.mit.edu>

	* make-dist: Include nt/inc/arpa and nt/inc/netinet in the dist.
	Don't include config.w95.

1996-04-21  Richard Stallman  <rms@delasyd.gnu.ai.mit.edu>

	* make-dist: Replace --no-clean-up and --no-tar options
	with --clean-up and --tar, so that the default is useful.

1996-04-15  Eli Zaretskii  <eliz@is.elta.co.il>

	* config.bat: Make sure the GDB init file is called src/_gdbinit;
	if not, tell the user to rename it and abort.

1996-04-14  Eli Zaretskii  <eliz@is.elta.co.il>

	* config.bat: With DJGPP v1.x, use `COFF2EXE' to produce JUNK.EXE
	test program.

1996-04-12  Richard Stallman  <rms@mole.gnu.ai.mit.edu>

	* config.bat (djgpp_ver): Variable renamed from djgpp-ver.

	* make-dist (MANIFEST): Fix previous change.
	(msdos): Put mainmake.v2 into the dist.

1996-04-10  Roland McGrath  <roland@charlie-brown.gnu.ai.mit.edu>

	* make-dist: Exit if autoconf fails.

1996-04-10  Eli Zaretskii  <eliz@is.elta.co.il>

	* config.bat: Set djgpp-ver, and unset it at the end.
	Add a number of conditionals for DJGPP version 2.
	Rename label libsrc2 to libsrc3.
	Substitute for LDFLAGS in src/Makefile.
	Substitute for ALL_CFLAGS in lib-src/Makefile.

1996-04-08  Richard Stallman  <rms@mole.gnu.ai.mit.edu>

	* configure.in (ncurses): Check this after checking fns like strerror.

1996-04-08  Erik Naggum  <erik@naggum.no>

	* make-dist (MANIFEST): Don't include lines from =files.

1996-04-07  Richard Stallman  <rms@mole.gnu.ai.mit.edu>

	* make-dist: Don't put lisp/dired.todo in the dist.

1996-04-05  Richard Stallman  <rms@lucy.gnu.ai.mit.edu>

	* configure.in (HAVE_NCURSES): Look for library named ncurses.

	* configure.in (setlocale): Check for it.

	* configure.in (*-*-sysv4.2*): If no /usr/ccs/lib/cpp, use /lib/cpp.

1996-03-26  Richard Stallman  <rms@mole.gnu.ai.mit.edu>

	* configure.in: Use lignux instead of linux as value of opsys.

1996-03-22  Richard Stallman  <rms@mole.gnu.ai.mit.edu>

	* Makefile.in (install-strip): Fix whitespace.
	Get rid of continuation.

	* config.sub: Convert linux or gnu/linux to lignux.

1996-03-21  Richard Stallman  <rms@mole.gnu.ai.mit.edu>

	* configure.in: Accept lignux in configuration name.

1996-03-20  Richard Stallman  <rms@mole.gnu.ai.mit.edu>

	* Makefile.in (install-strip): New target.

1996-03-18  Richard Stallman  <rms@mole.gnu.ai.mit.edu>

	* Makefile.in (top_distclean): Use `|| true' to ignore error in rm.
	-f failed to do the job on Suns.

1996-03-13  Richard Stallman  <rms@whiz-bang.gnu.ai.mit.edu>

	* Makefile.in (install-arch-dep): Don't depend on install-arch-indep.

	* configure.in (linux/version.h): Check for this header.

1996-03-12  Roland McGrath  <roland@charlie-brown.gnu.ai.mit.edu>

	* configure.in: Remove -fno-builtin hackery from -lm check.

1996-03-08  Roland McGrath  <roland@charlie-brown.gnu.ai.mit.edu>

	* configure.in (-lm check): If $GCC, append -fno-builtin to $CC for
	just this test.

	* configure.in (AC_PREREQ): Require version 2.8 of Autoconf.

1996-03-04  Richard Stallman  <rms@mole.gnu.ai.mit.edu>

	* configure.in: Check for ncurses.

1996-02-28  Paul Eggert  <eggert@twinsun.com>

	* configure.in (LOCALTIME_CACHE):
	Also define if localtime mishandles unsetting TZ.
	This works around a localtime bug in mips-dec-ultrix.

1996-02-25  Richard Stallman  <rms@mole.gnu.ai.mit.edu>

	* make-dist (finder-inf.el): Use finder-compile-keywords-make-dist.

	* configure.in: Improve messages about X versions.

1996-02-24  Richard Stallman  <rms@mole.gnu.ai.mit.edu>

	* configure.in (LOCALTIME_CACHE): Cope if $ac_cv_func_tzset is null.

1996-02-23  Richard Stallman  <rms@mole.gnu.ai.mit.edu>

	* configure.in (HAVE_X11XTR6): Set it as a shell variable.
	(HAVE_LIBXMU): If HAVE_X11XTR6, use -lSM and -lICE.

	* Makefile.in (install-arch-dep): Depend on install-arch-indep.
	(install): Put install-arch-indep before install-arch-dep.

1996-02-20  Dave Love  <d.love@dl.ac.uk>

	* INSTALL: Clarify info about MS-DOS path handling.

1996-02-12  Richard Stallman  <rms@mole.gnu.ai.mit.edu>

	* Makefile.in (install-arch-indep): Install info/ccmode*.
	In previous change, protect against /bin/pwd returning null string.

1996-02-07  Richard Stallman  <rms@mole.gnu.ai.mit.edu>

	* Makefile.in (install-arch-indep): Copy build-dir's lisp subdir
	to lispdir.

1996-02-01  Paul Eggert  <eggert@twinsun.com>

	* configure.in (LD_RUN_PATH): Prepend x_libraries to this envvar.

1996-01-30  Richard Stallman  <rms@mole.gnu.ai.mit.edu>

	* configure.in (HAVE_TIMEVAL): Set explicitly to `no' if test fails.

1996-01-25  Richard Stallman  <rms@mole.gnu.ai.mit.edu>

	* Makefile.in (extraclean): Use ${top_distclean} to ensure
	we delete everything distclean deletes.

1996-01-23  Karl Heuer  <kwzh@gnu.ai.mit.edu>

	* make-dist (lwlib): Don't distribute lwlib-Xol* files.

1996-01-17  Richard Stallman  <rms@mole.gnu.ai.mit.edu>

	* configure.in (HAVE_X11): Merge $LD_SWITCH_X_SITE
	into LDFLAGS instead of into LIBS.

1996-01-16  Richard Stallman  <rms@mole.gnu.ai.mit.edu>

	* configure.in (HAVE_XMU): Fix typo in previous change.

1996-01-15  Richard Stallman  <rms@mole.gnu.ai.mit.edu>

	* configure.in [Solaris]: Don't let $CC make us use /usr/ucb/cc.

1996-01-10  Erik Naggum  <erik@naggum.no>

	* configure.in (USE_X_TOOLKIT = maybe): Delete redundant `fi'.

1996-01-10  Karl Heuer  <kwzh@gnu.ai.mit.edu>

	* Makefile.in (install-arch-indep): Ignore error if no chmod -R.

1996-01-10  Richard Stallman  <rms@whiz-bang.gnu.ai.mit.edu>

	* configure.in (HAVE_XMU): Check for libXmu.a only if using toolkit
	and use -lXt to link it.

1996-01-08  Richard Stallman  <rms@whiz-bang.gnu.ai.mit.edu>

	* configure.in (locallisppath): Put version-specific dir first.

1996-01-07  Richard Stallman  <rms@whiz-bang.gnu.ai.mit.edu>

	* configure.in (hppa-*-nextstep*): New alternative.
	(USE_X_TOOLKIT): By default, set this to "maybe";
	and change that later to LUCID or "no" according to X11 version.

	* make-dist: Recompile outdated .elc files and update all autoloads.

1996-01-05  Roland McGrath  <roland@churchy.gnu.ai.mit.edu>

	* configure.in (locallisppath): Fix typo in last change: " -> '.

1996-01-04  Richard Stallman  <rms@mole.gnu.ai.mit.edu>

	* configure.in (locallisppath): Add ../emacs/VERSION/site-lisp.

1995-12-27  Richard Stallman  <rms@mole.gnu.ai.mit.edu>

	* Makefile.in (install-arch-indep): Give all files read permission.

1995-12-26  Richard Stallman  <rms@mole.gnu.ai.mit.edu>

	* configure.in (hppa*-hp-hpux9shr*, hppa*-hp-hpux9*, hppa*-hp-hpux*):
	If it is hpux 9, check for /usr/include/X11R5 and /usr/lib/x11R5.

1995-12-24  Richard Stallman  <rms@mole.gnu.ai.mit.edu>

	* configure.in: Determine HAVE_X11R6.
	(HAVE_MENUS): Renamed from HAVE_X_MENU.

1995-12-21  Richard Stallman  <rms@whiz-bang.gnu.ai.mit.edu>

	* configure.in: Just "solaris" now defaults to version 2.4.
	Add sunos4.1.n-noshare as alternative.

1995-12-01  Richard Stallman  <rms@mole.gnu.ai.mit.edu>

	* configure.in (mips-sgi-irix6*): Set NON_GNU_CPP.

1995-11-29  Erik Naggum  <erik@naggum.no>

	* Makefile.in (install-arch-indep): Add missing backslash.

1995-11-29  Karl Eichwalder  <ke@ke.Central.DE>

	* Makefile.in (install-arch-indep): Don't install
	lispdir/[Mm]akefile*, lispdir/ChangeLog, lispdir/dired.todo.

1995-11-29  Richard Stallman  <rms@mole.gnu.ai.mit.edu>

	* Makefile.in (install-arch-indep): Fix previous change.

	* configure.in (mips-sni-sysv*): New alias for mips-siemens-sysv*.

1995-11-24  Richard Stallman  <rms@mole.gnu.ai.mit.edu>

	* Version 19.30 released.

	* make-dist (lisp): Exclude subdirs.el.

1995-11-22  Richard Stallman  <rms@mole.gnu.ai.mit.edu>

	* make-dist (etc): Delete *.orig and *.rej.

1995-11-16  Richard Stallman  <rms@mole.gnu.ai.mit.edu>

	* Makefile.in (install-arch-indep): Rename old info/dir only if exists.

1995-11-15  Richard Stallman  <rms@mole.gnu.ai.mit.edu>

	* configure.in (hppa*-hp-hpux10*): Use s/hpux10.h.

1995-11-14  Geoff Voelker  <voelker@cs.washington.edu>

	* make-dist (nt): Rename install, readme, and todo to
	INSTALL, README, and TODO.

1995-11-10  Richard Stallman  <rms@mole.gnu.ai.mit.edu>

	* make-dist (lisp): Don't distribute site-start.

1995-11-06  Karl Heuer  <kwzh@gnu.ai.mit.edu>

	* make-dist: Break the hard link on alloca.c.

1995-11-04  Richard Stallman  <rms@whiz-bang.gnu.ai.mit.edu>

	* configure.in (LIBS): Add libsrc_libs and keep the old LIBS.

1995-11-02  Karl Heuer  <kwzh@nutrimat.gnu.ai.mit.edu>

	* make-dist (src, lib-src): Don't distribute Makefile.c.
	(etc/e): Do cleanup in $tempdir/etc/e, not $tempdir/etc.

1995-10-31  Richard Stallman  <rms@mole.gnu.ai.mit.edu>

	* Makefile.in (mkdir): Create man1dir, not mandir.
	(uninstall): Use man1dir, not mandir.

1995-10-30  Richard Stallman  <rms@mole.gnu.ai.mit.edu>

	* Makefile.in (man1dir): New variable.
	(install-arch-indep): Use man1dir.

	* configure.in (sparc-*-nextstep*): Remove incorrect .h's.

	* make-dist: Create lisp/MANIFEST.

1995-10-28  Andreas Schwab  <schwab@issan.informatik.uni-dortmund.de>

	* configure.in (m68k-*-linux*): New alternative.

1995-10-27  Richard Stallman  <rms@mole.gnu.ai.mit.edu>

	* make-dist: Use new names config.in, paths.in, and
	{src,lib-src}/Makefile.in.

1995-10-25  Karl Heuer  <kwzh@nutrimat.gnu.ai.mit.edu>

	* configure.in: Don't bother checking for drem.

1995-10-20  Richard Stallman  <rms@mole.gnu.ai.mit.edu>

	* Makefile.in (distclean): Delete line with just a tab in it.
	(install-arch-indep): Delete spaces that precede tabs.
	Delete spurious `fi' left from previous change.
	(install): Supply `true' as command, to avoid null command.

1995-10-05  Richard Stallman  <rms@mole.gnu.ai.mit.edu>

	* configure.in (--with-x-toolkit)): Add `athen' as alias for `athena'.

1995-09-30  Richard Stallman  <rms@mole.gnu.ai.mit.edu>

	* configure.in (powerpc-*-solaris2): New alternative.x

1995-09-12  Karl Heuer  <kwzh@gnu.ai.mit.edu>

	* Makefile.in (src/paths.h, paths-force): Use paths.h.$$ instead
	of paths.h.tmp$$, to avoid going beyond 14 characters.

1995-09-10  Richard Stallman  <rms@mole.gnu.ai.mit.edu>

	* configure.in: Improve error msg for invalid --with-x-toolkit value.

1995-09-06  Paul Eggert  <eggert@twinsun.com>

	* configure.in (LOCALTIME_CACHE): Define if tzset exists and
	if localtime caches TZ.  Check for tzset.

1995-09-01  Richard Stallman  <rms@mole.gnu.ai.mit.edu>

	* config.bat: Simplify using new names file names src/makefile.in,
	config.in, paths.in.  Change Echo commands not to use `.

1995-08-31  Richard Stallman  <rms@mole.gnu.ai.mit.edu>

	* Makefile.in (install-arch-indep): Always install the new dir file;
	rename the previous dir file to dir.bak or dir.old.

1995-08-14  Richard Stallman  <rms@mole.gnu.ai.mit.edu>

	* configure.in (RANLIB): Substitute this into makefiles.
	Set it specially on solaris; set it by default on other systems.

	* configure.in: Fix previous Alpha change.

1995-08-13  Richard Stallman  <rms@mole.gnu.ai.mit.edu>

	* configure.in (i*386-*-isc4.*): Set GCC_TEST_OPTIONS and
	NON_GCC_TEST_OPTIONS.

1995-08-10  Richard Stallman  <rms@mole.gnu.ai.mit.edu>

	* configure.in (CFLAGS): When computing CFLAGS and REAL_CFLAGS
	from config.h, use SPECIFIED_CFLAGS to get what the user specified.

	* configure.in (alpha-*-linux*): New configuration.

1995-08-05  Richard Stallman  <rms@mole.gnu.ai.mit.edu>

	* configure.in (m68*-next-*): Use m68k.h and nextstep.h.
	(m68k-next-nextstep*): New alias for that.
	(i*86-*-nextstep*): Use nextstep.h.
	(sparc-*-nextstep*): New configuration.

1995-08-02  Richard Stallman  <rms@mole.gnu.ai.mit.edu>

	* configure.in (CPP): Save original CFLAGS value in SPECIFIED_CFLAGS.
	And get CFLAGS from config.h if SPECIFIED_CFLAGS is null.

1995-07-27  Richard Stallman  <rms@mole.gnu.ai.mit.edu>

	* configure.in: Handle sunos4shr by sharing; not like sunos4*.
	Determine GETTIMEOFDAY_ONE_ARGUMENT by experiment.

1995-07-18  Mike Long  <mike.long@analog.com>

	* make-dist: Fix update of finder-inf.el, and byte-compile it.

1995-07-18  Richard Stallman  <rms@mole.gnu.ai.mit.edu>

	* Makefile.in (src/paths.h, paths-force):
	Rename src/paths.h.in to src/paths.in.
	(Makefile): Depend on src/Makefile.in, not src/Makefile.in.in.

	* configure.in: Rename {src,lib-src}/Makefile.in.in to Makefile.in.
	Use Makefile.c for intermediate file.
	Rename src/config.h.in to src/config.in.

1995-07-17  Richard Stallman  <rms@gnu.ai.mit.edu>

	* configure.in (mips-dec-ultrix*): Assume version 4.3.
	(mips-dec-ultrix4.[12]): New alternative for old versions.

1995-07-06  Karl Heuer  <kwzh@nutrimat.gnu.ai.mit.edu>

	* make-dist: Don't break intra-tree links.

1995-07-06  David J. MacKenzie  <djm@geech.gnu.ai.mit.edu>

	* configure.in: Put back archlibdir initialization.  Require
	autoconf 2.4.1 or later.

1995-07-01  Richard Stallman  <rms@mole.gnu.ai.mit.edu>

	* configure.in: Use sunos4shr normally for Sunos 4.1.[3-9].
	(mips-mips-riscos5*): New alternative.

1995-06-29  Richard Stallman  <rms@mole.gnu.ai.mit.edu>

	* Makefile.in (uninstall, install-arch-indep): Install info/ediff*.

1995-06-27  Richard Stallman  <rms@mole.gnu.ai.mit.edu>

	* configure.in (bindir, datadir, sharedstatedir, libexecdir)
	(mandir, infodir, archlibdir): Initializations deleted.

	* configure.in: On hpux9, use hpux9-x11r4.h if we have X11R4.
	On hpux9shr, use hpux9shxr4.h.

1995-06-24  Morten Welinder  <terra+@cs.cmu.edu>

	* configure.in: Added target mips-dec-mach_bsd4.3.
	* config.guess: Guess mips-dec-mach_bsd4.3.

1995-06-24  Richard Stallman  <rms@mole.gnu.ai.mit.edu>

	* Makefile.in (mkdir): Use symbolic chmod.

1995-06-22  Paul Eggert  <eggert@twinsun.com>

	* configure.in: Treat SunOS 4.1.4 like SunOS 4.1.3.  (Likewise for
	SunOS 4.1.5 through 4.1.9, should they ever exist.)

1995-06-22  Paul Eggert  <eggert@twinsun.com>

	* Makefile.in (SUBDIR_MAKEFILES):
	Add man/Makefile, so `make distclean' removes it.
	(top_distclean): Add config.log to the list of files to be removed.

1995-06-19  Richard Stallman  <rms@mole.gnu.ai.mit.edu>

	* Version 19.29 released.

1995-06-17  Richard Stallman  <rms@mole.gnu.ai.mit.edu>

	* configure.in: Fix the previous change to verify that the -b
	option really solves the problem.

	* make-dist (nt): Explicitly include makefile.nt and makefile.def only.

1995-06-16  Richard Stallman  <rms@mole.gnu.ai.mit.edu>

	* configure.in: Test whether XFree86 needs -b i486-linuxaout to link.

1995-06-15  Richard Stallman  <rms@mole.gnu.ai.mit.edu>

	* configure.in: Report more clearly when there is no special
	dir to search for X includes or libraries.

1995-06-13  Karl Heuer  <kwzh@nutrimat.gnu.ai.mit.edu>

	* configure.in: Check for -lpthreads, not -lpthread.

1995-06-09  Geoff Voelker  <voelker@cs.washington.edu>

	* make-dist: Copy new files nt/addpm.c and nt/emacs.bat.in.

1995-06-08  Karl Heuer  <kwzh@nutrimat.gnu.ai.mit.edu>

	* configure.in: Check for -lpthread.

1995-06-05  Karl Heuer  <kwzh@nutrimat.gnu.ai.mit.edu>

	* Makefile.in (install-arch-indep): Install info files for mh-e.
	(uninstall): Uninstall info files for dired-x, gnus, mh-e, and sc.

1995-06-01  Karl Heuer  <kwzh@nutrimat.gnu.ai.mit.edu>

	* configure.in (*-solaris2.5): New configuration.

	* make-dist: Copy new files config.nt and config.w95.

1995-05-30  Karl Heuer  <kwzh@nutrimat.gnu.ai.mit.edu>

	* configure.in: Use x_includes, not x_libraries, for -I.
	Make bitmapdir a colon-separated list.

1995-05-27  Richard Stallman  <rms@gnu.ai.mit.edu>

	* configure.in (hppa*-hp-hpux10*, m68k-hp-hpux10*): New configurations.

	* configure.in: Allow x_libraries and x_includes to be paths.

1995-05-25  Karl Heuer  <kwzh@nutrimat.gnu.ai.mit.edu>

	* configure.in: Fix typo.

1995-05-24  Karl Heuer  <kwzh@hal.gnu.ai.mit.edu>

	* INSTALL: Clarify use of site-init.el.

1995-05-22  enami tsugutomo  <enami@sys.ptg.sony.co.jp>

	* configure.in: Pass arg to sqrt.

1995-05-18  Karl Heuer  <kwzh@hal.gnu.ai.mit.edu>

	* make-dist: Fix May 6 change.

1995-05-17  Karl Heuer  <kwzh@nutrimat.gnu.ai.mit.edu>

	* vpath.sed: Delete reference to ymakefile.

1995-05-09  David J. MacKenzie  <djm@geech.gnu.ai.mit.edu>

	* configure.in: Use sqrt (more portable) instead of fmod in -lm check.

1995-05-09  Richard Stallman  <rms@mole.gnu.ai.mit.edu>

	* make-dist: Put nt/emacs.ico and nt/emacs.rc in dist.

	* update-subdirs: Specify /bin/sh to run the script.

1995-05-06  Richard Stallman  <rms@mole.gnu.ai.mit.edu>

	* make-dist: Put src/makefile.nt in dist.

	* configure.in (i[345]86-*-bsdi2*): New configuration.
	(vax-dec-bsd386*): Deleted.

1995-05-06  David J. MacKenzie  <djm@geech.gnu.ai.mit.edu>

	* configure.in: Make sure CDPATH doesn't mess up PWD check.
	Check whether X bitmaps are in X11/bitmaps instead of bitmaps.
	Use fmod instead of logb in -lm check.

1995-05-03  Richard Stallman  <rms@mole.gnu.ai.mit.edu>

	* configure.in (m68*-apollo-*): Renamed from m68*-apollo*.
	Use bsd4-3.  Don't set NON_GNU_CPP.

	* make-dist: Don't copy in src/s/*.inp.  Don't copy nt/src.
	In nt, copy various different things, but not *.cmd.
	Fix the ln commands for the subdirs of nt.

1995-04-29  Richard Stallman  <rms@mole.gnu.ai.mit.edu>

	* configure.in (*-sun-sunos4.1.3*): Use sunos4shr.h.

1995-04-27  Karl Heuer  <kwzh@nutrimat.gnu.ai.mit.edu>

	* configure.in (*-sun-sunos4.1.3*): Use shared libraries,
	since that's what the header file expects.

1995-04-24  Francesco Potortì  (pot@cnuce.cnr.it)

	* configure.in (m68k-motorola-sysv*): Distinguish between 68030
	and 68040 based machines when choosing options for gnucc.

1995-04-13  Richard Stallman  <rms@mole.gnu.ai.mit.edu>

	* Makefile.in (top_distclean): Delete config.cache.

1995-04-07  Richard Stallman  <rms@mole.gnu.ai.mit.edu>

	* Makefile.in (install-arch-indep): Delete .#* when copying subdirs.

	* configure.in: Use m/ncr386.h.

1995-04-06  Richard Stallman  <rms@mole.gnu.ai.mit.edu>

	* Makefile.in (install-arch-indep): Undo Sep 23 change.

1995-04-06  Karl Heuer  <kwzh@nutrimat.gnu.ai.mit.edu>

	* make-dist (lib-src): Don't copy *.lex; it doesn't exist anymore.
	(man): Don't copy texindex.c and getopt.c; they're deleted.
	(etc): Omit `e'; it's a subdirectory.
	(etc/e): Use `../..', not `..', to reference top level.

1995-04-06  Simon Leinen  <simon@lia.di.epfl.ch>

	* Makefile.in (install-arch-indep, dist):
	Look for `update-subdir' in $(srcdir).

1995-04-06  Richard Stallman  <rms@mole.gnu.ai.mit.edu>

	* make-dist: Include mkinstalldirs in distribution.

1995-04-05  Karl Heuer  <kwzh@hal.gnu.ai.mit.edu>

	* make-dist: Add missing close backquote.

1995-04-02  Richard Stallman  <rms@mole.gnu.ai.mit.edu>

	* make-dist: Don't distribute shortnames directory.

1995-03-12  Richard Stallman  <rms@mole.gnu.ai.mit.edu>

	* Makefile.in (blessmail): Pass archlibdir to the sub-make.

1995-02-25  Richard Stallman  <rms@mole.gnu.ai.mit.edu>

	* configure.in (m88k-motorola-sysv4*): Use usg5-4-2.

1995-02-23  Karl Heuer  <kwzh@nutrimat.gnu.ai.mit.edu>

	* configure.in (EMACS_CONFIG_OPTIONS): Use $ac_configure_args.

1995-02-13  Richard Stallman  <rms@pogo.gnu.ai.mit.edu>

	* configure.in (mips-sgi-irix6): New configuration.

1995-02-07  Richard Stallman  <rms@pogo.gnu.ai.mit.edu>

	* Makefile.in (maintainer-clean): Renamed from realclean.

1995-02-02  David J. MacKenzie  <djm@geech.gnu.ai.mit.edu>

	* configure.in: Create a .gdbinit that sources the real one,
	if using a different build directory.

1995-01-23  Karl Heuer  <kwzh@hal.gnu.ai.mit.edu>

	* configure.in: Check for sys/select.h.

1995-01-02  Richard Stallman  <rms@mole.gnu.ai.mit.edu>

	* configure.in: On sunos4.1.3 and sunus4shr, set NON_GNU_CPP.

1994-12-27  Richard Stallman  <rms@mole.gnu.ai.mit.edu>

	* configure.in: Handle isc 4.1 operating system.

1994-12-10  Richard Stallman  <rms@kepa>

	* configure.in (rs6000-ibm-aix4.1*): New alternative.
	(rs6000-ibm-aix4*): New alternative.

1994-12-06  Richard Stallman  <rms@kepa>

	* configure.in: For SVR4.2, set NON_GNU_CPP if not already set.

1994-11-30  David J. MacKenzie  <djm@duality.gnu.ai.mit.edu>

	* configure.in: Don't try to make directories that are guaranteed
	to already exist.

1994-11-23  Richard Stallman  <rms@mole.gnu.ai.mit.edu>

	* configure.in: Generate man/Makefile from man/Makefile.in.
	Create the man subdir.

	* Makefile.in (dvi): Run Make in our man subdir.

	* make-dist: Create subdir etc/e.
	Make links to it.
	Put man/Makefile.in in dist, instead of man/Makefile.

1994-11-21  David J. MacKenzie  (djm@mole.gnu.ai.mit.edu)

	* configure.in: Add --with-pop, --with-kerberos, and
	--with-hesiod for movemail.

1994-11-17  Richard Stallman  <rms@mole.gnu.ai.mit.edu>

	* configure.in (m68*-apollo*): Use s/domain.h.

1994-11-14  Richard Stallman  <rms@mole.gnu.ai.mit.edu>

	* configure.in (m68*-apollo*): Set NON_GNU_CPP.

1994-11-14  David J. MacKenzie  (djm@geech.gnu.ai.mit.edu)

	* configure.in: Don't add -I, -L, -R options for cc if their
	arguments would be empty.

1994-11-11  Richard Stallman  <rms@mole.gnu.ai.mit.edu>

	* configure.in (i860-intel-osf1*): New alternative.
	(mips-sgi-irix5.[01]*): Distinguish from irix5*.
	(mips-sgi-irix*): Now an alias for mips-sgi-irix5*.

1994-11-09  David J. MacKenzie  <djm@duality.gnu.ai.mit.edu>

	* configure.in: Make h_errno check not use nested functions.

1994-11-09  Richard Stallman  <rms@pogo.gnu.ai.mit.edu>

	* Makefile.in (install-arch-indep): Delete *.orig in copied dirs.

1994-11-08  Roland McGrath  <roland@churchy.gnu.ai.mit.edu>

	* Makefile.in (install-arch-indep): Avoid continued comment
	swallowing target line.

1994-11-08  David J. MacKenzie  (djm@churchy.gnu.ai.mit.edu)

	* configure.in: Protect a character class with `changequote'.

1994-11-07  Karl Heuer  <kwzh@nutrimat.gnu.ai.mit.edu>

	* configure.in: Accept `news' as a synonym for `newsos'.

1994-11-03  Karl Heuer  <kwzh@hal.gnu.ai.mit.edu>

	* Makefile.in: Don't rm files if cd fails.

1994-11-01  Richard Stallman  <rms@mole.gnu.ai.mit.edu>

	* make-dist: Put nt subdir and its subdirs in the dist.
	(lib-src): Put makefile.nt in the dist.
	(lisp): Put makefile.nt in the dist.

1994-10-29  David J. MacKenzie  (djm@geech.gnu.ai.mit.edu)

	* configure.in: Change a stray `[' to `test'.

1994-10-28  David J. MacKenzie  <djm@duality.gnu.ai.mit.edu>

	* configure.in: Adapt for Autoconf v2.  Use the standard argument
	parser, host type canonicalizer, X11 finder, and message
	printing macros.  Use the new macro names.  Use `test' instead of `['.

1994-10-26  Richard Stallman  <rms@mole.gnu.ai.mit.edu>

	* configure.in: Check for getpagesize.

1994-10-17  Richard Stallman  <rms@mole.gnu.ai.mit.edu>

	* make-dist (msdos): Put sed* in the distribution.

1994-10-17  Morten Welinder  <terra@mole.gnu.ai.mit.edu>

	* config.bat: New option, `--with-x', for configuring Emacs
	for use with the X11 system DesqView/X.
	New option, `--no-debug', for compiling Emacs without debug
	information thus saving disk space.
	(src/config.h, src/paths.h): Use `update' (which is like
	`move-if-changed') to change the file.
	(src/config.h): When configuring for X11 perform extra changes.
	(src/makefile): When configuring for X11 perform extra changes.
	(lib-src): Remove temporary files.
	(): Check that `sed', `rm', `mv', and `gcc' are available.

1994-10-17  Richard Stallman  <rms@mole.gnu.ai.mit.edu>

	* Makefile.in (sharedstatedir): Substitute sharedstatedir properly.

	* configure.in (bitmapdirs): Default to /usr/include/X11/bitmaps.

1994-10-16  Richard Stallman  <rms@mole.gnu.ai.mit.edu>

	* configure.in (EMACS_CONFIGURATION): Use $canonical as value.

	* configure.in (canonical): Substitute var into makefiles.
	(bitmapdir): Likewise.

	* Makefile.in (bitmapdir): New variable.
	(src/paths.h, paths-force): Edit PATH_BITMAPS.

1994-10-15  Richard Stallman  <rms@mole.gnu.ai.mit.edu>

	* make-dist: Put update-subdirs and lisp/subdirs.el in the dist.

	* Makefile.in (dist, install-arch-indep): Run update-subdirs.
	* update-subdirs: New shell script.

1994-10-13  Richard Stallman  <rms@mole.gnu.ai.mit.edu>

	* Makefile.in (top_distclean): Don't rm build-install.
	(SOURCES): Delete build-install.in.

	* make-dist: Don't distribute build-ins.in.
	* build-ins.in: File deleted.

1994-10-12  David J. MacKenzie  (djm@duality.gnu.ai.mit.edu)

	* Makefile.in (mkdir): Use mkinstalldirs instead of make-path.

1994-10-11  Richard Stallman  <rms@mole.gnu.ai.mit.edu>

	* Makefile.in: Use libexecdir and sharedstatedir as appropriate.

	* configure.in (libexecdir): Renamed from libdir.  New default.
	(sharedstatedir): Renamed from statedir.  New default.
	(datadir): New default.

	* make-dist: Don't distribute subdirs.el.

1994-10-07  Richard Stallman  <rms@mole.gnu.ai.mit.edu>

	* configure.in (eaccess): Check for it.

1994-10-04  Richard Stallman  <rms@mole.gnu.ai.mit.edu>

	* configure.in (mktime): Check for it.

1994-10-02  Paul Reilly  <pmr@geech.gnu.ai.mit.edu>

	* configure.in (motif): Add support for usage and option checking.

1994-09-24  Richard Stallman  <rms@churchy.gnu.ai.mit.edu>

	* configure.in (utimes): Check for it.

1994-09-23  Richard Stallman  <rms@churchy.gnu.ai.mit.edu>

	* Makefile.in (install-arch-indep): Don't do mkdir here.

1994-09-21  Richard Stallman  <rms@mole.gnu.ai.mit.edu>

	* configure.in (arm-acorn-riscix1.1*, arm-acorn-riscix1.2*):
	riscix.h renamed to acorn.h.

1994-09-21  Michael Ben-Gershon  (mybg@cs.huji.ac.il)

	* configure.in (arm-acorn-riscix1.1*, arm-acorn-riscix1.2*):
	New configurations.

1994-09-21  David J. MacKenzie  (djm@geech.gnu.ai.mit.edu)

	* configure.in: Remove trailing slashes from srcdir.

1994-09-21  Richard Stallman  <rms@mole.gnu.ai.mit.edu>

	* configure.in (i[345]86-sequent-ptx*): Handle

1994-09-20  Richard Stallman  <rms@mole.gnu.ai.mit.edu>

	* Makefile.in (paths-force): Depend on src/paths.h

1994-09-19  Karl Heuer  <kwzh@hal.gnu.ai.mit.edu>

	* configure.in (config_options): Save all arguments, not just some.

1994-09-18  Karl Heuer  <kwzh@hal.gnu.ai.mit.edu>

	* Makefile.in (install-arch-indep): Copy DOC-*, not DOC*

	* configure.in: Add AC_AIX.
	Add checks to set HAVE_STRUCT_UTIMBUF, HAVE_TIMEVAL, HAVE_SELECT.

1994-09-18  Richard Stallman  <rms@mole.gnu.ai.mit.edu>

	* configure.in (parsing options): Simplify sed command to delete -'s.

1994-09-16  Karl Heuer  <kwzh@churchy.gnu.ai.mit.edu>

	* configure.in (config_options): New shell variable.
	Pass its value to C code in EMACS_CONFIG_OPTIONS.

1994-09-16  Richard Stallman  <rms@mole.gnu.ai.mit.edu>

	* configure.in (alpha-dec-osf*): New target.

	* Makefile.in: Use just one FRC target.

1994-09-15  Richard Stallman  <rms@mole.gnu.ai.mit.edu>

	* Makefile.in (removenullpaths, paths-force):
	Use name paths.h.tmp$$, which depends on the pid.

1994-09-14  Richard Stallman  <rms@mole.gnu.ai.mit.edu>

	* Makefile.in (removenullpaths, paths-force):
	Put paths.h.tmp in top-level dir, not in src.

1994-09-11  Richard Stallman  <rms@mole.gnu.ai.mit.edu>

	* Version 19.27 released.

1994-09-07  Richard Stallman  <rms@mole.gnu.ai.mit.edu>

	* Version 19.26 released.

1994-09-04  Richard Stallman  <rms@mole.gnu.ai.mit.edu>

	* configure.in: Check for lrand48, not rand48.

1994-09-03  Richard Stallman  <rms@mole.gnu.ai.mit.edu>

	* configure.in (powerpc-ibm-aix3.1*, powerpc-ibm-aix3.2.5)
	(powerpc-ibm-aix*): New aliases.

1994-08-21  Richard Stallman  <rms@mole.gnu.ai.mit.edu>

	* make-dist (src/m, src/s): Put *.inp in distribution.

1994-08-19  Richard Stallman  <rms@mole.gnu.ai.mit.edu>

	* configure.in: Accept i586 and i486 along with i386.

1994-08-15  Richard Stallman  <rms@mole.gnu.ai.mit.edu>

	* configure.in: Do compute unexec, LIBX, system_malloc, etc
	even if CPP env var was set by the user.

	* configure.in (i[34]86-*-*): For SCO 3.2v4, fix NON_GNU_CPP value.

1994-08-14  Jonathan I. Kamens  (jik@gza-client1.aktis.com)

	* Makefile.in: Uninstall "$(EMACS)", not "emacs".

1994-08-13  Richard Stallman  <rms@mole.gnu.ai.mit.edu>

	* configure.in (i[34]86-*-*): For SCO 3.2v4, set NON_GNU_CPP.

1994-08-09  Richard Stallman  <rms@mole.gnu.ai.mit.edu>

	* configure.in: Check more specifically for i*86-sun-sunos.

1994-08-03  Caveh Jalali  (caveh@eng.sun.com)

	* configure.in: Handle solaris 2.4.

1994-07-27  Richard Stallman  <rms@mole.gnu.ai.mit.edu>

	* configure.in (rand48): Check for it.

1994-07-26  Richard Stallman  <rms@mole.gnu.ai.mit.edu>

	* make-dist: Update the info files.

1994-07-25  Richard Stallman  <rms@mole.gnu.ai.mit.edu>

	* configure.in: Make "checking..." messages' style consistent.
	(HAVE_H_ERRNO): New test.

1994-07-24  Richard Stallman  <rms@mole.gnu.ai.mit.edu>

	* configure.in (i860-*-sysv4*): Set NON_GNU_CC and NON_GNU_CPP.

1994-07-12  Richard Stallman  (rms@mole.gnu.ai.mit.edu)

	* configure.in (CFLAGS): If the envvar was specified, use that.
	And set REAL_CFLAGS from it too.

1994-07-11  Richard Stallman  (rms@mole.gnu.ai.mit.edu)

	* make-dist: Update finder-inf.el.

1994-07-07  Richard Stallman  (rms@mole.gnu.ai.mit.edu)

	* make-dist (msdos): Include sed4.inp in dist.

	* Makefile.in (libsrc_libs): Var deleted.

1994-07-06  Richard Stallman  (rms@mole.gnu.ai.mit.edu)

	* Makefile.in (mkdir, removenullpaths): Put g in sed replace commands.

1994-06-26  Richard Stallman  (rms@mole.gnu.ai.mit.edu)

	* configure.in (mips-sony-newsos4*): New alias.

1994-06-23  Richard Stallman  (rms@mole.gnu.ai.mit.edu)

	* configure.in (*-convex-bsd*): Set NON_GNU_CPP.
	(*-convex-convexos*): Accept this as alias.

1994-06-19  Richard Stallman  (rms@mole.gnu.ai.mit.edu)

	* configure.in: Get CFLAGS both with and without THIS_IS_CONFIGURE,
	for two different uses.

1994-06-15  Richard Stallman  (rms@mole.gnu.ai.mit.edu)

	* configure.in: Define THIS_IS_CONFIGURE when extracting CFLAGS etc.

1994-06-14  Richard Stallman  (rms@mole.gnu.ai.mit.edu)

	* make-dist: Put ./BUGS into the distrib.

1994-06-13  Richard Stallman  (rms@mole.gnu.ai.mit.edu)

	* configure.in: Handle 386 running Solaris 2.

1994-06-06  Richard Stallman  (rms@mole.gnu.ai.mit.edu)

	* configure.in (mips-siemens-sysv*): Use cpp, not cc -E.

1994-06-05  Richard Stallman  (rms@mole.gnu.ai.mit.edu)

	* configure.in (mips-sony-newsos*): Use news-risc.h.

	* configure.in: Accept bsdi as opsys, like bsd386.

1994-06-01  Morten Welinder  (terra@diku.dk)

	* config.bat (src/paths.h): Use sed script msdos/sed4.inp.

1994-05-30  Richard Stallman  (rms@mole.gnu.ai.mit.edu)

	* Version 19.25 released.

	* make-dist (shortversion): Don't assume another period follows.

1994-05-27  Richard Stallman  (rms@mole.gnu.ai.mit.edu)

	* Makefile.in (install-arch-indep): Use /bin/pwd uniformly, not pwd.
	(uninstall): Use /bin/pwd.

	* Makefile.in (blessmail): Depend on src.
	(all): Don't depend on blessmail.

	* Makefile.in (src/paths.h): Don't force recomputation.
	(paths-force): New target; force recomputation of paths.h.
	(all): Depend on paths-force.
	(src, lib-src): Depend on src/paths.h.

	* configure.in (*-sun-sunos4*): Set GCC_TEST_OPTIONS,
	NON_GCC_TEST_OPTIONS.

1994-05-26  Richard Stallman  (rms@mole.gnu.ai.mit.edu)

	* configure.in: Don't insist on subversions for irix.

1994-05-24  Richard Stallman  (rms@mole.gnu.ai.mit.edu)

	* configure.in (hppa*-hp-hpux9shr): Move alternative up.

	* configure.in (i[34]86-next-*): New alternative.

1994-05-23  Richard Stallman  (rms@mole.gnu.ai.mit.edu)

	* Version 19.24 released.

	* configure.in: New config hppa*-hp-hpux9shr*.

1994-05-22  Morten Welinder  (terra@tyr.diku.dk)

	* config.bat: Doc fix.

1994-05-21  Richard Stallman  (rms@mole.gnu.ai.mit.edu)

	* Makefile.in (mostlyclean, clean, distclean, realclean)
	(extraclean): Don't act on man subdir if it doesn't exist.

1994-05-20  Richard Stallman  (rms@mole.gnu.ai.mit.edu)

	* configure.in (GCC_TEST_OPTIONS, NON_GCC_TEST_OPTIONS): New vars.
	Use them to set up CC.
	(*-sun-sunos4.1.3): Set them.

1994-05-19  Richard Stallman  (rms@mole.gnu.ai.mit.edu)

	* Makefile.in (lib-src): Don't depend on src/paths.h.

1994-05-18  Richard Stallman  (rms@mole.gnu.ai.mit.edu)

	* build-ins.in (copydests): Get rid of spurious `-'s.

	* configure.in: Define EMACS_CONFIGURATION instead of CONFIGURATION.

1994-05-17  Richard Stallman  (rms@mole.gnu.ai.mit.edu)

	* Version 19.23 released.

	* configure.in [HAVE_X11]: Merge $C_SWITCH_X_SITE into CFLAGS
	for the Xlib and Xt checks; then restore old CFLAGS.

1994-05-15  Richard Stallman  (rms@mole.gnu.ai.mit.edu)

	* configure.in (HAVE_X11XTR6): Add newline before #if.
	Add newline after #endif.

1994-05-13  Richard Stallman  (rms@mole.gnu.ai.mit.edu)

	* configure.in (HAVE_X11XTR6): Arrange to define it.

1994-05-12  Richard Stallman  (rms@mole.gnu.ai.mit.edu)

	* Makefile.in (install): Depend on blessmail.

1994-05-12  David J. MacKenzie  (djm@nutrimat.gnu.ai.mit.edu)

	* configure.in (mips-siemens-sysv*): Put quotes around value
	containing blanks.

1994-05-11  Richard Stallman  (rms@mole.gnu.ai.mit.edu)

	* Makefile.in (TAGS): Use the makefile in src subdir.

1994-05-10  Roland McGrath  (roland@churchy.gnu.ai.mit.edu)

	* configure.in (opsys): Recognize `gnu'.

1994-05-10  Richard Stallman  (rms@mole.gnu.ai.mit.edu)

	* configure.in (using NON_GNU_CPP): Fix test for CPP already set.

1994-05-09  David J. MacKenzie  (djm@nutrimat.gnu.ai.mit.edu)

	* configure.in: Remove AC_LANG_C call.  Not needed with Autoconf
	version > 1.8.

1994-05-08  Morten Welinder  (terra@diku.dk)

	* config.bat: Forcibly remove "# " style comments from makefiles.

1994-05-08  Richard Stallman  (rms@mole.gnu.ai.mit.edu)

	* Makefile.in (uninstall): When processing lispdir and etcdir,
	do nothing unless it exists and is a directory.

1994-05-06  Richard Stallman  (rms@mole.gnu.ai.mit.edu)

	* Makefile.in (install-arch-indep): Do install info/dired-x*.
	Merge code in from install-doc.
	(install-doc): Merge code back into install-arch-indep.
	(install-arch-dep): Don't depend on install-doc.

	* configure.in (run_in_place): Don't use pwd for archlibdir and docdir.

1994-05-04  Richard Stallman  (rms@mole.gnu.ai.mit.edu)

	* configure.in (making src/Makefile and lib-src/Makefile):
	Split off the autoconf substitutions and don't pass them thru cpp.
	(undefs): Use $canonical as well as $configuration.

	* make-dist: Distribute lisp/Makefile.

	* configure.in: Recognize m88k-dg-dgux5.4.3* and m88k-dg-dgux5.4.2*.
	Use lower case names for the s files.

1994-05-03  Morten Welinder  (terra@diku.dk)

	* config.bat: Added possibility for different file name
	transcriptions in lib-src.

1994-05-03  Richard Stallman  (rms@mole.gnu.ai.mit.edu)

	* Makefile.in (lib-src): Undo previous change.
	(blessmail): New target to run maybe-blessmail in lib-src.
	(all): Depend on blessmail.

	* Makefile.in (lib-src): Depend on src.

1994-04-30  Paul Reilly  (pmr@churchy.gnu.ai.mit.edu)

	* configure.in (m88k-dg-dgux5.4R3): Use dgux5-4R3.
	(m88k-dg-dgux5.4R2): dgux5.4R2.

1994-04-29  Richard Stallman  (rms@mole.gnu.ai.mit.edu)

	* configure.in (window_system): Restore accidentally deleted code
	that uses AC_FIND_X.

	* make-dist: Distribute config.bat.

1994-04-29  Morten Welinder  (terra@diku.dk)

	* config.bat: Corrected the configuration of lib-src
	to keep up with configure.  Add note about dos version 3
	or better needed (djgpp needs that).  Add note explaining
	that either install in c:/emacs or edit the script.
	Don't change to c:/emacs, but assume we're there (to minimize
	the number of places to change).

	* config.bat: Build-in the first step towards X11 support with
	the X11 emulator that exists.  At this time it won't work,
	and several files are missing.

1994-04-28  Richard Stallman  (rms@mole.gnu.ai.mit.edu)

	* configure.in: Use m/hp800.h in place of m/hp9000s800.h.
	Don't look for -lresolv.

	* Makefile.in (lib-src): Depend on src/paths.h.

1994-04-27  Richard Stallman  (rms@mole.gnu.ai.mit.edu)

	* configure.in: Restore deleted AC_SUBST of `configuration'.
	Improve error message for bad --with-x-toolkit value.

	* configure.in: Define CONFIGURATION in src/config.h
	rather than substituting in src/Makefile.in.

1994-04-26  Karl Heuer  (kwzh@hal.gnu.ai.mit.edu)

	* Makefile.in (install-doc): New target.
	(install-arch-dep): Depend on install-doc.
	(mkdir): Create docdir.

1994-04-22  Richard Stallman  (rms@mole.gnu.ai.mit.edu)

	* configure.in: Test for libresolv.a.
	Substitute machfile and opsysfile.

1994-04-22  Karl Heuer  (kwzh@hal.gnu.ai.mit.edu)

	* Makefile.in (.PHONY, install): Kill reference to obsolete do-install.
	(install-arch-dep): Install under the name $(EMACS).

1994-04-21  Richard Stallman  (rms@mole.gnu.ai.mit.edu)

	* configure.in (version): Use entire value of emacs-version.
	(mips-siemens-sysv*): New alternative.

1994-04-19  Richard Stallman  (rms@mole.gnu.ai.mit.edu)

	* Makefile.in (install-arch-indep): Don't install dired-x*.

1994-04-18  Karl Heuer  (kwzh@hal.gnu.ai.mit.edu)

	* configure.in (src/Makefile, lib-src/Makefile): Delete ^L.
	Fix definition of $undefs.

1994-04-17  Richard Stallman  (rms@mole.gnu.ai.mit.edu)

	* configure.in (window_system): Obey --with-x11=no and --with-x10=no.

	* configure.in (lib-src/Makefile.in): Use src, not lib-src, in -I.

1994-04-16  David J. MacKenzie  (djm@nutrimat.gnu.ai.mit.edu)

	* configure.in: Call AC_LANG_C, if it's defined, after AC_PREPARE.

1994-04-16  Richard Stallman  (rms@mole.gnu.ai.mit.edu)

	* configure.in (lib-src/Makefile.in): Make this from Makefile.in.in
	and run it thru cpp, as with src/Makefile.in.

	* configure.in: Use AC_SET_MAKE.

1994-04-15  Richard Stallman  (rms@mole.gnu.ai.mit.edu)

	* configure.in (i[34]86-ncr-sysv*): Use usg5-4-2.

1994-04-13  Richard Stallman  (rms@mole.gnu.ai.mit.edu)

	* Makefile.in (MAKE): Don't just assign it--use @SET_MAKE@.

	* configure.in (CFLAGS): Exclude ${CFLAGS} from singlequotes.
	(printing the choices): Make the toolkit message unconditional.
	(USE_X_TOOLKIT): Use `none', not `no', if none.
	(include libsrc_libs): Include config.h, and specify -I for srcdir.
	Get rid of temp file foofoo1.

1994-04-13  Karl Heuer  (kwzh@hal.gnu.ai.mit.edu)

	* configure.in (CFLAGS): Use shell syntax, not Makefile.

1994-04-12  Richard Stallman  (rms@mole.gnu.ai.mit.edu)

	* configure.in (window_system): If no X, set USE_X_TOOLKIT=no.
	(printing the choices): State choice of toolkit.
	(libsrc_libs): Recalculate after writing config.h;
	then update lib-src/Makefile.

1994-04-11  Richard Stallman  (rms@mole.gnu.ai.mit.edu)

	* configure.in: Add sunos4shr as alternative for suns.
	Conditionals testing for null $CC were backwards.

1994-04-10  Richard Stallman  (rms@mole.gnu.ai.mit.edu)

	* make-dist (msdos): Don't link patch1.  Link sed*.inp, not sed.in*.

1994-04-09  Richard Stallman  (rms@mole.gnu.ai.mit.edu)

	* configure.in: Handle -isc4.0*.

1994-03-30  Richard Stallman  (rms@mole.gnu.ai.mit.edu)

	* configure.in (esix5): Set NON_GNU_CPP.

1994-03-24  Roland McGrath  (roland@mole.gnu.ai.mit.edu)

	* Makefile.in (thisdir): Nonsensical variable removed.
	(install-arch-indep): Set shell var thisdir=`pwd` before cd and cd
	back to $thisdir, rather than the directory `this_dir'.

1994-03-17  Roland McGrath  (roland@churchy.gnu.ai.mit.edu)

	* Makefile.in (install-arch-indep): Add missing backslash after a
	`then'.

1994-03-14  Richard Stallman  (rms@mole.gnu.ai.mit.edu)

	* Makefile.in (thisdir): New variable.
	(install-arch-indep): Go back to thisdir to run INSTALL_DATA.

1994-03-08  Karl Heuer  (kwzh@hal.gnu.ai.mit.edu)

	* configure.in: Add freebsd.

1994-03-08  Roland McGrath  (roland@churchy.gnu.ai.mit.edu)

	* configure.in: Check for fpathconf.

1994-03-02  Karl Heuer  (kwzh@hal.gnu.ai.mit.edu)

	* configure.in (with_x_toolkit): Fix typo in previous change.

1994-03-01  Karl Heuer  (kwzh@hal.gnu.ai.mit.edu)

	* configure.in: New s-file for rs60000-ibm-aix3.2.5.

1994-02-26  Richard Stallman  (rms@mole.gnu.ai.mit.edu)

	* configure.in (with_x_toolkit): Don't allow motif or open-look.

1994-02-24  Karl Heuer  (kwzh@hal.gnu.ai.mit.edu)

	* configure.in: Fix value of docdir.
	* Makefile.in (install-arch-indep): Install DOC* in docdir.

1994-02-24  Richard Stallman  (rms@mole.gnu.ai.mit.edu)

	* configure.in (*-sysv4.1): Set NON_GNU_CPP.

1994-02-22  Karl Heuer  (kwzh@geech.gnu.ai.mit.edu)

	* configure.in: New variable docdir to control where the docstring
	file goes.
	Makefile.in: Use it to initialize PATH_DOC in paths.h.

1994-02-22  Karl Heuer  (kwzh@mole.gnu.ai.mit.edu)

	* configure.in: When --run-in-place, don't inherit archlibdir.

1994-02-19  Richard Stallman  (rms@mole.gnu.ai.mit.edu)

	* Makefile.in (install-arch-dep, install-arch-indep):
	New targets split up former do-install rule.
	(do-install): Target deleted.

1994-02-16  Richard Stallman  (rms@mole.gnu.ai.mit.edu)

	* configure.in (mips-sony-newsos*): New configuration.

1994-02-14  Frederic Pierresteguy  (fp@mole.gnu.ai.mit.edu)

	* configure.in (rs6000-bull-bosx*): Added support for BULL dpx20.

1994-02-11  Karl Heuer  (kwzh@mole.gnu.ai.mit.edu)

	* configure.in: Fix misspelled symbol LD_SWITCH_X_SITE_AUX.

1994-02-11  Richard Stallman  (rms@mole.gnu.ai.mit.edu)

	* configure.in: Don't initialize CC.

1994-02-10  Roland McGrath  (roland@churchy.gnu.ai.mit.edu)

	* configure.in (creating src/Makefile): Also generate -U switches
	for symbols in the $configuration value.

	* configure.in: Check for sys_siglist being declared in system header.

1994-02-10  Richard Stallman  (rms@mole.gnu.ai.mit.edu)

	* configure.in (creating src/Makefile): Delete blank lines
	along with lines of whitespace.
	(m68k-motorola-sysv*, m68000-motorola-sysv*): Compute proper CC value.

1994-02-09  Richard Stallman  (rms@mole.gnu.ai.mit.edu)

	* configure.in: Get, use, and substitute C_SWITCH_MACHINE
	like C_SWITCH_SYSTEM.
	(m68*-motorola-sysv*): Set CC.  Require cpu type to be m68k or m68000.

1994-02-04  Karl Heuer  (kwzh@mole.gnu.ai.mit.edu)

	* configure.in (drem): Check for this function.

1994-02-03  Richard Stallman  (rms@mole.gnu.ai.mit.edu)

	* configure.in (Using NON_GNU_CPP): Don't lose if it has spaces.
	If CPP was inherited from environment, don't use NON_GNU_CPP.
	(NON_GNU_CC): Likewise.
	(handling with_gcc): Use explicit if in the `no' case.
	(cc_specified): New variable; if set, don't use NON_GNU_CC.

1994-02-02  Richard Stallman  (rms@mole.gnu.ai.mit.edu)

	* configure.in (mips-mips-riscos4*): Set NON_GNU_CPP.

1994-02-01  Karl Heuer  (kwzh@mole.gnu.ai.mit.edu)

	* configure.in: Check whether fmod exists.

1994-01-31  Roland McGrath  (roland@churchy.gnu.ai.mit.edu)

	* make-dist: Distribute {src,lisp}/ChangeLog.? instead of
	{src,lisp}/OChangeLog.

1994-01-22  Roland McGrath  (roland@churchy.gnu.ai.mit.edu)

	* configure.in: Restore Jan 8 and Jan 16 changes.  The -U hack is
	necessary for proper operation.  This code works with the current
	released version of Autoconf.

1994-01-21  Richard Stallman  (rms@mole.gnu.ai.mit.edu)

	* configure.in (with_x_toolkit): Treat values athena and lucid alike.
	(USE_X_TOOLKIT): Define it for all values except `no'.

	* configure.in: Undo first Jan 8 change and Jan 16 change.

1994-01-18  Richard Stallman  (rms@mole.gnu.ai.mit.edu)

	* configure.in: Handle --with-x-toolkit.  Produce lwlib/Makefile.
	Substitute USE_X_TOOLKIT as both C macro and Make variable.

	* Makefile.in (lwlib/Makefile): New target.
	(SUBDIR_MAKEFILES): Depend on lwlib/Makefile.
	(clean, mostlyclean, distclean, realclean): Handle lwlib subdir.
	(unlock, relock): Handle lwlib subdir.

	* Makefile.in: Add some .PHONY targets.

	* make-dist: Handle lwlib subdir like oldXMenu subdir.

	* lwlib: New subdirectory.

1994-01-17  Richard Stallman  (rms@mole.gnu.ai.mit.edu)

	* configure.in: If CPP has a value that is a directory,
	discard the value.

1994-01-16  Roland McGrath  (roland@churchy.gnu.ai.mit.edu)

	* configure.in (srcdir_undefs): Add g flag to sed substitution to
	remove -U[0-9]*.

1994-01-15  Richard Stallman  (rms@mole.gnu.ai.mit.edu)

	* Makefile.in (do-install): Install the dired-x info files.

	* configure.in: Provide for variable LD_SWITCH_X_SITE_AUX.
	(See src/s/sol2.h.)

1994-01-12  Richard Stallman  (rms@mole.gnu.ai.mit.edu)

	* configure.in (m68k-harris-cxux*, m88k-harris-cxux*): New configs.

1994-01-08  Roland McGrath  (roland@churchy.gnu.ai.mit.edu)

	* configure.in (creating src/Makefile): Put code inside 2nd arg to
	AC_OUTPUT as it should be; hopefully noone will again see fit to
	gratuitously break this and not make a change log entry.
	Optimized sed processing of Makefile.in and cpp output; now
	preserves comments previously removed from the cpp input.
	Eliminated temp file for cpp output.  Generate -U switches to
	undefine all identifiers that appear in the directory name
	${srcdir}; pass these to cpp.

	* configure.in (version): Fix sed regexp to match two-elt version
	number.

	* configure.in: Check for strerror.

1994-01-07  Richard Stallman  (rms@mole.gnu.ai.mit.edu)

	* configure.in: Test for bcmp.

1994-01-06  Richard Stallman  (rms@mole.gnu.ai.mit.edu)

	* make-dist (tempdir): Put subdir msdos into the distribution.

1993-01-07  Morten Welinder  (terra@diku.dk)

	* config.bat: New file.

1994-01-02  Richard Stallman  (rms@mole.gnu.ai.mit.edu)

	* Makefile.in (${SUBDIR} target): Pass down LDFLAGS and CPPFLAGS.

1994-01-01  Richard Stallman  (rms@mole.gnu.ai.mit.edu)

	* configure.in (m68*-next-*): Don't care about which os is specified.
	(i[34]86-*-*): Check for *-nextstop*.

1993-12-24  Richard Stallman  (rms@mole.gnu.ai.mit.edu)

	* configure.in: Check for setsid.

1993-12-17  Richard Stallman  (rms@srarc2)

	* configure.in (*-sun-solaris*): Add special case for Solaris 2.3.

1993-12-15  Richard Stallman  (rms@srarc2)

	* Makefile.in (mkdir): Make only the lockdir writable.

	* configure.in (i860-*-sysv4): Renamed from i860-*-sysvr4.

1993-12-11  Richard Stallman  (rms@srarc2)

	* Makefile.in (libdir): Use @libdir@.

1993-12-08  Richard Stallman  (rms@srarc2)

	* Makefile.in (install): Add empty command.

1993-12-04  Richard Stallman  (rms@srarc2)

	* make-dist: Put man/getopt.c in the dist.

	* configure.in (LIBS): Add test for existence of XSetWMProtocols.

	* Makefile.in (install): Depend on ${SUBDIR}, not `all'.

1993-12-03  Richard Stallman  (rms@srarc2)

	* configure.in (solaris): Set NON_GNU_CPP instead of CPP.
	Set it for all solaris versions.
	(mips-mips-riscos4*): Set NON_GNU_CC, not CC.
	(after checking for GCC): If not GCC, and NON_GNU_CPP is set, set CPP.
	Likewise for NON_GNU_CC and CC.

1993-12-01  Richard Stallman  (rms@srarc2)

	* configure.in (mips-mips-riscos4*): Assign variable CC.
	(checking ${with_gcc}): If "no", don't override CC if already set.
	(CC): Initialize it as empty.

1993-11-30  Richard Stallman  (rms@srarc2)

	* configure.in (Suns): Set CPP if *-solaris2.3*.

1993-11-27  Richard Stallman  (rms@mole.gnu.ai.mit.edu)

	* Version 19.22 released.

	* Makefile.in (do-install): Use umask 022 in copying etc and lisp dirs.

1993-11-25  Richard Stallman  (rms@mole.gnu.ai.mit.edu)

	* make-dist: When breaking links, use cp -p.
	Copy install.sh into distribution.
	Move the temp dir up into the parent dir;
	don't leave the staging dir make-dist.tmp... in existence.
	* install.sh: New file.

1993-11-21  Richard Stallman  (rms@mole.gnu.ai.mit.edu)

	* configure.in (i[34]86-ncr-sysv*): New specific alternative.

1993-11-20  Richard Stallman  (rms@mole.gnu.ai.mit.edu)

	* configure.in (version): When --run-in-place, exclude
	${datadir}/emacs/site-lisp from locallisppath.

1993-11-18  Richard Stallman  (rms@mole.gnu.ai.mit.edu)

	* configure.in: Delete jumk.c before writing it.

1993-11-16  Richard Stallman  (rms@mole.gnu.ai.mit.edu)

	* Version 19.21 released.

	* Makefile.in (mkdir): Ignore error from chmod.

1993-11-15  Richard Stallman  (rms@mole.gnu.ai.mit.edu)

	* make-dist: Don't put lisp/forms.README in the distribution.

1993-11-13  Richard Stallman  (rms@mole.gnu.ai.mit.edu)

	* configure.in (creating src/Makefile): Before running cpp,
	discard all lines that start with `# Generated' or /**/#.

1993-11-11  Richard Stallman  (rms@mole.gnu.ai.mit.edu)

	* Version 19.20 released.

	* make-dist: Use build-ins.in, not build-install.in.
	Don't bother updating TAGS since it's not included.

	* build-ins.in: Renamed from build-install.in.

1993-11-10  Richard Stallman  (rms@mole.gnu.ai.mit.edu)

	* make-dist: Don't try to link *.texinfo--there are none now.
	When running make in lib-src, specify YACC var value.

1993-10-03  Roland McGrath  (roland@churchy.gnu.ai.mit.edu)

	* configure.in (extrasub): Add vpath patterns for %.[yls].

	* configure.in: Don't do seddery on config.status after AC_OUTPUT.
	Instead just include the commands to make src/Makefile as the
	second arg to AC_OUTPUT.

	* configure.in: Use : instead of dnl for comment inside
	$makefile_command.

	* configure.in: No longer use vpath_sed.  Instead, when we notice
	srcdir already configured, set extrasub to hack vpath in the
	makefiles.

	* configure.in: In cmds to make src/Makefile, chmod Makefile.new
	before moving it.
	* Makefile.in (VPATH): Define to @srcdir@.

1993-09-28  Brian J. Fox  (bfox@cubit)

	* configure.in: Don't copy ${srcdir}/src/Makefile.in; that file
	doesn't exist.  Just copy src/Makefile.in instead.  Touch
	all of the Makefiles after editing config.status.

	* INSTALL: Update documentation to match new configuration
	mechanism.

1993-09-27  Brian J. Fox  (bfox@ai.mit.edu)

	* configure.in: Allow any of the path or directory Makefile
	variables to be set with flags to configure.  Create all Makefiles
	at configure time.  Edit special commands into config.status after
	src/Makefile.in is built from src/Makefile.

	* Makefile.in (src/Makefile, lib-src/Makefile, oldXMenu/Makefile):
	If these files are out of date, simply have config.status
	rebuild them; don't rebuild them explicitly.

1993-09-25  Brian J. Fox  (bfox@ai.mit.edu)

	* build-install.in: Change src/xemacs to src/emacs.  We no longer
	create src/xemacs, so the file wouldn't be found.

	* make-dist: Remove `src/ymakefile', add `src/Makefile.in.in'.

1993-09-24  Brian J. Fox  (bfox@albert.gnu.ai.mit.edu)

	* configure.in: Avoid forcing the search of /usr/include before
	fixed include files by resetting C_SWITCH_X_SITE if it is
	"-I/usr/include".

1993-09-20  Richard Stallman  (rms@mole.gnu.ai.mit.edu)

	* Makefile.in (@rip_paths@locallisppath):
	Delete ${datadir}/emacs/site-lisp.

1993-09-15  Roland McGrath  (roland@churchy.gnu.ai.mit.edu)

	* configure.in:
	Use AC_QUOTE_SQUOTE twice to properly quote vpath_sed value.
	Remove ${extra_output} from AC_OUTPUT call.

1993-09-17  Brian J. Fox  (bfox@inferno)

	* make-dist: Quote backquotes found in strings to be echoed.

	* configure.in: Use "sh -c pwd" when we want to avoid having the
	shell fix up the value of $PWD.

1993-09-13  Brian J. Fox  (bfox@inferno)

	* Makefile.in (do-install): Don't abort if ln or chmod at the end
	of the installation fail.  Suggested by Karl Berry.

1993-08-30  Brian J. Fox  (bfox@inferno)

	* Makefile.in (*clean): Use "$(MAKE) $(MAKEFLAGS)" wherever "make"
	was used.  Set MAKEFLAGS from MFLAGS.

1993-09-16  Richard Stallman  (rms@mole.gnu.ai.mit.edu)

	* configure.in: Test for res_init in libc.

1993-09-13  Richard Stallman  (rms@mole.gnu.ai.mit.edu)

	* configure.in: In the file ${tempcname}, use configure___
	instead of @configure@.

1993-09-12  Roland McGrath  (roland@sugar-bombs.gnu.ai.mit.edu)

	* make-dist: Dist vpath.sed

	* Makefile.in (lib-src/Makefile, src/Makefile, oldXMenu/Makefile):
	Depend on vpath.sed.
	Replace sed command for VPATH with @vpath_sed@.

	* configure.in: Substitute variable `vpath_sed'.
	If not in $srcdir and $srcdir is configured,
	issue warning that GNU make is required,
	and set vpath_sed to use vpath.sed script.

1993-09-10  Roland McGrath  (roland@churchy.gnu.ai.mit.edu)

	* configure.in: Remove check for $srcdir being configured.  This
	pretty much works now.
	Grok {m68*-hp,i[34]86-*}-netbsd* and set opsys=netbsd.
	Check for XFree86 (/usr/X386/include) independent of whether
	-lXbsd exists.

	* Makefile.in (info, dvi, clean, mostlyclean, distclean,
	realclean, unlock, relock): Use `$(MAKE)' in place of plain
	`make'.

1993-08-14  Richard Stallman  (rms@mole.gnu.ai.mit.edu)

	* Version 19.19 released.

	* configure.in (i386-*-sunos4): Assume Sunos 4.0.

1993-08-13  Richard Stallman  (rms@mole.gnu.ai.mit.edu)

	* configure.in: Check for XScreenNumberOfScreen.

1993-08-12  Richard Stallman  (rms@mole.gnu.ai.mit.edu)

	* configure.in: Add * to end of all configuration alternatives.
	(m68*-sony-newsos3*): New alternative.

1993-08-11  Richard Stallman  (rms@mole.gnu.ai.mit.edu)

	* make-dist: Include getdate.c in distribution.

	* configure.in: For --help, use $PAGER if it is set.
	(LIB_X11_LIB): Default to -lX11.
	(mips-sgi-irix5.*): New alternative.

	* Makefile.in (do-install): Install info/gnus* and info/sc*.

	* configure.in (m68*-hp-hpux*, hppa*-hp-hpux*):
	Recognize *.B8.* as hpux version 8.
	(m68*-tektronix-bsd*): Fix typo in tek4300.
	(AC_HAVE_FUNCS): Add ftime.

1993-08-10  Richard Stallman  (rms@mole.gnu.ai.mit.edu)

	* configure.in (m88k-tektronix-sysv3*): Added the missing *.
	Use tekxd88, not tekXD88.

1993-08-10  Roland McGrath  (roland@churchy.gnu.ai.mit.edu)

	* configure.in: Check for -lm.  Then can check for frexp and logb.

1993-08-08  Richard Stallman  (rms@mole.gnu.ai.mit.edu)

	* Version 19.18 released.

	* make-dist (src): Don't put gnu-hp300 in dist.
	(src, lisp): Include OChangeLog in dist.

1993-08-08  Jim Blandy  (jimb@geech.gnu.ai.mit.edu)

	* configure.in: Test for presence of logb and frexp functions.

1993-08-05  Richard Stallman  (rms@mole.gnu.ai.mit.edu)

	* configure.in (machine): Add i370-ibm-aix*.

1993-08-03  Jim Blandy  (jimb@geech.gnu.ai.mit.edu)

	* configure.in (function checks): Test for mkdir and rmdir.

	* configure.in (function checks): Don't test for random and bcopy
	only when we're building with X; look for them all the time.

1993-07-30  Jim Blandy  (jimb@geech.gnu.ai.mit.edu)

	* configure.in: Test for availability of bcopy functions, searching
	the X libraries if we're using X.

	* configure.in: Test for the presence of/usr/lpp/X11/bin/smt.exp,
	and #define HAVE_AIX_SMT_EXP if we do.  This is present in some
	versions of AIX, and needs to be passed to the loader.

	* configure.in: Test for the availability of the
	XScreenResourceString function.

1993-07-30  David J. MacKenzie  (djm@frob.eng.umd.edu)

	* configure.in: If we found X on our own, set C_SWITCH_X_SITE and
	LD_SWITCH_X_SITE and assume --with-x11.
	Only look for X11 files if we weren't told about a window system
	or if we were told to use X11 but not told where.
	Search the libraries from the s and/or m files when checking for
	functions.

	* configure.in: Remove any trailing slashes in prefix and exec_prefix.

1993-07-27  Jim Blandy  (jimb@geech.gnu.ai.mit.edu)

	* make-dist: Include lisp/dired.todo in the distribution.

1993-07-23  Richard Stallman  (rms@mole.gnu.ai.mit.edu)

	* configure.in: Add code to set HAVE_INET_SOCKETS.

1993-07-21  Richard Stallman  (rms@mole.gnu.ai.mit.edu)

	* configure.in: If we do find x_includes and x_libraries
	via AC_FIND_X, set C_SWITCH_X_SITE and LD_SWITCH_X_SITE.

1993-07-19  Richard Stallman  (rms@mole.gnu.ai.mit.edu)

	* make-dist: Include src/gnu-hp300 in the dist.

	* configure.in (canonical): New variable holds the canonicalized
	configuration.  Don't alter `configuration'.  Use `configuration'
	for Makefile.in for file naming.
	(testing x_includes and x_libraries): Use =, not ==.

1993-07-17  Jim Blandy  (jimb@totoro.cs.oberlin.edu)

	* Version 19.17 released.

	* Makefile.in (src/Makefile): Propagate C_SWITCH_SYSTEM to the src
	directory's makefile.  This allows the invocation of CPP which
	builds xmakefile to receive these switches.  The SunSoft C
	preprocessor inserts spaces between tokens if it doesn't get the
	-Xs flag requested in src/s/sol2.h.

1993-07-12  Frederic Pierresteguy  (F.Pierresteguy@frcl.bull.fr)

	* configure.in (m68k-bull-sysv3): New config.

1993-07-10  Jim Blandy  (jimb@geech.gnu.ai.mit.edu)

	* configure.in: Use the autoconf AC_FIND_X macro to try to find
	the X Windows libraries.

1993-07-07  Jim Blandy  (jimb@geech.gnu.ai.mit.edu)

	* make-dist (tempdir): Don't create lisp/forms-mode directory in
	the distribution.  Those files aren't kept in their own
	subdirectory any more.

1993-07-06  Jim Blandy  (jimb@geech.gnu.ai.mit.edu)

	* Version 19.16 released.

1993-06-23  Jim Blandy  (jimb@wookumz.gnu.ai.mit.edu)

	* configure.in: Add --verbose flag.

1993-06-19  Jim Blandy  (jimb@wookumz.gnu.ai.mit.edu)

	* version 19.15 released.

1993-06-18  Jim Blandy  (jimb@geech.gnu.ai.mit.edu)

	* Makefile.in (top_distclean): Use -f switch when cleaning out
	lock dir; it might be empty.

	* configure.in: Only check for -lXbsd once.

1993-06-17  Jim Blandy  (jimb@wookumz.gnu.ai.mit.edu)

	* Version 19.14 released.

1993-06-17  Jim Blandy  (jimb@wookumz.gnu.ai.mit.edu)

	* make-dist: If using gzip, create distribution with '.gz' extension.

	* make-dist (lisp/term): This doesn't have a ChangeLog anymore.
	(lisp/forms-mode): This doesn't exist anymore.

	* configure.in: Look for the closedir function.

1993-06-16  Jim Blandy  (jimb@wookumz.gnu.ai.mit.edu)

	* configure.in (CPP): Autoconf sets this to a shell variable
	reference, which doesn't work when it's edited into a makefile.
	Expand that variable reference.

	* Makefile.in (CPP): New variable.
	(src/Makefile): Edit CPP into src/Makefile.

	* Makefile.in (src/Makefile): Don't bother exiting single quotes
	and entering double quotes to get the values of LD_SWITCH_X_SITE
	and the other make variables; make substitutes them in anyway.

	* Makefile.in (uninstall): Don't remove the lisp and etc
	directories if they're in the source tree.

	Bring mumbleclean targets into conformance with GNU coding standards.
	* Makefile.in (mostlyclean, clean): Separate these two; just have
	them pass the request to the subdirectory makefiles.
	(distclean): Pass the request down, and then get rid of the
	files configure built, and get rid of the Makefiles.
	(realclean): Pass the request down, and then do the same things
	distclean does.
	(uninstall, info, dvi): New targets.

	* configure.in: Move clause for PC-compatible i386 box to the end
	of the case statement, to avoid masking configurations below.

	* configure.in: Add case for m88k-motorola-sysv4.

	* configure.in: Add support for HP/UX versions 7, 8, and 9 on
	the HP 68000 machines.

	* configure.in: Put the arguments to LD_SWITCH_X_SITE's and
	C_SWITCH_X_SITE's -L and -I switches in quotes, so the
	preprocessor won't fiddle with them.

1993-06-13  Richard Stallman  (rms@mole.gnu.ai.mit.edu)

	* Makefile.in (TAGS): cd to src to run etags.

1993-06-12  Jim Blandy  (jimb@wookumz.gnu.ai.mit.edu)

	* configure.in (version): Check the X libraries for XrmSetDatabase
	and random, and see if we have -lXbsd.

1993-06-11  Jim Blandy  (jimb@wookumz.gnu.ai.mit.edu)

	* configure.in: Pass "-Isrc" to the CPP we run to examine the
	s/*.h and m/*.h files.  Martin Tomes
	<mt00@controls.eurotherm.co.uk> says ISC Unix 3.0.1 needs it.

1993-06-10  Richard Stallman  (rms@mole.gnu.ai.mit.edu)

	* configure.in: Move i386-prime-sysv* and i386-sequent-bsd*
	above the general i386 alternative.

1993-06-10  Jim Blandy  (jimb@wookumz.gnu.ai.mit.edu)

	* configure.in: Recognize configuration name for Data General
	AViiON machines.

	* configure.in: Use AC_LONG_FILE_NAMES.

1993-06-09  Jim Blandy  (jimb@wookumz.gnu.ai.mit.edu)

	* configure.in: Test for bison.
	* Makefile.in (YACC): New variable.
	(lib-src/Makefile.in): Edit YACC into the makefile.

1993-06-08  Jim Blandy  (jimb@totoro.cs.oberlin.edu)

	* Version 19.13 released.

	* configure.in (CFLAGS): Don't set this according to the value of
	the GCC shell variable.  Instead, consult the machine and system
	files for the values of C_OPTIMIZE_SWITCH and C_DEBUG_SWITCH, and
	test __GNUC__ while we're at it.

	* configure.in: Remove extra ;; from hpux cases.

1993-06-07  Jim Blandy  (jimb@totoro.cs.oberlin.edu)

	* configure.in: Check to see if the system has -ldnet.

1993-06-08  Jim Blandy  (jimb@wookumz.gnu.ai.mit.edu)

	* make-dist: Add clauses to distribute lisp/forms-mode.

1993-06-07  Richard Stallman  (rms@mole.gnu.ai.mit.edu)

	* configure.in (machine): Fix the versions in hpux version number test.
	Do not guess based on cpu type.  Do check for explicit system version.

1993-06-03  Richard Stallman  (rms@mole.gnu.ai.mit.edu)

	* configure.in: Do NOT look for `unknown' as company name.

1993-06-02  Richard Stallman  (rms@mole.gnu.ai.mit.edu)

	* configure.in: Fix typo in message.

1993-06-01  Richard Stallman  (rms@mole.gnu.ai.mit.edu)

	* Version 19.12 released.

	* Makefile.in (do-install): Correct previous etc-copying change.
	Partially rewrite using `if'.
	(src/Makefile): Insert --x-libraries option into LD_SWITCH_X_SITE.

	* Version 19.11 released.

	* configure.in: Handle 386bsd.

1993-05-31  Richard Stallman  (rms@mole.gnu.ai.mit.edu)

	* make-dist: Update getdate.c.

	* configure.in: Handle bsd386.

	* Makefile.in (do-install): Use `-' in tar options.

	* configure.in: Change  ! "${...}"  to  x"${...}" = x.

	* Makefile.in (do-install): Copy the DOC-* files from the build
	etc directory, as well as lots of things from ${srcdir}/etc.

	* make-dist: Copy config.guess.

	* configure.in: Handle AIX versions 1.2, 1.3.

1993-05-30  Jim Blandy  (jimb@wookumz.gnu.ai.mit.edu)

	* configure.in: Use s/bsd4-3.h for mips-mips-riscos4, and add
	the configuration name mips-mips-usg* to represent USG systems.

	* configure.in: Fix logic to detect if srcdir is already configured.

	* Makefile.in: Pass in LD_SWITCH_X_SITE.

	* Makefile.in (mkdir, clean, mostlyclean, do-install): Use `(cd
	foo && pwd)` instead of `(cd foo ; pwd)` to get the canonical name
	of a directory; cd might fail, and have pwd print out the current
	directory.

1993-05-30  Richard Stallman  (rms@mole.gnu.ai.mit.edu)

	* configure.in: When looking for sources, use '.', not `.`.  Also '..'.

1993-05-30  Jim Blandy  (jimb@wookumz.gnu.ai.mit.edu)

	* configure.in: Complain if srcdir points at an already-configured
	tree.

1993-05-30  Richard Stallman  (rms@mole.gnu.ai.mit.edu)

	* Version 19.10 released.

1993-05-29  Jim Blandy  (jimb@wookumz.gnu.ai.mit.edu)

	* Makefile.in: Use Makefile comments, not C comments.

	* configure.in: Add case for the Tektronix XD88.

1993-05-29  Richard Stallman  (rms@mole.gnu.ai.mit.edu)

	* configure.in: Handle sysv4.2 and sysvr4.2.

1993-05-29  Jim Blandy  (jimb@wookumz.gnu.ai.mit.edu)

	* configure.in: Traverse the argument list without destroying it;
	don't use shift.  It turns out that "set - ${saved_arguments}"
	doesn't work portably.

	* configure.in: Add missing "fi".

	* make-dist: Rebuild configure if configure.in is newer.

	* Makefile.in (src:, lib-src:, FRC:): Force the src and lib-src
	targets to be executed even if make remembers that it has already
	satisfied FRC.

1993-05-29  Richard Stallman  (rms@mole.gnu.ai.mit.edu)

	* Makefile.in (do-install): Delete redundant code to copy etc twice.

	* configure.in (romp): Handle various version numbers with aos and bsd.

1993-05-28  Richard Stallman  (rms@mole.gnu.ai.mit.edu)

	* configure.in: Fix message text.

1993-05-28  Jim Blandy  (jimb@geech.gnu.ai.mit.edu)

	* make-dist: Make a `site-lisp' directory in the distribution,
	instead of a `local-lisp' directory, which hasn't been the
	appropriate name for a long time.
	* Makefile.in (@rip_paths@locallisppath): Use site-lisp directory
	from the distribution first, then /usr/local/lib/emacs/site-lisp.

	* Makefile.in (do-install): Correctly detect if ./etc and
	${srcdir}/etc are the same.

	* configure.in: Extract UNEXEC from the system configuration
	files, compute the name of the source file corresponding to the
	object file, and #define it as UNEXEC_SRC in config.h.

	* configure.in: If srcdir is '.', then try using PWD to make it
	absolute.

	* configure.in: Include ${srcdir} in the printed report, to help
	people notice if it's an automounter path.

1993-05-27  Jim Blandy  (jimb@geech.gnu.ai.mit.edu)

	* configure.in (prefix): Don't run pwd on srcdir unnecessarily.

1993-05-27  Richard Stallman  (rms@mole.gnu.ai.mit.edu)

	* Makefile.in (do-install): Delete the dest dir, not the source dir,
	when they are different.  Add  `shift' command.
	(COPYDESTS, COPYDIR): Delete external-lisp dir.
	(externallispdir): Var deleted.

	* configure.in: Delete spurious paren outputting short_usage.

1993-05-27  Jim Blandy  (jimb@geech.gnu.ai.mit.edu)

	* Version 19.9 released.

1993-05-26  Jim Blandy  (jimb@wookumz.gnu.ai.mit.edu)

	* Makefile.in (${SUBDIR}): Pass the value of the make variable to
	subdirectory makes.

	* make-dist: Check for .elc files with no corresponding .el file.

	* Makefile.in (mkdir): Make all the directories in locallisppath.

	* config.guess: New file.
	* configure.in: Use it, tentatively.
	* INSTALL: Mention its usage.

	* configure.in (hppa-hp-hpux): Use uname -r instead of uname -m;
	the former gives you the operating system rev directly.  Use
	s/hpux.h if we don't recognize what we got.

	* Makefile.in (do-install): Don't remove a destination directory
	if it's the same as the source.  If ${srcdir}/info == ${infodir},
	don't try to copy the info files.

	* Makefile.in (COPYDIR, COPYDESTS): Don't mention etc twice; this
	doesn't work if you're not using a separate source directory.
	(do-install): Copy the build tree's etc directory only after
	making sure it's not also the source tree's etc directory.

1993-05-26  Richard Stallman  (rms@mole.gnu.ai.mit.edu)

	* configure.in: Handle sunos4.1.3 specially.

1993-05-25  Richard Stallman  (rms@mole.gnu.ai.mit.edu)

	* Makefile.in (INSTALL): Add definition.

	* configure.in: Fix some messages.  Support -with-gnu-cc.
	At the end, use `set --', not `set -'.
	Delete spurious `.h' in hpux alternatives.

1993-05-25  Jim Blandy  (jimb@wookumz.gnu.ai.mit.edu)

	* Version 19.8 released.

1993-05-25  Jim Blandy  (jimb@wookumz.gnu.ai.mit.edu)

	* configure.in: When looking for source in the same directory as
	the configure script, make the path thus discovered absolute.
	If the user specifies the `--srcdir' switch, make that directory
	absolute too.

	* Makefile.in (srcdir): Remove comment saying this doesn't work.

	* Makefile.in (src/paths.h): Edit the `infodir' variable into this
	too, as the value of the PATH_INFO macro.

	* configure.in: Check to see if the source lives in the same
	directory as the configure script.

1993-05-24  Jim Blandy  (jimb@wookumz.gnu.ai.mit.edu)

	* Makefile.in (install): Split this into `install' and
	`do-install', to give people more control over exactly what gets
	done.
	(do-install): New target, containing the guts of `install'.  Don't
	remove and recreate the directories inside the copying loop - do
	it all before the copying loop.  Pass more flags to the lib-src
	make.
	(mkdir): Create ${infodir}, ${mandir}, and ${sitelispdir} here, to
	avoid errors and warnings.

	* configure.in: For generic IBM PC boxes, insist on "unknown" for
	the manufacturer - the more general case was blocking other i386
	configuration names below, and that's how the names are written in
	MACHINES anyway.

	* make-dist: When breaking links, remove the link before moving
	the copy onto it, to avoid interactive behavior.

	* Makefile.in: Doc fix.

	* configure.in: Doc fix.

	* INSTALL: Mention --exec-prefix option.

	* configure.in: Add support for the `--exec-prefix' option.
	* Makefile.in: Accept that support.

	* configure.in: Use the AC_PROG_INSTALL macro.
	* Makefile.in (INSTALL): Variable removed.
	(INSTALL_PROGRAM, INSTALL_DATA): Accept these values from configure.

	* configure.in: Distinguish between hp800's and hp700's by calling
	"uname -m".

1993-05-24  Richard Stallman  (rms@mole.gnu.ai.mit.edu)

	* configure.in: Recognize configuration names for i860 boxes
	running SYSV.

1993-05-23  Jim Blandy  (jimb@geech.gnu.ai.mit.edu)

	* configure.in: Distinguish between hp800's and hp700's by the
	version of HP/UX they run, since that's something people are more
	likely to know - hp700's run 8.0.
	Add HP 700 configuration.

	* configure.in: Test for the presence of the `rename' function.

	* Makefile.in (C_SWITCH_X_SITE): New variable - get this from
	configure.in.
	(oldXMenu/Makefile): Edit C_SWITCH_X_SITE into this.

	* make-dist: Break intra-tree links.

	* configure.in: Explain that this is an autoconf script, and give
	instructions for rebuilding configure from it.  Arrange to put
	comments in configure explaining this too.

	* configure.in: Make the first line of the configure script be
	"#!/bin/sh".  Leaving the first line blank didn't work.

	* configure.in (long_usage): Removed; made short_usage describe
	the options briefly.

	* configure.in: Implement the --prefix option.
	* Makefile.in (prefix): Add support for it here.
	* INSTALL: Document it here.

	* Makefile.in (install): Don't assume that the files in the `info'
	subdirectory match  *.info.  They don't have that prefix.

1993-05-22  Jim Blandy  (jimb@geech.gnu.ai.mit.edu)

	* configure.in: Add case for version 5 of Esix.

1993-05-22  Jim Blandy  (jimb@geech.gnu.ai.mit.edu)

	* Version 19.7 released.

	* make-dist: There aren't any *.com files in lib-src anymore.

	* make-dist: Copy texinfo.tex and texindex.c, rather than linking
	them; they're symlinks to other filesystems on the GNU machines.

	* make-dist: Check that the manual reflects the same version of
	Emacs as stated in lisp/version.el.  Edit that version number into
	the README file.

1993-05-21  Jim Blandy  (jimb@geech.gnu.ai.mit.edu)

	* configure.in: Remove the hack of AC_DEFINE; use
	AC_DEFINE_UNQUOTED.

1993-05-20  Jim Blandy  (jimb@wookumz.gnu.ai.mit.edu)

	* make-dist: Don't distribute precomp.com, compile.com, or
	link.com from ./src; they're in ./vms now.

	Some time-handling patches from Paul Eggert:
	* configure.in: Add AC_TIMEZONE.

1993-05-19  Jim Blandy  (jimb@wookumz.gnu.ai.mit.edu)

	* configure.in: Recognize Linux as a valid operating system for
	the i386.

1993-05-18  Jim Blandy  (jimb@wookumz.gnu.ai.mit.edu)

	* make-dist: Distribute some VMS files we got from Richard Levitte.

	* Makefile.in (oldXMenu/Makefile): Take oldXMenu/Makefile.in as
	the source for the sed command, not oldXMenu/Makefile.

1993-05-17  Jim Blandy  (jimb@totoro.cs.oberlin.edu)

	* INSTALL: Don't claim the srcdir option doesn't work.

1993-05-16  Jim Blandy  (jimb@totoro.cs.oberlin.edu)

	* configure.in: Include remarks saying what order the autoconf
	tests should go in, and remind people to change config.h.in
	whenever they add autoconf tests which make #definitions.

	* make-dist: Distribute oldXMenu/Makefile.in, not oldXMenu/Makefile.

1993-05-15  Jim Blandy  (jimb@geech.gnu.ai.mit.edu)

	* Makefile.in (oldXMenu/Makefile): Make this depend on
	${srcdir}/oldXMenu/Makefile.in, not itself.

	* PROBLEMS: Some updates from David J. Mackenzie.

	More changes from David J. Mackenzie.
	* Makefile.in (install.sysv, install.xenix, install.aix): Targets
	removed; autoconf and config.h should specify all these
	differences.
	(buildlisppath): Make this path depend on ${srcdir}.
	(INSTALLFLAGS): Removed.
	(INSTALL): Include the -c flag.
	(install): Change the way we invoke install accordingly.

	Install ${srcdir} changes from DJM.
	* Makefile.in (SUBDIR_MAKEFILES): Add oldXMenu/Makefile to this
	list.
	(COPYDIR, COPYDESTS): Install files from both the etc directory in
	the source tree and the etc directory in the object tree.
	(${SUBDIR}): Pass the prefix variable down to submakes.
	(everywhere): Use `sed', not `/bin/sed'.  Not all systems have sed
	in /bin.
	(lib-src/Makefile, src/Makefile, oldXMenu/Makefile): Edit in
	values for srcdir and VPATH.
	(install): Add `v' flag to tar command.  Make sure that `dir'
	exists in ${srcdir}/info before copying it.  Remember that the man
	pages come from the source tree, not the object tree.
	* configure.in: Remove remarks saying that the --srcdir option
	doesn't work.
	Create the etc directory in the object tree.
	Recognize configuration names of the form *-sun-solaris*.
	Recognize sunos5 and solaris as operating system names.

	* configure.in: Use the AC_TIME_WITH_SYS_TIME macro, for
	lib-src/getdate.y and src/systime.h.

1993-05-15  Richard Stallman  (rms@mole.gnu.ai.mit.edu)

	* make-dist: Make links in info subdir.

1993-05-13  Jim Blandy  (jimb@totoro.cs.oberlin.edu)

	* configure.in: Call AC_STDC_HEADERS.

1993-05-10  Jim Blandy  (jimb@geech.gnu.ai.mit.edu)

	* configure.in: Sidestep autoconf's quoting of the second argument
	of AC_DEFINE, so we can specify the value to put there.  It would
	be nice if autoconf provided some way to specify computed values
	for macros.

1993-05-09  Jim Blandy  (jimb@totoro.cs.oberlin.edu)

	* Makefile.in (DEFS): Deleted; since we're using AC_CONFIG_HEADER,
	this is always just -DHAVE_CONFIG_H.

	The GNU coding standards specify that CFLAGS should be left for
	users to set.
	* Makefile.in (CFLAGS): Let configure determine the default value
	for this.  Don't
	have it default to DEFS.
	(${SUBDIR}): Pass CFLAGS down to submakes, not DEFS.
	(lib-src/Makefile, src/Makefile): Edit the default value for
	CFLAGS into these files, not DEFS.
	* configure.in (CFLAGS): Choose a default value for this - "-g"
	normally, or "-g -O" if we're using GCC.  Edit it into the
	top-level Makefile.

	* configure.in: When scanning the machine and system description
	#include files, write their names to conftest.c properly.

1993-05-07  Jim Blandy  (jimb@totoro.cs.oberlin.edu)

	* configure.in: In configuration name case for Apallos running
	Domainios, set opsys, not opsysfile.

	* configure.in: Use the autoconf AC_CONFIG_HEADER macro to produce
	src/config.h, instead of AC_OUTPUT; the latter overwrites
	src/config.h even when it hasn't changed, puts a makefile-style
	comment at the top even though it's C code, and produces a
	config.status script which doesn't do the job right.

	* configure.in: Add AC_LN_S test, so we can tell whether or not we
	can use a symbolic link to get the X Menu library into src.
	* Makefile.in (LN_S): New variable.
	(src/Makefile): Edit the value of LN_S into this makefile.

1993-05-06  Richard Stallman  (rms@mole.gnu.ai.mit.edu)

	* configure.in: Support *-sco3.2v4* as opsystem.

	* make-dist: Don't include calc directory.
	Exclude many files in the man directory; copy a few.

1993-05-04  Jim Blandy  (jimb@geech.gnu.ai.mit.edu)

	* configure.in: Use AC_HAVE_HEADERS to test for sys/time.h, and
	call AC_STRUCT_TM to see what's in time.h.

	* configure.in: Employ quoting stupidity to get the value of CPP
	to expand properly.

1993-04-27  Jim Blandy  (jimb@totoro.cs.oberlin.edu)

	* configure.in: Use the AC_PROG_CPP macro, and then use the CPP
	variable to scan the machine and system description files.

	* configure.in: Use the AC_HAVE_HEADERS to check for sys/timeb.h,
	so that getdate.y builds correctly.

1993-04-26  Jim Blandy  (jimb@totoro.cs.oberlin.edu)

	* configure.in (tempcname): Change this to "conftest.c", so it will
	work properly on systems with short filenames; this is the name
	autoconf uses.

	* configure.in: Also detect the availability of dup2 and
	gethostname.

	* configure.in: Use the AC_ALLOCA test.
	* Makefile.in (ALLOCA): New variable, to be set by ./configure.
	(lib-src/Makefile): Edit the value of ALLOCA into lib-src/Makefile.

1993-04-24  Jim Blandy  (jimb@totoro.cs.oberlin.edu)

	* make-dist: Distribute configure, as well as configure.in.
	Oversight.

1993-04-23  Jim Blandy  (jimb@totoro.cs.oberlin.edu)

	* Makefile.in (install): Print out the name of the directory we're
	copying, so people can have some idea of whether we're making
	progress.

	* Makefile.in (install.aix, install.xenix, install.sysv, install):
	Don't forget to re-create the COPYDESTS directories after we clear
	them out.

1993-04-13  Jim Blandy  (jimb@totoro.cs.oberlin.edu)

	* Makefile.in: Add autoconf cookies so that the configure
	script can comment out sections of path variable definitions to
	choose between the installable configuration and the run-in-place
	configuration.
	* configure.in: Add new option `--run-in-place', to select the
	run-in-place path definitions.

	* configure.in: Add a clause to the big configuration name case
	for the NeXT machine.

1993-04-12  Jim Blandy  (jimb@totoro.cs.oberlin.edu)

	* Makefile.in (install, install.sysv, install.xenix, install.aix):
	Make sure that each source directory exists, and is different from
	the destination directory; then, delete the destination before
	copying over the source.

	* make-dist: Distribute configure.in, instead of configure.

1993-04-10  Jim Blandy  (jimb@geech.gnu.ai.mit.edu)

	* configure.in: Don't set CC to "gcc -O" if the user specifies
	`--with-gcc'.  Add -O to DEFS if GCC is set.

1993-04-09  Jim Blandy  (jimb@totoro.cs.oberlin.edu)

	* Makefile.in (clean mostlyclean): Missing right paren.

	* configure.in: When checking for X windows, search for an X11
	subdirectory of ${x_includes}.

	* configure.in: Check for gettimeofday function, for getdate.y.

	Change `configure' to a mixture of custom code and autoconf stuff.
	autoconf can't derive all the information we need, but we'd really
	like to be able to take advantage of some of its tests, and its
	file-editing facilities.
	* configure.in: Renamed from configure.
	Quote the sections of shell script we want copied literally to
	the configure script.
	(compile): Initialize this to make the autoconf macros' code happy.
	Use AC_PROG_CC, AC_CONST, and AC_RETSIGTYPE instead of writing out
	code to do their jobs.
	Use autoconf to produce Makefile and src/config.h.
	Remove the Makefile-style comment that autoconf places at the top
	of src/config.h.
	(config_h_opts): Removed - no longer necessary.
	* Makefile.in (configname): Renamed to configuration.
	(CONFIG_CFLAGS): Renamed to DEFS.
	(CC, DEFS, C_SWITCH_SYSTEM, version, configuration): Adjusted to
	get values via autoload @cookies@.
	(libsrc_libs): Get this from autoconf.  We used to do nothing
	about this.
	(${SUBDIR}): Pass DEFS to submakes instead of CONFIG_CFLAGS.

	* Makefile.in (src/paths.h, lib-src/Makefile, src/Makefile): Don't
	echo the move-if-change command.

1993-04-08  Jim Blandy  (jimb@churchy.gnu.ai.mit.edu)

	* make-dist: Distribute lib-src/rcs-checkin.

	* make-dist: It's oldXMenu/compile.com, not oldXMenu/compile.mms.
	Don't try to make links to the RCS or Old subdirectories.
	Use the appropriate extension for the compression type in use.
	Create the tar file in the shell's initial default directory, not
	in ${tempparent}.
	Erase the whole ${tempparent} tree, not just ${tempdir}.

1993-03-30  Jim Blandy  (jimb@geech.gnu.ai.mit.edu)

	* Makefile.in (src/paths.h): Don't echo the huge sed command we
	use to build paths.h.
	(lib-src/Makefile, src/Makefile): Similarly.

	* configure: Extend test for working `const' keyword to handle AIX
	3.2 cc.

1993-03-24  Jim Blandy  (jimb@geech.gnu.ai.mit.edu)

	* make-dist: Distribute lisp/term/ChangeLog.

	Arrange for C compilation throughout the tree to get
	C_SWITCH_SYSTEM from the configuration files.
	* configure: Extract C_SWITCH_SYSTEM from the machine and
	system-dependent files, and save it in the top-level Makefile.
	* Makefile.in (C_SWITCH_SYSTEM): New flag for configure to edit.
	(lib-src/Makefile): Edit C_SWITCH_SYSTEM into lib-src/Makefile.

	* make-dist: Include the VMS support files in oldXMenu in the
	distribution.

	* configure: Doc fix.

	* configure: Fix corrupted config_h_opts.

	* configure: Properly report option names in error messages.

	* configure: Properly recognize --x-includes and --x-libraries
	options.

	* configure: Fix syntax errors in code handling XFree386.

1993-03-23  Jim Blandy  (jimb@geech.gnu.ai.mit.edu)

	* configure: Add special code to detect XFree386, and tell
	config.h about it.

	* configure: Properly handle extracting values of LIBS_MACHINE and
	LIBS_SYSTEM that contain spaces.

	* configure: Add `--x-includes' and `--x-libraries' options.  I
	think these are dopey, but no less than three alpha testers, at
	large sites, have said they have their X files installed in odd
	places.  Implement them by setting C_SWITCH_X_SITE and
	LD_SWITCH_X_SITE in src/config.h.

1993-03-22  Eric S. Raymond  (eric@geech.gnu.ai.mit.edu)

	* make-dist: Don't distribute etc/Old files.

	* GETTING.GNU.SOFTWARE, PROBLEMS: Registered into RCS with their
	backups.

1993-03-20  Jim Blandy  (jimb@geech.gnu.ai.mit.edu)

	* make-dist: Fix typo.

1993-03-19  Eric S. Raymond  (eric@geech.gnu.ai.mit.edu)

	* make-dist: Corrected typo, fixed it to discard = and TAGS files
	in some cases where it should but didn't seen to.

	* Makefile.in: Added unlock and relock productions.

1993-03-18  Jim Blandy  (jimb@geech.gnu.ai.mit.edu)

	* make-dist: Add a --compress option to force make-dist to use
	compress.

	* make-dist: Use gzip, if we can find it.

	* configure: Recognize rs6000-ibm-aix32 and rs6000-ibm-aix, and
	make rs6000-ibm-aix default to -aix32.

1993-03-17  Eric S. Raymond  (eric@geech.gnu.ai.mit.edu)

	* Makefile.in: Added `Developer's configuration' section.

1993-03-17  Eric S. Raymond  (eric@mole.gnu.ai.mit.edu)

	* Makefile.in: Add commented-out variable settings for developer's
	configuration.

1993-03-14  Jim Blandy  (jimb@wookumz.gnu.ai.mit.edu)

	* make-dist: Distribute `src/bitmaps' too.

1993-03-14  Charles Hannum  (mycroft@hal.gnu.ai.mit.edu)

	* configure: Recognize rs6000-ibm-aix32 and rs6000-ibm-aix, and
	make rs6000-ibm-aix default to -aix32.

1993-03-09  Jim Blandy  (jimb@totoro.cs.oberlin.edu)

	* configure: Recognize strings like "sysvr0" or "sysvr1" as System V.

	* Makefile.in (install.sysv): Add a second `$' in front of
	`${dest}', so that the shell will expand it, instead of Make.

	* configure: When processing the name of the configure script,
	collapse `././' to `./', but leave a single `./' prefix alone.

	* configure: Doc fix.

1993-03-04  Jim Blandy  (jimb@wookumz.gnu.ai.mit.edu)

	* configure: Handle isc3.0 correctly.

1993-02-25  Jim Blandy  (jimb@totoro.cs.oberlin.edu)

	* make-dist: Don't try to copy the COPYING notice into
	external-lisp; we're not distributing that directory any more.

1993-02-24  Jim Blandy  (jimb@totoro.cs.oberlin.edu)

	* Makefile.in (install, install.aix, install.xenix, install.sysv):
	Remove CVS subdirectories from the installed directory trees, as
	well as RCS directories.

1993-02-23  Jim Blandy  (jimb@wookumz.gnu.ai.mit.edu)

	* make-dist: Only copy gmalloc.c if we couldn't link it.
	Don't try to copy man/{README,Makefile} unless they actually exist.

	* Makefile.in (lisppath): Don't include externallispdir in this.
	We're not sure whether we're even going to distribute the
	directory yet.

1993-02-17  Jim Blandy  (jimb@totoro.cs.oberlin.edu)

	* make-dist: Don't distribute the external-lisp directory anymore.
	* INSTALL: Remove all references to external-lisp.

	* configure: Detect whether the compiler supports `const'
	properly, and edit src/config.h accordingly.

	* configure: Tweak layout of final report.

	* Makefile.in (${SUBDIR}): Pass CONFIG_CFLAGS to the submakes, not
	CFLAGS.

	* Makefile.in (locallisppath): Make this default to
	${datadir}/emacs/site-lisp, instead of
	${datadir}/emacs/local-lisp.  ${datadir} and ${statedir} are often
	the same thing, and local-lisp causes completion conflicts with
	lock.
	(lisppath): Add ${externallispdir} to this.
	* INSTALL: Adjust installation directions.

	* Makefile.in (externallispdir): New variable, to say where to
	install the externally-maintained lisp files.
	(COPYDIR, COPYDESTS): Copy the external lisp directory just like
	the others.
	* INSTALL: Describe external-lisp and the new externallispdir
	variable.

1993-02-14  Jim Blandy  (jimb@totoro.cs.oberlin.edu)

	* configure (progname): New option `--with-gcc'.  Make it clearer
	how we are trying to guess whether or not we have GCC.
	* INSTALL: Document the `--with-gcc' option, and improve
	description of `--with-x' options.

1993-02-06  Jim Blandy  (jimb@totoro.cs.oberlin.edu)

	* Makefile.in (COPYDIR, COPYDESTS): Remove ${srcdir}/info and
	${infodir} from these variables; we have written out explicit code
	to install the info files.

1993-01-25  Jim Blandy  (jimb@geech.gnu.ai.mit.edu)

	* make-dist: Don't distributed the RCS files in the etc directory.

1993-01-24  Jim Blandy  (jimb@totoro.cs.oberlin.edu)

	* Makefile.in: Some makes can't handle comments in the middle of
	commands; move them to before the whole rule.

1993-01-16  Jim Blandy  (jimb@wookumz.gnu.ai.mit.edu)

	* README: Mention what Emacs is.

1993-01-14  Jim Blandy  (jimb@wookumz.gnu.ai.mit.edu)

	* make-dist: Include `./lisp/calc-2.02' in the distribution.
	Add `./cpp' and `./man' back into the distribution.

1993-01-13  Richard Stallman  (rms@mole.gnu.ai.mit.edu)

	* Makefile.in: Define MAKE, and use where appropriate.

1993-01-07  Jim Blandy  (jimb@totoro.cs.oberlin.edu)

	* make-dist: Remember that the authoritative COPYING notice is
	`etc/COPYING', not `../etc/COPYING'.

1992-12-20  Jim Blandy  (jimb@totoro.cs.oberlin.edu)

	* make-dist: Make sure that the COPYING notices in each directory
	are copies, not symlinks.

1992-12-19  Jim Blandy  (jimb@totoro.cs.oberlin.edu)

	* INSTALL: The build process produces an executable called `emacs'
	now.  Change references.
	* Makefile.in: Adjust `install.mumble' targets to install
	`src/emacs', not `src/xemacs'.

	* configure: Start with a blank line; this keeps some old CSH's
	from thinking it's a CSH script.  Most systems will just use
	/bin/sh to run it, which is what we're expecting; the only other
	shells which might try to interpret it themselves are probably
	Bourne-compatible.

1992-12-14  Jim Blandy  (jimb@totoro.cs.oberlin.edu)

	* INSTALL: Improvements suggested by David Mackenzie.

1992-12-12  Jim Blandy  (jimb@totoro.cs.oberlin.edu)

	* Makefile.in (install, install.sysv, install.xenix, install.aix):
	Don't try to copy the info files if there aren't any; the
	unexpanded globbing pattern disappoints `install'.  Ignore the
	return status of that command.

	* INSTALL: Updated for new configuration arrangement.

	* configure: Don't make the top-level Makefile read-only - people
	may want to edit the values of the path variables.

	* Makefile.in (install, install.sysv, install.xenix, install.aix):
	Install the info files in ${infodir}.  Install the executable
	under both `emacs' and `emacs-VERSION'.

	* Makefile.in: Doc fix.

	* Makefile.in (exec_prefix): New variable, as per latest version
	of coding standards.
	(bindir, libdir): Use it, instead of `prefix'.
	(lib-src/Makefile): Edit value of exec_prefix into lib-src/Makefile.

	* Makefile.in (mandir): Make the default value for this depend on
	$(prefix).

	* Makefile.in (datadir, statedir, libdir): Make these all default
	to ${prefix}/lib.
	(lispdir, locallisppath, etcdir, lockdir, archlibdir): Adjusted
	to compensate.

	* Makefile.in (install, install.sysv, install.xenix, install.aix):
	Install the etags and ctags man pages too.

	* Makefile.in (distclean): Don't delete backup files; that's the
	job of extraclean.
	(extraclean): Like distclean, but deletes backup and autosave files.

1992-12-10  Jim Blandy  (jimb@totoro.cs.oberlin.edu)

	Make path specification conform to GNU coding standards.
	* configure (long_usage): Remove all traces of old arguments from
	usage messages, and document the options we do accept in more
	detail: -with-x... and --srcdir.
	(options, boolean_opts): Deleted; we don't have enough options to
	make this worthwhile.
	(prefix, bindir, lisppath, datadir, libdir, lockdir): Deleted,
	along with the code which supported them; these should be set as
	arguments to the top-level make.
	(config_h_opts): Since this no longer doubles as a list of option
	names, make them upper case; this simplifies the code which uses
	them to build the sed command to edit src/config.h.  Change the
	code which sets them.
	(cc, g, O): Don't allow the user to set these using options; they
	should be specified using `CC=' and `CFLAGS=' arguments to the
	top-level make.  Just choose reasonable default values for them,
	and edit them into Makefile.in's default CC and CONFIG_CFLAGS
	values.
	(gnu_malloc, rel_alloc): Don't allow the user to set these using
	options; use them whenever the configuration files say they're
	possible.
	Simplify the argument processing loop.  Don't accept abbreviations
	for option names; these might conflict with other configuration
	options in the future.
	Add some support for the `--srcdir' option.  Check for the sources
	in . and .. if `--srcdir' is omitted.  If the directories we will
	compile in don't exist yet, create them under the current directory.
	Note that the rest of the build process doesn't really support
	this.
	Edit only the top Makefile.  That should edit the others.  Edit
	into the makefile: `version', from lisp/version.el, `configname'
	and `srcdir' from the configuration arguments, `CC' and
	`CONFIG_CFLAGS' as guessed from the presence or absence of GCC in
	the user's path, and LOADLIBES as gleaned from the system
	description files.
	Simplify the report generated; it doesn't need to include any
	description of paths now.
	Make `config.status' exec configure instead of just calling it, so
	there's no harm in overwriting `config.status'.
	* Makefile.in (version, configname): New variables, used to choose
	the default values for datadir and libdir.
	Path variables rearranged into two clearer groups:
	- In the first group are the variables specified by the GNU coding
	  standards (prefix, bindir, datadir, statedir, libdir, mandir,
	  manext, infodir, and srcdir).
	- In the second are the variables actually used for Emacs's paths
	  (lispdir, locallisppath, lisppath, buildlisppath, etcdir, lockdir,
	  archlibdir), which depend on the first category.
	datadir and libdir default to directories under
	${prefix}/lib/emacs instead of ${prefix}/emacs, by popular
	demand.
	etcdir and lispdir default to subdirectories of datadir.
	archlibdir defaults to libdir.
	The new installation tree is a bit deeper than it used to be, so
	use the new make-path program in lib-src to build them all.
	Always build a new src/paths.h.tmp and then move-if-change it to
	src/paths.h, to avoid unnecessary rebuilds while responding to the
	right changes.
	Remove all mention of arch-lib.  Run utility commands from
	lib-src, and let the executables be copied into archlibdir when
	Emacs is installed.
	Add targets for src/Makefile, lib-src/Makefile, and
	oldXMenu/Makefile, editing the values of the path variables into
	them.
	Let lib-src do its own installation.
	(datadir): Default to putting data files under
	${prefix}/lib/emacs/${version}, not /usr/local/emacs.
	(emacsdir): Variable deleted; it would only be confusing to use.
	(lispdir, etcdir): Default to ${datadir}/lisp.
	(mkdir): Use make-path for this.
	(lockdir): Do this in mkdir.
	(Makefile): New target.

	* configure (usage_message): Rename to long_usage.

	* make-dist: Don't bother creating an arch-lib directory; that's
	only for installation now.

1992-11-20  Jim Blandy  (jimb@totoro.cs.oberlin.edu)

	* configure: Use GCC-style configuration names, using config.sub.
	Change the usage and help messages.

	* configure: Initialize window_system, not indow_system.

	* configure: Report which window system, compiler, and signal
	handler return type we decide to use.

	* make-dist: Explain what's going on if config.sub and gmalloc.c
	can't be linked.  Place the code which copies them near the code
	which links the rest of the files around them.

1992-11-15  Jim Blandy  (jimb@apple-gunkies.gnu.ai.mit.edu)

	* make-dist: Don't bother to distribute src/*.com, or
	src/vmsbuild; those have all been moved to `../vms'.

1992-11-07  Jim Blandy  (jimb@wookumz.gnu.ai.mit.edu)

	* make-dist: Don't forget that the way to avoid filenames starting
	with `=' is to use the pattern `[a-zA-Z0-9]*.h', not
	`[a-zA-Z0-9].h'.  Add a new section for dealing with files that we
	couldn't make hard links to, since we have two already, and
	perhaps more to come.

1992-11-04  Jim Blandy  (jimb@totoro.cs.oberlin.edu)

	* configure: When editing parameters into lib-src/Makefile, change
	the definition of CONFIG_CFLAGS instead of CFLAGS itself; CFLAGS
	needs some other flags too.

1992-11-03  Jim Blandy  (jimb@totoro.cs.oberlin.edu)

	* configure: Remove spurious echo of the configuration name.

	* make-dist: Don't distribute files in src/m and src/s whose names
	begin with `='.

1992-10-27  Richard Stallman  (rms@mole.gnu.ai.mit.edu)

	* configure: Update GNU_MALLOC and REL_ALLOC in config.h.
	Also LISP_FLOAT_TYPE.

1992-10-26  Jim Blandy  (jimb@wookumz.gnu.ai.mit.edu)

	* make-dist: Copy config.sub, since it's a symbolic link to a file
	on another file system.

1992-10-17  Jim Blandy  (jimb@totoro.cs.oberlin.edu)

	* make-dist: Include lib-src/makedoc.com and emacs.csh in the
	distribution.

	* config.sub: New file, to help us recognize configuration names.
	* make-dist: Include it in the distribution.

1992-09-14  Richard Stallman  (rms@mole.gnu.ai.mit.edu)

	* configure: Convert `-' to `_' in specified option names.
	Accept options with --.  Delete --highpri and --have-x-menu options.
	New options --with-x and --with-x10 replace -window-system.
	Don't mention options --gnu-malloc, --rel-alloc
	or --lisp-float-type in help message.

1992-09-13  Jim Blandy  (jimb@pogo.cs.oberlin.edu)

	* make-dist: Include the `vms' subdirectory in the distribution.

1992-09-10  Jim Blandy  (jimb@pogo.cs.oberlin.edu)

	* configure: Remove lines starting with "# DIST: " when building
	lib-src/Makefile and src/Makefile.  This allows us to mark the
	"Makefile.in" files with explanatory comments which won't also get
	stuck in the Makefiles.

1992-09-05  Jim Blandy  (jimb@pogo.cs.oberlin.edu)

	* make-dist: Don't use the '+' operator in the sed regular
	expression that extracts the version number from lisp/version.el;
	Ultrix sed doesn't seem support the operator.  Just double the
	operand and use *.

1992-09-01  Jim Blandy  (jimb@pogo.cs.oberlin.edu)

	* Makefile.in: Doc fix.

1992-08-31  Jim Blandy  (jimb@totoro.cs.oberlin.edu)

	* configure: Rewrite sed command to remove at most one ./ prefix;
	Ultrix's sed doesn't allow us to apply the * operator to a \( \)
	group.

1992-08-25  Richard Stallman  (rms@mole.gnu.ai.mit.edu)

	* Makefile.in (src/paths.h): Use sed, not /bin/sed.

1992-08-18  Jim Blandy  (jimb@pogo.cs.oberlin.edu)

	* make-dist: Go ahead and build a new TAGS file, unless the
	--newer option was specified.  Don't try to delete a TAGS file
	from etc; it's not kept there, and shouldn't be deleted anyway.

1992-08-14  Jim Blandy  (jimb@pogo.cs.oberlin.edu)

	* make-dist: If the lisp directory contains a default.el, don't
	distribute it.

	* configure: When searching signal.h for the type of a signal
	return handler, make a copy of it, not a symbolic link to it; that
	way, it will work on systems that don't have symbolic links.

1992-08-14  Eric S. Raymond  (eric@mole.gnu.ai.mit.edu)

	* make-dist: Taught it about vcdiff and rcs2log, added --newer
	option for generating incremental distributions.  Stopped it from
	generating a TAGS file into the distribution; that sucker is
	*big*, and easily enough generated with the toplevel makefile.

1992-08-13  Jim Blandy  (jimb@pogo.cs.oberlin.edu)

	* configure: When writing config.status, don't prefix progname
	with a '.'; it might be absolute.

1992-08-05  Jim Blandy  (jimb@pogo.cs.oberlin.edu)

	* configure: Choose to use X11 if either /usr/lib/libX11.a or
	/usr/include/X11 exist, not only if both exist.

1992-07-27  Jim Blandy  (jimb@wookumz.gnu.ai.mit.edu)

	* make-dist: Make the new external-lisp directory a duplicate of
	the external-lisp directory, not the lisp directory.

1992-07-07  Jim Blandy  (jimb@wookumz.gnu.ai.mit.edu)

	* Makefile.in (clean, mostlyclean): Don't bother trying to `make
	clean' in arch-lib; it doesn't even have a Makefile.

	* Makefile.in (clean, mostlyclean): In the test which tries to
	distinguish between the build directory, which should be cleaned,
	and the installed directory, which shouldn't, cd to `${emacsdir}',
	not `${DESTDIR}${LIBDIR}'.

1992-06-30  Jim Blandy  (jimb@pogo.cs.oberlin.edu)

	* make-dist: Be sure to delete the .c and .h files that YACC and
	BISON create from getdate.y.

	* external-lisp: New directory; see `external-lisp/README'.
	* make-dist: Added support for the external-lisp subdirectory.

	* make-dist: Changed message which complains that make-dist wasn't
	invoked in the right directory to indicate which files it was
	looking for.

1992-06-29  Jim Blandy  (jimb@pogo.cs.oberlin.edu)

	* configure: Add comments explaining why we can't translate
	character ranges or control characters in `tr'.

1992-06-24  Jim Blandy  (jimb@pogo.cs.oberlin.edu)

	* configure: When generating the configuration message, we used to
	build the message from the start so that each line began with "# "
	so that it would be a comment in `config.status'.  However, this
	causes trouble if any of the variables we use in the message
	expand to more than one line of text - as gnu_malloc_reason
	sometimes does.  So instead, we build the message as it should be
	printed to the user (i.e. without the "# " prefixes), and stick on
	the "# "s when we write it to `config.status'.

	* Makefile.in (clean, mostlyclean): Don't neglect to clean out
	`lib-src' and `arch-lib'.

	* configure: When generating report and `config.status' file, note
	that bindir only determines where `make install' and
	`build-install' will place the executables; this should make it
	clear that the ordinary build process will not try to install
	things.

1992-06-10  Jim Blandy  (jimb@wookumz.gnu.ai.mit.edu)

	* make-dist: Change messages to say that we are 'making links to
	X', rather than 'copying X'.  And put `' quotes around file names.

	* make-dist: Include '.tmp' in the name of the staging directory.

	* make-dist: Pass the `-f' option to rm when you're not sure that
	the files you're removing actually exist.

	* make-dist: When setting up etc/COPYING, always nuke whatever is
	there, and then copy it in, to make sure we get a real file.

	* make-dist: Don't try to distribute *.defns files any more.  The
	only such file was for simula.el, which has been superseded by a
	version which doesn't have a separate .defns file.

1992-05-28  Ken Raeburn  (Raeburn@Cygnus.COM)

	* make-dist: Don't distribute configured versions of config.h.in,
	paths.h.in, Makefile.in in src.

	* configure: Delete .tmp files before creating them; don't bother
	trying to make final targets writeable first, since it won't
	matter to move-if-change.

1992-05-19  Jim Blandy  (jimb@pogo.cs.oberlin.edu)

	* Makefile.in (mkdir, lockdir): Don't put dashes in front of the
	mkdir and chmod in the center of all the conditionals.  GNU Make
	will strip these out, but other makes won't.

1992-05-18  Jim Blandy  (jimb@pogo.cs.oberlin.edu)

	* make-dist: Include move-if-change in list of files to distribute.

1992-05-04  Jim Blandy  (jimb@pogo.cs.oberlin.edu)

	* configure: Remove any "." elements from the program name.

	* configure: Don't record the values of all the possible arguments
	in config.status; only record the options that the user specified.

	* configure: Use move-if-change to move in the new src/config.h.

1992-04-29  Ken Raeburn  (Raeburn@Cygnus.COM)

	* move-if-change: New file, copied from gcc release.
	* Makefile.in (src/paths.h): Use it, and put the "sed" output into
	a temp file, so we don't update paths.h if an error occurs or if
	it doesn't need changing.

1992-04-28  Jim Blandy  (jimb@pogo.cs.oberlin.edu)

	* Makefile.in (src/paths.h): Do not install a value for the
	PATH_SUPERLOCK value; that macro doesn't exist anymore.
	* build-install.in: Same thing.

1992-04-24  Jim Blandy  (jimb@pogo.cs.oberlin.edu)

	* make-dist: Check the flag called "make_tar", not "make_dir"; the
	latter, being a typo, is always false, resulting in a program
	whose default behavior is to painstakingly build a copy of the
	source tree, and then delete it.  Rah.

	* Makefile.in: Add dist target, and comment for it.

	* configure: When scanning <signal.h> for a declaration for
	signal, create a symbolic link with a name ending in .c, so the
	compiler won't complain that it's only been given .h files.

	* configure: Check whether there are any arguments available
	before shifting to get the value of a non-boolean parameter.

	* make-dist: Doc fix.

1992-04-20  Jim Blandy  (jimb@pogo.cs.oberlin.edu)

	* configure: Instead of grepping /usr/include/signal.h for a
	signal declaration, run /usr/include/signal.h or
	/usr/include/sys/signal.h through cpp and grep for the
	declaration.

	* configure: Redirect the output of grep to /dev/null instead of
	using grep -s - that flag means different things on other systems.

	* Makefile.in: Use 'buildlisppath' instead of 'dumplisppath',
	since the former is recognizable even if you don't know what
	'dumping' is.
	* configure: Accommodate that change.

	* configure: Accept options for all of the directories you can
	change in the Makefile.

	* configure: Accept "-OPTION VALUE" as well as "-OPTION=VALUE".

	* INSTALL: Mention that you have to copy all the 'FOO.in' files to
	FOO before you can use them.

	* build-install.in: Made the "Where To Install Things" section
	conform with the similar section from Makefile.in.  Copied section
	which builds src/paths.h from src/paths.h.in from the Makefile.

1992-04-19  Jim Blandy  (jimb@pogo.cs.oberlin.edu)

	* configure: Write config.status to pass its command-line
	arguments on to configure, so that people can use it to recreate
	an old configuration, with minor changes.

1992-04-16  Jim Blandy  (jimb@pogo.cs.oberlin.edu)

	* configure: Don't rely on option variables being unset if their
	values are the empty string.  In particular, when producing the
	English report, don't assume that highpri will be unset when no
	increased priority has been requested; -highpri='' should be the
	same as omitting -highpri altogether.

	* configure: Fix dumb bug: when running the system and machine
	description files through cpp, mark those lines that we want to
	evaluate with the string '@configure@', and then only evaluate
	them.  This way if the files include anything that actually
	generates text (type definitions or external declarations, say),
	we won't try to eval it.

1992-04-11  Jim Blandy  (jimb@pogo.cs.oberlin.edu)

	* make-dist: New shell script.

	* configure: When creating foo from foo.in, make foo read-only to
	remind people to edit the .in file instead.

	* INSTALL: Changed references to config.h-dist to config.h.in.
	The "BUILDING GNU EMACS BY HAND" section neglected to mention how
	to build src/paths.h from src/paths.h.in; added a paragraph to do
	this.
	* configure, Makefile, build-install: Changed filenames like
	FOO-dist to FOO.in.

1992-04-08  Jim Blandy  (jimb@pogo.cs.oberlin.edu)

	* Makefile, build-install: Renamed to Makefile.in and
	build-install.in; the configure script will edit these to produce
	the usable Makefile and build-install.
	* configure: Changed to produce ./Makefile, ./build-install,
	lib-src/Makefile, and src/Makefile from their *.in counterparts,
	instead of editing them in place.

1992-04-07  Jim Blandy  (jimb@pogo.cs.oberlin.edu)

	* Makefile: Re-arranged so that the undumped Emacs will search
	../lisp *after* the site's local elisp files.
	(locallisppath, dumplisppath): New variables.
	(lisppath): This variable's default value is now chosen based on
	$(locallisppath) and $(lispdir); while it used to be the
	customization point for adding site-local elisp directories to
	load-path, that job is now handled mostly by locallisppath.
	(src/paths.h): Edit the value of a new macro, PATH_DUMPLOADSEARCH.
	Check the values being assigned to the *LOADSEARCH macros for null
	path elements (like '::' in 'foo::bar').

	* configure: When checking if the machine- and system-dependent
	files define a particular macro or not, actually run them through
	CPP and test the macros with #ifs, instead of just grepping for
	the macros' names.  In particular, check for SYSTEM_MALLOC in this
	way.

1992-04-03  Richard Stallman  (rms@mole.gnu.ai.mit.edu)

	* Makefile (install): Don't use -s in install.  (Keep the symbols.)

1992-04-02  Jim Blandy  (jimb@pogo.cs.oberlin.edu)

	* configure: Make the config.status file an executable shell
	script which will recreate the same configuration.  Include the
	verbal description of the current configuration as a comment in
	the script.
	* INSTALL: Doc fix.

	* Makefile: Brought the Makefile up to the GNU coding
	standards, as described in standards.text:
	(TAGS): New name for the target which rebuilds the tags table.
	(check): New target; doesn't do anything yet.
	(mostlyclean): New target, synonymous with clean.
	(realclean): New target.  Currently, this just calls the
	subdirectories's makefiles and then deletes config.status.
	(INSTALL, INSTALLFLAGS, INSTALL_PROGRAM, INSTALL_DATA): New
	variables.
	Installation directory variables changed to conform.
	(install, install.sysv, install.xenix, install.aix): Changed the
	code which copies the directories into their installed location to
	allow the installed locations to be in several different
	directories; the old version assumed that they would all be in
	$(emacsdir).
	(mkdir, lockdir): Allow the installed locations to be in several
	different directories.
	* INSTALL: Doc fix.

	* build-install: Use the same variable names as the Makefile.
	Allow the installed locations to be in several different
	directories.

1992-03-31  Jim Blandy  (jimb@pogo.cs.oberlin.edu)

	* Makefile (src/paths.h): Instead of using a single sed command to
	edit both the PATH_LOCK and PATH_SUPERLOCK macros, edit the two
	separately, and don't forget to append "/!!!SuperLock!!!" to the
	value of the PATH_SUPERLOCK macro.

	* config.emacs: Renamed to configure, for consistency with other
	GNU products.  Internal references changed.
	INSTALL, Makefile: References changed.

	* lock: New directory, which should always be empty.  If this
	directory doesn't exist, Emacs won't complain; it just won't lock.
	Having this here means that people can just unpack Emacs, build
	it, and have locking work.

	* share-lib: Re-renamed to etc, for the sake of tradition.
	* config.emacs: Changed default value for datadir to ../etc.
	* INSTALL, README: Adjusted.

1992-03-18  Jim Blandy  (jimb@pogo.cs.oberlin.edu)

	* config.emacs: Guess the value for LOADLIBES in lib-src/Makefile
	by running CPP on the appropriate s/*.h and m/*.h files.

1992-03-16  Jim Blandy  (jimb@pogo.cs.oberlin.edu)

	* config.emacs: Make sure to set the "exit on error" flag once
	we've removed config.status; errors should abort the configuration.

1992-02-15  Jim Blandy  (jimb@pogo.cs.oberlin.edu)

	* config.emacs: Added -distribute option, so that the Makefile
	paths are in their proper form.  I don't know why this matters.

1992-02-14  Jim Blandy  (jimb@pogo.cs.oberlin.edu)

	* local-lisp: New directory, empty in the distribution, for people
	to put local elisp code in.
	* config.emacs: Include it in the default load path.
	* README: Document it.

1992-01-30  Jim Blandy  (jimb@pogo.cs.oberlin.edu)

	* config.emacs: Guess the type of signal handling functions based
	on the contents of /usr/include/signal.h.

	* config.emacs: Print out progress report messages.

	* Makefile (src/paths.h): Don't generically replace
	/usr/local/lib/emacs with LIBROOT.  This can hide bugs in the
	editing of the other entries, and each entry should be dealt with
	explicitly anyway.

	* build-install: Converted from C-shell to Bourne shell.
	* config.emacs: Edit build-install properly.

	* config.emacs: Doc fix.

1992-01-27  Richard Stallman  (rms@mole.gnu.ai.mit.edu)

	* Makefile (install): Remove `B' from tar xf command.

1992-01-13  Jim Blandy  (jimb@pogo.cs.oberlin.edu)

	* config.emacs: Removed support for the `maintain-environment'
	option; the only important difference between this and its absence
	has been removed.
	* INSTALL: Removed mention of `maintain-environment'.

	* config.emacs: Fix arguments to sed when processing boolean
	arguments.

1991-12-05  Jim Blandy  (jimb@pogo.gnu.ai.mit.edu)

	* config.emacs: New file, to help automate the installation
	process.

	* Makefile: Lots of changes to support the separation of etc into
	architecture-dependent and -independent files:
	(EMACSROOT): New variable, giving the directory under which all of
	Emacs's libraries should be installed.  Changed rest of file to
	use it.
	(LIBDIR): Now denotes only architecture-dependent dir.
	(DATADIR): New variable, denoting architecture-independent dir.
	(LOCKDIR): New variable, for completeness.
	(SUBDIR): No more etc, new lib-src.
	(COPYDIR): No more etc, new arch-lib and share-lib.
	(src/paths.h): Set PATH_DATA and the LOCK macros too.
	(src): Now depends on lib-src, not etc.
	* build-install: Changes parallel to the above.
	* README: Describe the new arrangement.

	* vms: New subdirectory for all the VMS stuff.

1991-12-03  Jim Blandy  (jimb@pogo.gnu.ai.mit.edu)

	* Makefile (LISPPATH): New variable.
	(src/paths.h): Define PATH_LOADSEARCH according to LISPPATH.

1990-09-28  Richard Stallman  (rms@mole.ai.mit.edu)

	* Makefile (install, install.sysv, install.xenix):
	Install wakeup instead of loadst.  No need for setuid or setgid.

1990-08-07  Richard Stallman  (rms@sugar-bombs.ai.mit.edu)

	* Makefile (clean): Clean etc if that's not the installation dir.

1990-04-26  Richard Stallman  (rms@sugar-bombs.ai.mit.edu)

	* Makefile (paths.h): Make sed alter each name in the path.

1988-08-30  Richard Stallman  (rms@sugar-bombs.ai.mit.edu)

	* Makefile (install.sysv): Use cpio, not tar.

1988-08-03  Richard Stallman  (rms@sugar-bombs.ai.mit.edu)

	* Makefile (lockdir): Rename `lock' target.
	Depend on it from install*, not from `all'.

1988-05-16  Richard Stallman  (rms@frosted-flakes.ai.mit.edu)

	* Makefile: Changed LIBDIR and BINDIR back to /usr/local/{emacs,bin}
	to match build-install and paths.h.

;; Local Variables:
;; coding: utf-8
;; End:

  Copyright (C) 1993-1999, 2001-2011  Free Software Foundation, Inc.

  This file is part of GNU Emacs.

  GNU Emacs is free software: you can redistribute it and/or modify
  it under the terms of the GNU General Public License as published by
  the Free Software Foundation, either version 3 of the License, or
  (at your option) any later version.

  GNU Emacs is distributed in the hope that it will be useful,
  but WITHOUT ANY WARRANTY; without even the implied warranty of
  MERCHANTABILITY or FITNESS FOR A PARTICULAR PURPOSE.  See the
  GNU General Public License for more details.

  You should have received a copy of the GNU General Public License
  along with GNU Emacs.  If not, see <http://www.gnu.org/licenses/>.<|MERGE_RESOLUTION|>--- conflicted
+++ resolved
@@ -1,5 +1,4 @@
-<<<<<<< HEAD
-2011-07-07  Paul Eggert  <eggert@cs.ucla.edu>
+2011-07-09  Paul Eggert  <eggert@cs.ucla.edu>
 
 	Assume freestanding C89 headers, string.h, stdlib.h.
 	Again, this simplifies the code, and all current platforms have these.
@@ -8,14 +7,12 @@
 	(AC_CHECK_FUNCS): No need to check for strchr, strrchr.
 	(strchr, strrchr): Remove fallback macros.
 
-2011-07-06  Paul Eggert  <eggert@cs.ucla.edu>
-
 	Assume support for memcmp, memcpy, memmove, memset.
 	This simplifies the code a bit.  All current platforms have these,
 	as they are required for C89.  If this turns into a problem we
 	can add the gnulib modules for these (a 1-line change to Makefile.in).
 	* configure.in: Don't check for memcmp, memcpy, memmove, memset.
-=======
+
 2011-07-09  Paul Eggert  <eggert@cs.ucla.edu>
 
 	Add gnulib's strtoimax module, needed on Solaris 8.
@@ -48,7 +45,6 @@
 2011-07-07  Dan Nicolaescu  <dann@ics.uci.edu>
 
 	* configure.in: Remove reference to iris4d.h.
->>>>>>> 208c59c2
 
 2011-07-05  Jan Djärv  <jan.h.d@swipnet.se>
 
